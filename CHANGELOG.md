--- conflicted
+++ resolved
@@ -1,11 +1,3 @@
-<<<<<<< HEAD
-## v16.6.2 (2023-12-21)
-
-### Bug fixes
-
-- Hide docker executor init behind a feature flag !4488
-- Revert "Add custom entrypoint for the build container for Kubernetes executor" changes !4535
-=======
 ## v16.7.0 (2023-12-21)
 
 ### New features
@@ -66,7 +58,6 @@
 - Recommend a mountpoint other than /Users/Shared !4478 (Matthew Bradburn @mbradburn-ext)
 - Retry package-deb and package-rpm when job times out !4481
 - Bump some test timeouts !4471
->>>>>>> 102c81ba
 
 ## v16.6.1 (2023-11-24)
 
