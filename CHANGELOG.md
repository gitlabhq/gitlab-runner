<<<<<<< HEAD
## v17.1.2 (2024-10-10)
=======
## v17.2.2 (2024-10-10)

### Bug fixes

- Prevent script dump on job cancellation through UI [!4980](https://gitlab.com/gitlab-org/gitlab-runner/-/merge_requests/4980)
- Downgrade go-fips base image to ubi8 [!5040](https://gitlab.com/gitlab-org/gitlab-runner/-/merge_requests/5040)

## v17.2.1 (2024-07-25)
>>>>>>> 1b5b699b

### Bug fixes

- Downgrade go-fips base image to ubi8 [!5040](https://gitlab.com/gitlab-org/gitlab-runner/-/merge_requests/5040)
- Prevent script dump on job cancellation through UI [!4980](https://gitlab.com/gitlab-org/gitlab-runner/-/merge_requests/4980)

## v17.1.1 (2024-07-25)

### Bug fixes

- Prevent script dump on job cancellation through UI [!4980](https://gitlab.com/gitlab-org/gitlab-runner/-/merge_requests/4980)

## v17.0.2 (2024-07-25)

### Bug fixes

- Prevent script dump on job cancellation through UI [!4980](https://gitlab.com/gitlab-org/gitlab-runner/-/merge_requests/4980)

## v16.11.3 (2024-07-25)

### Bug fixes

- Cancel stage script upon job cancellation in attach mode [!4813](https://gitlab.com/gitlab-org/gitlab-runner/-/merge_requests/4813)

### Maintenance

- Remove license scanning template [!4735](https://gitlab.com/gitlab-org/gitlab-runner/-/merge_requests/4735)

## v16.10.0 (2024-03-21)

### New features

- [Experimental] Define monitoring threshold for job queue duration !4480
- Enable feature cancel_gracefully !4655
- Add support for cgroup_parent setting on Docker executor !4652 (Stefano Tenuta @stenuta)
- Add runner token to header !4643
- Add support for isolating jobs to individual namespaces !4519 (Markus Kostrzewski @MKostrzewski)

### Security fixes

- FedRAMP/CVE: Don't install wget in ubi images !4660

### Bug fixes

- Revert "Merge branch 'avonbertoldi/27443/graceful-shutdown-shell' into 'main'" !4686
- Build is now canceled if autoscaled instance disappears !4669
- Add jobs to compile all tests !4651
- Set UseWindowsLegacyProcessStrategy to false by default !4659
- Really silence error when `exec`ing on container that does not exists !4665
- Gracefully stop long running processes when using the shell executor !4601
- Call Value() instead of Get() when validating variables !4647
- Call Value() instead of Get() when validating variables !4647
- Fix get IP on parallels executor on macOS intel !4642 (Carlos Lapao @cjlapao)
- Fix fallback_key for local cache !4349 (Andreas Bachlechner @andrbach)
- Revert default runner script timeout !4621

### Maintenance

- Update windows support section !4641
- Upgrade fleeting library !4679
- Document connection_max_age parameter !4678
- Remove broken link to Kubernetes docs' emptyDir !4656 (Victor M. @victoremepunto)
- Bump Docker+machine version to v0.16.2-GitLab.25 !4676
- Document how to troubleshoot Docker Machine issues !4677
- Update plugin status, link timeline/epic !4674
- Runner: updates last two redirecting links !4675
- Fix typo (Telsa -> Tesla) !4673 (Per Lundberg @perlun)
- Enabling Vale for badges !4671
- Service_linux.go: Remove non-existent syslog.target from service file !4667 (Martin @C0rn3j)
- Refactor network.newClient to use Go functional option pattern !4648
- Finishes link fixes in Runner docs !4670
- Fix Experimental -> Beta references !4668 (Per Lundberg @perlun)
- Updating SaaS to be .com !4666
- Update runner sizes !4664
- Fix reference to project issue !4663
- Skip TestBuildGitFetchStrategyFallback on Windows cmd !4653
- Update no-trailing-spaces configuration for consistency !4658
- Remove unneeded trailing spaces !4644
- Skip TestBuildGitFetchStrategyFallback on Windows cmd !4653
- Restructure Kubernetes executor page part 2 !4650
- Restructure Kubernetes executor page !4649
- Add-vale-plugin-to-runner-dev-env-setup !4639
- Update usage of GCP to Google Cloud !4623
- Git_LFS_VERSION is no longer required to be set !4636 (Matthew Bradburn @mbradburn-ext)

## v16.9.1 (2024-02-28)

### Bug fixes

- Call Value() instead of Get() when validating variables !4647

### Maintenance

- Skip TestBuildGitFetchStrategyFallback on Windows cmd !4653

## v16.9.0 (2024-03-01)

### New features

- Add Kubernetes configurable retry limits !4618
- Support cancelation of job script with resumed execution of later stages !4578
- Add support for s3 accelerate in runner cache !4313 (ArtyMaury @ArtyMaury)
- Kubernetes: add automount_service_account_token option !4543 (Thorsten Banhart @banhartt)
- Register runner using Docker exec !4334 (Zhiliang @ZhiliangWu)
- Clear worktree on Git fetch failures !4216 (Tim @timmmm)
- Kubernetes: add option to skip explicit imagePullSecrets configuration !3517 (Miao Wang @shankerwangmiao)
- Limit number, memory and cpu of services container for Docker runners !3804 (Kevin Goslar @kev.go)
- Provide early build setting validation !4611
- Allow FreeBSD to be used with Docker executor (unofficially supported) !4551 (Ben Cooksley @bcooksley)
- Add support for service health checks for the Kubernetes executor !4545
- Limit the max age of a TLS keepalive connection !4537
- Retry on tls: internal error message for k8s executor !4608
- Retry on connection refused k8s error message !4605
- Increment package build number !4595
- Make Kubernetes API retries configurable !4523 (Michał Skibicki @m.skibicki)
- Add support for Node Tolerations overwrite !4566 (Marc Ostrow @marc.ostrow)
- Rewrite ci package script to mage !4593

### Security fixes

- Address CVE-2023-48795 - upgrade golang.org/x/crypto !4573

### Bug fixes

- Call Value() instead of Get() when validating variables !4647
- Correctly use volume driver for all volumes !4579 (Mitar @mitar)
- Revert default runner script timeout !4621
- Avoid recursing into submodules on checkout and fetch !3463 (Ciprian Daniel Petrisor @dciprian.petrisor)
- Fix edge case where Git submodule sync is not being called !4619
- Fix file variable quoting issue with cmd shell !4528 (Robin Lambertz @roblabla)
- Allow zero value for cleanup_grace_period_seconds !4617
- Use Windows job to improve process termination !4525
- Helper image container should always use native platform !4581
- Helper image container should always use native platform !4581

### Maintenance

- Skip TestBuildGitFetchStrategyFallback on Windows cmd !4653
- Fix warning event integration test !4633
- Retry package cloud push on HTTP error 520 !4635
- Allow explicit cpu/memory service resources overwrites for the Kubernetes executor !4626 (Tarun Khandelwal @tkhandelwal1)
- Fix rpmsign invocation by quoting all arguments !4632
- Fix verify stable resources job !4630
- Fix rpmsign invocation again !4631
- Fixing badge format !4629
- Explain side-effect of using pre_build_script commands !4627
- Create separate Kubernetes troubleshooting page !4622
- Vale and Markdown rule refresh for project !4620
- Update Go version to v1.21.7 !4458
- Check directives script ignores .tmp dir !4615
- Fix rpmsign command invocation !4614
- Retry bad gateway errors for package cloud jobs !4606
- Restore argument "NoProfile" for PowerShell in encoded command !4427 (Alexandr Timoshenko @saw.friendship)
- Add Apple Silicon support to Parallels Executor !4580 (Carlos Lapao @cjlapao)
- Update alpine Docker tag !4603
- Fully implement markdownlint-cli2 in project !4610
- Update Docker+machine version to v0.16.2-GitLab.24 !4609
- Add ~"Category:Runner Core"  to bug issue template !4612
- Housekeeping docs update !4604
- Resolve merge conflicts for Updated documentation S3 endpoints to support IPv6 !4602
- Remove removed feature from docs !4594
- Replace old handbook URLs !4554
- Change file name usage in docs per word list !4596
- Remove timeout and retry of package-deb and package-rpm jobs !4597
- Update version notes to new style - Runner !4590
- Update Harbor self-signed certificate x509: unknown Certificate Authority gotcha !4321
- Add specific steps on secret creation !4589
- Clean up docs redirects, runner - 2024-01-22 !4588
- Update persona links to handbook subdomain !4587
- Update `k8s dumb-init` FF doc to convey its support in both Kubernetes modes !4582
- Update `k8s dumb-init` FF doc to convey its support in both Kubernetes modes !4582
- Fix the architecture of pwsh x86-64 helper images !4559

## v16.8.0 (2024-02-27)

### New features

- Set default runner script timeout to allow after_script !4491
- Move PodSpec feature to beta !4568
- Allow IAM Session Tokens for S3 cache client credentials !4526 (Mike Heyns @mike.heyns)
- Add allowed_users config for Docker executor !4550
- Add GCP Secret Manager secrets integration !4512

### Bug fixes

- Revert default runner script timeout !4621
- Helper image container should always use native platform !4581
- Delete cache dirs after failed extraction !4565
- Truncate runner token so it won't get logged !4521 (Matthew Bradburn @mbradburn-ext)
- Allow empty string on emptyDir volume size !4564
- Support default paths on Windows for custom clone path !2122 (Ben Boeckel @ben.boeckel)
- Hide Docker executor init behind a feature flag !4488
- Revert "Add custom entrypoint for the build container for Kubernetes executor" changes !4535

### Maintenance

- Build images with `bleeding` Postfix rather than `main` !4583
- Use version instead of sha commit to reference helper images !4558
- Update glossary !4574
- Remove alpine 315 !4575
- Add alpine 3.19 !4561
- Fix FPM building RPM packages !4560
- Update `k8s dumb-init` FF doc to convey its support in both Kubernetes modes !4582
- Rebuild CI image !4576
- Change update to upgrade for 'Update GitLab Runner' !4572
- Add omitempty to allowed_users runner config spec !4571
- Helm documentation for ImagePullSecrets less confusing !4536 (Baptiste Lalanne @BaptisteLalanne)
- Document hostname length issue when using Docker-machine !4518 (Andrés Delfino @andredelfino)
- Removing docs Vale rule !4567
- Fix the architecture of pwsh x86-64 helper images !4559
- Create subtests for each allowed image !4540 (Zubeen @syedzubeen)
- Changing title to active verb !4563
- Updating title to be verb !4562
- Adding metadata descriptions !4556
- Document runner managers and system_ID !4549
- Add section for unhealthy configuration !4552
- Add `grep` as a dependency when overriding an image's ENTRYPOINT !4553
- Clarify / revise GitLab-runner SIGQUIT config !4548
- Update to go 1.21.5 !4541
- Add missing Docker configuration for Docker-autoscaler !4534 (Nabil ZOUABI @nabil_zouabi)

## v16.7.0 (2023-12-21)

### Bug fixes

- Helper image container should always use native platform !4581

### Maintenance

- Update `k8s dumb-init` FF doc to convey its support in both Kubernetes modes !4582

## v16.6.2 (2023-12-21)

### Bug fixes

- Revert "Add custom entrypoint for the build container for Kubernetes executor" changes !4535
- Improve the collapsible element logic !4487
- Avoid SIGTERM propagation to processes on Windows OS !4524
- Fix PowerShell native command error output with Kubernetes executor !4474 (Matthew Bradburn @mbradburn-ext)
- Use -File to improve pwsh exit status !4468 (Matthew Bradburn @mbradburn-ext)
- Add a better handling of signal on both Helper and Build container for k8s executor in exec mode !4485
- Fix broken main !4499
- Hide Docker executor init behind a feature flag !4488
- Hide Docker executor init behind a feature flag !4488
- Make TestDockerBuildContainerGracefulShutdown less flaky !4479

### Maintenance

- Update alpine Docker tag !4167
- Fix orphaned links for Autoscaling GitLab Runner on AWS EC2 docs page !3575
- Fix flaky resolver_URL_test.go due to lack of cleanup !4542
- Fix broken link !4539
- Troubleshoot more "No URL provided" cases !4502
- Move section in Kubernetes executor page !4538
- Update alpha to experiment in k8s executor page !4532
- Add support for Windows 11 23H2 !4504 (Matthew Bradburn @mbradburn-ext)
- Add troubleshooting for Docker connect failed !4516 (Matthew Bradburn @mbradburn-ext)
- Document limitation in gcs-fuse-csi-driver for mounting volumes in init container !4527
- Exclude empty slices during the validation of the config.TOML !4520
- Improve Docker executor platform option integration test !4489
- Add 204 error troubleshooting steps to the k8s executor docs !4508
- Upgrade fleeting and taskscaler !4510
- Add clarification about feature flags usage !4503
- Clarify ability to set other non-root user ids for k8s runner !4513
- Update "filename" to "file name" !4515
- Rewrite Image building to Mage to export them for verification !4295
- Update links to TW team handbook page !4511
- Generate k8s API permissions docs !4442
- Separate trace/job log streams !3983
- Delete docs marked for removal !4507
- Change RBAC option from "enable" to "create" !4506 (Chen Wu @wuchen)
- Clarify user membership for Docker !4498
- Change "Experiment` to Beta in supported public cloud instances table !4492
- Revert "Merge branch 'less-verbose-logging' into 'main'" !4496
- Make autoscaler integration tests pass !4497
- Make autoscaler integration tests pass !4497
- Cross-link Docker in Docker TLS configuration docs !4495
- Bump some test timeouts !4490
- Doc | Add new error to the troubleshooting section of instance executor !4475
- Improve formatting !4484 (Ben Bodenmiller @bbodenmiller)
- Clarify process tree in kuberenetes build container !4482
- Recommend a mountpoint other than /Users/Shared !4478 (Matthew Bradburn @mbradburn-ext)
- Retry package-deb and package-rpm when job times out !4481
- Bump some test timeouts !4471

## v16.6.1 (2023-11-24)

### Bug fixes

- Hide Docker executor init behind a feature flag !4488

### Maintenance

- Make autoscaler integration tests pass !4497

## v16.6.0 (2023-11-16)

### New features

- feat: allow specifying image platform to pull images !3916 (Muhammed Ali @ar-mali)
- Docker executor: Add configuration to include Docker's `--group-add` !4459 (Ben Brown @benjamb)
- Add custom entrypoint for the build container for Kubernetes executor !4394 (Baptiste Lalanne @BaptisteLalanne)
- Prevent logging every connection to the instance when using an autoscaler !4332 (Mattias Michaux @mollux)
- Add SizeLimit option to emptyDir volumes for Kubernetes executor !4410
- Enable Git transfer.bundleURI by default !4418

### Security fixes

- Update various images to use latest Docker-machine version !4454
- Update some dependencies to resolve vulnerabilities !4453

### Bug fixes

- Implement graceful build container shutdown for Docker executor !4446
- Add a better handling of signal on both Helper and Build container for k8s executor in attach mode !4443
- Add a mutex to sync access to sentryLogHook !4450 (Matthew Bradburn @mbradburn-ext)
- Use lchmod for zip extract !4437 (Matthew Bradburn @mbradburn-ext)
- Don't use Docker links for user-defined networks !4092
- Fix compilation of Kubernetes integration tests !4455
- Sanitize image entrypoint to remove empty string !4452
- Manually refresh JobVariables prior to ConfigExec !4379 (Paul Bryant @paulbry)
- Fix file secrets in debug terminal !4423 (Matthew Bradburn @mbradburn-ext)
- Fix labeling of the GitLab_runner_failed_jobs_total metric !4433
- Fix Azure key vault JWT convert bug !4396 (Zehua Zhang @zhzhang93)

### Maintenance

- Doc | Fix typo: rename key_pathname to key_path !4476
- Add a link to runner tutorial !4467
- docs: Use "prerequisites," plural (Runner) !4473
- Clarify PowerShell defaults !4470 (Matthew Bradburn @mbradburn-ext)
- Change Docker and instance executor from experiment to beta !4463
- Skip instance executor tests for cmd !4462
- Removed deprecated link !4461
- Use latest Technical Writing images !4449
- Misc test fixes !4460
- Add link to forceful shutdown definition !4445
- Add basic Azure instance/Docker autoscaler examples !4451
- Update versions in documentation !4457
- Update runner_autoscale_aws documentation with required iam:PassRole !4286 (Sjoerd Smink @sjoerdsmink)
- Add Docker Autoscaler and Instance executor integration tests !4402
- Refactor the retry interface to be generic !4422
- Update CI_IMAGE to include Debian image flavor !4447
- Fix sync_Docker_images test not building !4448
- Change instance, Docker autoscaler and AWS plugin to BETA !4432
- Update gocloud.dev to v0.34.0 !4430
- Doc | Add sample command for creating Docker machines for troubleshooting !4444
- Update imagePullSecrets documentation !4440
- Add upgrade troubleshooting info to Runner docs !3968
- Update information regarding new runner creation workflow !4436
- Merge "Example" page into register runners page !4413
- Add tip about No URL provided !4435 (Matthew Bradburn @mbradburn-ext)
- Set test build timeout to the DefaultTimeout value !4439
- Add a support policy page for GitLab Runner support policies !4434
- Reduce timeout for package-deb/rpm jobs to 30 minutes !4431
- Fix usage of 'build' !4429
- Fix formatting in Docker Autoscaler executor page !4428
- Clarify how FF_USE_POD_ACTIVE_DEADLINE_SECONDS works !4424 (Ben Bodenmiller @bbodenmiller)
- Update runner version reference !4426

## v16.5.0 (2023-10-20)

### New features

- Print Kubernetes Pod events !4420
- Support of multi-line command output in job terminal output view for bash shell when FF_SCRIPT_SECTIONS is enabled !3486

### Security fixes

- Install Git and Git-lfs via package manager in ubi.fips.base image !4405
- Run `apk upgrade` in runner alpine images !4378

### Bug fixes

- Docker-machine: Ensure runner stays under limit when IdleCount is 0 !4314
- When single-quoting, don't also quote with backtick with PowerShell/pwsh !4387 (Matthew Bradburn @mbradburn)
- Add config to autoset Helper Image ARCH and OS !4386
- Add missing findutils package to ubi-base image !4414
- Set `FF_USE_POD_ACTIVE_DEADLINE_SECONDS` default value to `true` !4361
- Retrieve script exit command after execution !4397
- Add missing runtime packages to ubi base image !4359
- Fix the repository cloning error on Windows with `cmd` shell executor !4341
- Fix PowerShell SourceEnv permission failure !4369
- Fix PowerShell SourceEnv permission failure !4369

### Maintenance

- Display the stage command exit code when debug log is enabled !4421
- Fix docs typo !4419 (Alex @AJIOB)
- Downgrade CI image to use Debian bullseye instead of bookworm !4417
- Enhance debug secrets warning in documentation !4415 (Matthew Bradburn @mbradburn-ext)
- Add missing rbac when debugging services !4412 (Ismael Posada Trobo @iposadat)
- Docs: point users to Docker-machine fork that successfully handles EC2 fleet spot instance requests !4403
- Remove note on no-support for Windows system certificate store !4409 (Taisuke 'Jeff' Inoue @jeffi7)
- Remove spaces from FF_NETWORK_PER_BUILD environment variable example !4416
- Use latest linter image in relevant pipelines !4411
- Part 3: CTRT edits for registering runners !4392
- Upgrade Go to version 1.20.10 !4348
- Remove WithBrokenGitSSLCAInfo tests as they no longer function as expected !4408
- Update file Kubernetes.md !4393 (Thomas Spear @tspearconquest)
- Detail how to output stdout for WSL on windows !4370
- Add docs about Kubernetes overrides by CI variables !4222
- Lock `gitlab-dangerfiles` to 4.1.0 !4401
- Add link to Azure plugin releases to the instance executor documentation !4363
- Add link to Azure plugin releases to the Docker autoscaler executor !4364
- CTRT register runners prt2 v2 !4395
- Adding dial tcp timeout !4389
- Update documentation to reflect use of runner-token !4390
- Update PACKAGE_CLOUD variable default value !4342
- Improve documentation regarding runner unregistration !4338
- CTRT Part 1: Registering runners page !4371
- Add documentation issue template to project !4382
- Run apk upgrade in image used to build images !4381
- Style and language improvements for Advanced configuration docs !4377
- Improve error messages that are emitted by tasks !4344 (Taliesin Millhouse @strongishllama)
- Add links to Trusting TLS certificates paragraphs !4376
- Enable configuration of MTU in Docker executor !3576 (Jasmin @nachtjasmin)
- fix: Sets some http headers to use constants !4355
- Update default Git_LFS_VERSION !4372 (Matthew Bradburn @mbradburn)
- Git_LFS_VERSION must be specified when running make at the command line. !4360 (Matthew Bradburn @mbradburn)
- Fixed nvidia-smi typo !4367 (Alexander Hallard @zanda8893)

## v16.4.0 (2023-09-25)

### New features

- Add script/after script timeout configuration via variables !4335
- Distinguish job failure in worker processing failures metric !4304
- Expose queueing duration histogram metric !3499

### Security fixes

- Clean up manual installation of Git and Git-lfs in ubi base image and bump Git-lfs version to 3.4.0 !4289
- Runner-helper fips image cleanups !4308
- Bump Git-lfs version to 3.4.0 !4296
- Clean up manual installation of Git and Git-lfs in ubi base image and bump Git-lfs version to 3.4.0 !4289
- Runner-helper fips image cleanups !4308
- Bump Git-lfs version to 3.4.0 !4296

### Bug fixes

- Fix PowerShell SourceEnv permission failure !4369
- Fixed: init-permissions takes too long for windows volumes !4324 (OK_MF @OK_MF)
- Switch deletion propagation to background for Pod's dependents !4339
- Do not propagate Build context to k8s executor cleanup method !4328
- Fix error when unmarshaling string with windows path for PowerShell and pwsh !4315
- Automatically set GOMEMLIMIT based on memory cgroup quotas !4312
- Do not propagate Build context to k8s executor cleanup method !4328
- Fix error when unmarshaling string with windows path for PowerShell and pwsh !4315
- Update fleeting and taskscaler to newest versions !4303
- Forward URL rewrite in lfs pull !4234 (François Leurent @131)

### Maintenance

- Set FF_RESOLVE_FULL_TLS_CHAIN to false by default !4292
- Generate packagecloud packages with Mage !4323
- Fix pass env cmd test !4365
- Refactor content for Docker autoscaler executor page !4354
- Update runner registration token deprecation link !4357
- Enable pushing to ECR and DockerHub !4353
- Improve documentation about pod_annotations !4336
- Use ADD to download Windows dockerfile dependencies !4346
- Use ADD to download Windows dockerfile dependencies !4346
- Fix link in documentation to avoid redirects !4347
- Remove trailing whitespace from documentation !4343
- Discourage `gitlab-runner restart` within containers !4331 (Benedikt Franke @spawnia)
- Add info about config.TOML file !4333
- Update binary version !4330
- Remove configmap section !4329
- Fix FF_USE_PowerShell_PATH_RESOLVER env var value !4327
- Remove disclaimer from putting runner tokens in secrets !4319
- Update nav steps !4310
- Add note about empty runner-registration-token !4276
- Simplify issue templates and add labels !4275
- Fix links that are redirecting in docs !4311
- Add Openshift4.3.8 and later anyuid SCC !4306
- Add FIPS-compliant helper images and binaries to S3 sync job !4302
- Refresh Vale rules and link checking Docker image !4299

## v16.3.1 (2023-09-14)

### Security fixes

- Clean up manual installation of Git and Git-lfs in ubi base image and bump Git-lfs version to 3.4.0 !4289
- Runner-helper fips image cleanups !4308
- Bump Git-lfs version to 3.4.0 !4296

### Bug fixes

- Do not propagate Build context to k8s executor cleanup method !4328
- Fix error when unmarshaling string with windows path for PowerShell and pwsh !4315

### Maintenance

- Use ADD to download Windows dockerfile dependencies !4346

## v16.3.0 (2023-08-20)

### New features

- Enable variable injection to Persistent Volume Claim name !4256 (OK_MF @OK_MF)
- Add `http2: client connection lost` for k8s API retry !4285
- Add debug message to diagnose fetching issuer certificate bug !4274
- Add RISC-V support !4226 (Aaron Dewes @AaronDewes)
- Add link to documentation when using forbidden arguments in register !4266
- Add `connect: connection timed out` for k8s API retry !4257
- Put warning event retrieval feature behind a Feature Flag !4246

### Bug fixes

- Fix cmd escaping/quoting of parentheses !4301
- Revert "Prune tags when fetching" !4300
- Use Git --unshallow when Git_DEPTH is zero !4288
- Fix Docker Cleanup() panic when nothing has been configured !4287
- Mark project working directory as safe for Git !3538
- Only decode certificates if HTTP GET is successful !4281
- Panic during build now prints stack trace !4283
- Retry sync and update submodules on failure !4278
- Fix Docker ulimit validation warning !4248 (Dennis Voss @DennisVoss)
- Fix script typo that caused packages not to be pushed to Packagecloud !4253

### Maintenance

- Adding All to tier badges !4297
- Add RBAC as required config !4293
- Fix whitespace in docs !4291
- Fix typos !4284 (Sven Strickroth @mrtux)
- Include first multiline commit in MR description for default template !4282
- Update Docker dependencies version to fix invalid Host header !4249 (Sword @RryLee)
- Update fleeting and taskscaler to newer versions !4280
- Propagate Kubernetes executor context !4125
- Prune tags when fetching !4218 (Guilhem Bonnefille @gbonnefille)
- Rename runner token to runner authentication token !4264
- Fix documentation to work with Runner Helm Chart v0.53.0 onwards !4269 (Konstantin Köhring @konstantin.koehring)
- Provide guidance on minimal permissions needed for EC2 autoscaling !4175
- Doc | Add troubleshooting steps for private registry ssl errors !4267
- Update link to EKS !4268
- Add space before backtick !4265
- Add Vale to .tool-versions file !4252
- Add K8s and Docker logging location to troubleshooting !4262
- Add warnings about shell executor !4261
- Include steps to enable metrics for Runners using Helm Chart !4260
- Update installation type references for docs !4258
- Fix potential race condition in Docker provider test !4244
- Add missing release binaries/images to GitLab release page !4254
- Fix table item !4250
- Restructure executor page !4245
- Ensure Windows helper images builds fail upon error !4243

## v16.2.0 (2023-07-21)

### New features

- Update Runner package repository with OS availability !4215
- Add warning events on failure with k8s executor !4211
- Check forbidden arguments in register command before calling the server !4158
- Ignore forbidden arguments to register if using --registration-token !4157
- Retry all k8s API calls in the runner Kubernetes executor !4143
- Print number of jobs being processed for each new job !4113
- Added zip+zstd and tar+zstd archivers !4107
- Add Azure key vault support !3809 (Zehua Zhang @zhzhang93)

### Security fixes

- Do not install Python in ubi-fips-base image !4213
- Build Git-lfs from source in runner ubi-fips image !4206
- Update GitHub.com/Docker/distribution dependency !4205
- Upgrade Go version to 1.20.5 !4179
- Update `ubi8-minimal` image to version `8.8-860` !4171

### Bug fixes

- Downgrade Git from v2.41.0 to v2.40.1 !4236
- Fix misleading error when cache isn't configured !4212
- Fix common build dir implementation in instance executor !4209
- Add documentation to describe runner issue 30769 and its workarounds !4181
- Fix panic for instance executor when instance config option is nil !4173
- Kubernetes executor: prevent background processes from hanging the entire job !4162 (Snaipe @Snaipe)
- Fix Docker-autoscaler proxy tunnel for Windows !4161

### Maintenance

- Fix old metadata in docs !4240
- Refactor instance executor docs content !4238
- Fix Git LFS not building !4237
- Fix typo in Docker executor !4235 (Raphaël Joie @raphaeljoie)
- Mark integration_k8s as optional temporarily !4233
- Update documentation links !4232
- Update runner reg instructions in macOS setup !4230
- Add links to executor pages !4229
- Remove homebrew from docs to set up runner on MacOS !4227
- Build Git-lfs in the base UBI fips image as multiarch !4219
- Add Troubleshooting Case !4208
- Fix TestStackDumping flaky test and incorrect log output !4207
- Update vale rules and exceptions !4204
- Update text in runner registration page !4203
- Add note for limited config template setting support !4202
- Add documentation for SETFCAP configuration !4183
- Fix flaky k8s TestProcessLogs !4177
- Update to include Runner system requirements !4176
- Upgrade GitHub.com/MinIO/MinIO-go to v7.0.59 !4174
- Fixed outdated URL and type of variable !4168
- Add Crowdstrike troubleshooting guidance !4160
- Emphasize use of runnerToken in Helm chart !4150
- Mark ConfigExecTimeout as optional !4145 (Nikolay Edigaryev @edigaryev)
- Propagate build context !4128
- Add troubleshooting section about "permission denied" errors due to helper image user mismatch in k8s executor !3990

### GitLab Runner distribution

- Fix ECR and DockerHub sync !4180
- Fix windows servercore pwsh version and checksums !4178

## v16.1.0 (2023-06-21)

### New features

- Enable variable expansion in fallback cache keys !4152 (René Hernández Remedios @renehernandez)
- Automatically set GOMAXPROCS based on CPU Quotas !4142
- Allow Instance executor to use a common build directory !4136
- Pass clean command args to sub modules !4135 (Markus Ferrell @markus.ferrell)
- Add dedicated failure reason for image pulling failures !4098
- Support allowed images for privileged jobs and services !4089 (Stéphane Talbot @stalb)
- Variable expansion implementation in cache policy field !4085 (René Hernández Remedios @renehernandez)
- Use executor's context to enforce timeouts on VirtualBox commands !4026 (Patrick Pirringer @patrick-pirringer)

### Bug fixes

- Fix Windows IsRoot() path utility !4153
- Warn if runner with same token being registered multiple times !4122
- Upgrade taskscaler to latest version !4114
- Ensure lock for builds when listing jobs via debug API !4111
- Ensure instance connection is closed when vm isolation is enabled !4108
- Fix community Merge Request pipeline parse errors !4077 (Anthony Juckel @ajuckel)
- Fix cache keys processing by improving the handling of the fallback keys !4069 (René Hernández Remedios @renehernandez)

### Maintenance

- Docs maintenance: Delete trailing whitespace !4166
- Bump version of markdownlint-cli2 in project !4164
- Correct the filename of configmap !4163
- In UBI-fips helper images remove installation of extra packages since they are... !4159
- Fix k8s integration tests !4156
- Update code example with proper nesting !4155
- Expand Runner Helm chart troubleshooting section !4149
- Update documentation to mention that --registration-token is deprecated !4148
- Improve readability of table !4144 (Bastien ANTOINE @bastantoine)
- Upgrade fastzip to v0.1.11 !4141
- Update Runner docs for consistent SaaS runner naming !4138
- Docs maintenance: Update redirects !4134
- Refresh Vale and markdownlint rules !4133
- Add GitLab-runner section to values example !4132
- Removing podman references !4131
- Change heading used to describe reusing an authentication token !4129
- Refactor instance executor page !4124
- Correct example AWS zone used in an example !4123 (Nabil ZOUABI @nabil_zouabi)
- Improve formatting !4121 (Ben Bodenmiller @bbodenmiller)
- Mention use of runner tokens in Kubernetes runnerRegistrationToken !4120
- Follow up edits instance executor !4119
- Remove trailing spaces !4115
- Update project to use Ruby 3.2.2-based Docker images !4112
- Build Git from source for UBI images !4110
- Make GitLab network client respect Retry-After header !4102
- Documentation versions update !4096
- Improve cacheFile() errors !4078 (Nikolay Edigaryev @edigaryev)
- Update alpine and pwsh versions !4072
- Add info about grouped runners to docs !4056

### GitLab Runner distribution

- Sync ci images to dockerhub and ecr !4139

### Documentation changes

- Update nav step !4154

## v16.0.2 (2023-06-02)

### Bug fixes

- Upgrade taskscaler to latest version !4114

## v15.11.1 (2023-05-25)

### Bug fixes

- Fix cache keys processing by improving the handling of the fallback keys !4069 (René Hernández Remedios @renehernandez)

## v16.0.1 (2023-05-24)

### Maintenance

- Build Git from source for UBI images !4110

## v16.0.0 (2023-05-22)

### New features

- Add docs how to create an ephemeral PVC !4100
- Update autoscaler image handling !4097
- Send system_ID when unregistering runner !4053
- Consider node selector overwrites for the helper image !4048 (Mike Hobbs @mike554)
- Improve autoscaling executor providers shutdown !4035

### Security fixes

- Upgrade GitHub.com/kardianos/service to v1.2.2 !4105

### Bug fixes

- Close connection to instance on nesting client connect fail !4104
- Support health checking multiple service ports for Docker !4079
- Fix helper images being published with the wrong architecture !4073 (Anthony Juckel @ajuckel)
- Fix cache keys processing by improving the handling of the fallback keys !4069 (René Hernández Remedios @renehernandez)
- Unresolved secrets now return error by default !4064
- Expand container related options before they are used !4002

### Maintenance

- Update Git LFS checksums in release_Docker_images !4106
- Upgrade Git-lfs to 3.3.0 !4101
- Remove note on tested K8s's environments from Runner k8s docs !4087
- Upgrade GitHub.com/Docker/Docker to 23.0.6 !4086
- Remove section: Use the configuration template to set additional options !4084
- Upgrade GitHub.com/emicklei/go-restful/v3 to 3.10.2 !4082
- Update Windows version support policy for Runner !4074
- Fixed link that was breaking UI !4071
- GCP fleeting docs for Instance and Docker Autoscaler executors !4068
- Update alpha to experiment in executor page !4067
- Remove deprecated gosec-sast job !4065
- Update Docker-machine version !4061
- Remove reference to Docker-SSH and Docker-SSH+machine !4060
- Update GPG verification details !4059
- Upgrade GitLab-terminal dependency !4057
- Update grammar, remove extra word !4054 (Rasheed Babatunde @rasheed)
- Remove trailing whitespaces !4052
- Make clearer that force send interval is related to logs !4043
- Update redhat/ubi8-minimal Docker tag to v8.7-1107 !4025
- Update version of Docker-machine bundled in runner images !4024
- Add tests for internal autoscaler acquisition !4005
- Use Splitic test runner !3967
- Update golang Docker tag to v1.19.9 !3962
- Update alpine Docker tag !3918
- Remove lll linter !2837

### Documentation changes

- Add idle_time entry to docs !4093

## v15.11.0 (2023-04-21)

### New features

- Add Config Validation section to runner Docs !4017
- Add fine grained configuration of autoscaler histograms !4014
- Update runner internal metrics !4001
- Update taskscaler/fleeting metric collectors configuration !3984
- Reorganize index sections for runner use cases !3980
- Add high-level docs for Instance and Docker Autoscaler executors !3953
- Add Docker-autoscaler. !3885
- Implement fallback cache keys !3875 (René Hernández Remedios @renehernandez)
- Support remote Windows Docker environments from Linux hosts !3345
- Add support for absolute submodule URLs !3198 (Nejc Habjan @nejc)
- Support for custom Kubernetes PodSpec !3114

### Bug fixes

- Add hostname and find commands to UBI FIPS image !4040
- Remove stray omitempty in long form for --Docker-devices !4029 (Robin Voetter @Snektron)
- Interactive terminal: Wait for terminal to be set !4027
- Initialize nesting client lazily !4020
- Handle build's parent context cancelation correctly !4018
- Reduce config validation message noise !4016
- Try all specified TCP ports when doing a service container health-check !4010
- Fix Docker-machine detail races !3999
- Do not ask for registration token if runner token is specified !3995
- Explicitly start Docker service in windows tests !3994
- Resolve "Runner FIPS RPM packages conflicts itself" !3974
- Gracefully terminate Windows processes with Ctrl-C event !3920 (Chris Wright @inkychris)

### Maintenance

- Update Docker Autoscaler introduction milestone !4050
- Add missing code block end in docs/install/windows.md !4049 (Celeste Fox @celestefox)
- Add container support for Windows 2022 21H2 !4047
- Add reference to CI_CONCURRENT_PROJECT_ID variable !4046
- Remove Windows 21H1 !4045
- Add merge release config to bump the VERSION file after the stable branches are merged into main !4041
- Upgrade golang.org/x/net to v0.7.0 !4039
- Add troubleshooting of the error "unsupported Windows Version" for k8s on Windows !4038
- Experiment: Add reviewer roulette !4037
- Use Docker_HOST if set in the build time !4036
- Docker daemon change data-root directory !4034
- Post-merge edits for Executor pages !4033
- Make runner manager lowercase !4032
- Add GitLab Runner autoscaling page !4031
- Use a fixed time in register command integration tests !4023
- Update version in docs !4022
- Add note about runner registration permission !4021
- Fix flaky racy tests !4019
- Update index.md to remove typo in the second paragraph !4013 (vsvincent @vsvincent)
- Fix flaky TestDockerPrivilegedServiceAccessingBuildsFolder !4012
- Fix flaky interactive terminal test - ensure terminal connected !4011
- Temporarily skip Git-lfs for TestDockerCommandMultistepBuild !4009
- Remove comments metadata !4008
- Fix Test_Executor_captureContainerLogs race !4007
- Add note about Arm64 helper image for runner on arm64 Kubernetes clusters (docs) !4006
- Fix Docker-machine Windows tests !4003
- Re-use helper container for Docker executor's predefined stages !4000
- Improve troubleshooting documentation for the Job failed: prepare environment error with the Shell executor (docs) !3998
- Start prebuild stage earlier !3997
- Add a Runner glossary to the documentation (docs) !3996
- Remove note about selecting runner by name !3993
- Fix TestBuildOnCustomDirectory for PowerShell/pwsh !3992
- Only quote cmd batch strings where necessary !3991
- Use Ruby 3.2.1-based docs Docker images !3988
- Restructure registering runners page !3985
- Refactor executor setup/executor name function !3982
- CTRT edits Kubernetes part 4 !3963
- Drop extraneous "to" in feature flag docs !3946
- Update pipeline to depend on runner-incept passing !3940
- Improve layout with tabs !3894
- Update instructions to suggest go install rather than go build for building plugins !3819
- Building runner helper images with Windows nanoserver !3460 (Hoff_IO @82phil)

## v15.10.0 (2023-03-17)

### New features

- Change runner type "specific" to "project" !3979
- Configure external address usage for autoscaler provider readiness check !3973
- Use UBI Minimal for GitLab Runner UBI-FIPS image !3966
- Make the `gitlab-runner register` command happen in a single operation !3957
- Do not send system_ID in UpdateJob call !3925
- Best-effort config validation !3924
- Implement ability to parse JSON payload from /runners/verify !3923
- Add -y to apt-get install Git-lfs to prevent stalling the installation. !3921 (Antoon Huiskens @antoonhu)
- Handle registration for runners created in GitLab UI !3910
- Add support for activeDeadlineSeconds on CI Job Pod with k8s executor !3897
- Documentation for private fargate setup !3803
- Allow custom executor to specify the shell used !3789 (Robin Lambertz @roblabla)
- Allow configuration of environment variables for runner services !3784
- Docker executor: add services_security_opt config option !3760 (Glenn Dirkx @juravenator)
- Add API requests latency metric !3316
- Support for custom Kubernetes PodSpec !3114

### Security fixes

- Address vulnerability reports against runner-helper alpine images !3958
- Fix CVE-2022-1996 by upgrading k8s.io/client-go !3951

### Bug fixes

- Fix inconsiderate test !3971
- Fix non-amd64 alpine runner-helper images !3965
- Return BuildError from instance executor's client Run !3964
- Fix 'clear-Docker-cache' script for Docker 23.0 !3960
- Remove .runner_system_ID from Docker images !3950
- Remove re-writing config.TOML file on configuration reload !3934
- Add Windows Build Number to version mapping for Windows 2022 !3917
- Handle empty artifact paths !3912
- Execute the script from the right container !3900
- Shells/bash.go: set permissions before dir/file deletion !3726 (Karl Wette @karl-wette)

### Maintenance

- Fix TestBuildOnCustomDirectory for PowerShell/pwsh !3992
- Fix merge request link with missing '-' scope !3987 (Niklas @Taucher2003)
- Indicate that Command Line and Config.TOML are separate for debug !3986
- Fix missing parenthesis in the runners.Docker section !3981 (Tugdual Saunier @tucksaun)
- Fix Windows PowerShell encoding test !3977
- Fix flaky interactive terminal test !3975
- Slightly change message shown when .runner_system_ID cannot be written !3969
- Update SSL troubleshooting link !3961
- Remove link to Docker Machine on GitHub - docs !3956
- Fix failing fuzzing test !3955
- Use Labkit for FIPS check !3954
- Kubernetes executor CTRT edits part 3 !3949
- Corrected minor typo !3948
- Bump Ubuntu version, ease quickstart with Runner !3947
- CTRT edits Kubernetes executor part 2 !3944
- Use latest docs Docker images !3941
- Fix deprecation notice legal disclaimer !3936
- Update Docker engine client to v23.0.1 !3935
- Remove reference to GitLab Runner 10 [docs] !3933
- Add container images support lifecycle [docs] !3931
- CTRT refactor for Kubernetes executor page part 1 !3928
- Fix typo in the post_clone_script deprecated warning message !3927 (Tamás Dévai @dorionka)
- Remove overview heading from shell docs !3926
- Avoid running 1809 integration tests in CC !3922
- Language edits for "Automate keeping up to date with packagecloud release"" !3914
- Add troubleshooting item for background processes and hung job !3913
- Update golangci-lint version to 1.51.2 !3911
- Update the URL for the Docker-machine version from .11 to .19 !3909
- Update taskscaler version in GitLab-runner !3903
- Fix Warning log during prepare stage for the Kubernetes executor !3902
- Add type::feature as a new feature section for changelog !3898
- Expand and consolidate Git LFS docs for non-Docker executors !3892 (Nejc Habjan @nejc)
- Upgrade Go version to 1.19.6 !3889
- Update documentation links for pod security context !3823
- Add step to enable linger to GitLab-runner !3688 (Peter Harsfalvi @peterh.six)

## v15.9.1 (2023-02-20)

### Bug fixes

- Remove re-writing config.TOML file on configuration reload !3934

## v15.9.0 (2023-02-19)

### New features

- Ignore glrt prefix for runner short token !3888
- Log artifact download request host !3872
- Use taskscaler and nesting slots !3818

### Bug fixes

- Handle empty artifact paths !3912
- Execute the script from the right container !3900
- Update removal milestone in warning log message for step_script !3893
- Generate random system_ID for run-single mode !3881 (Helio Machado @0x2b3bfa0)
- Clarify checking out message to reduce confusion !3880
- Allow runner to start when config directory is not writeable !3879
- Fix bug with project dir not resolving as in the project !3877
- Use JobVariable.Value() for internal values !3870
- Prevent masking panic by ignoring zero length secrets !3869
- Sending debug_trace param on PATCH job_trace requests !3857

### Maintenance

- Fix misspelling in documentation !3896 (Shafiullah Khan @gitshafi)
- Add additional test coverage around path matching for artifacts (doublestar) !3890
- Add documetnation for shutdown_timeout config.TOML setting !3887
- Update Docker Machine installed in runner container image !3886
- Upgrade GitHub.com/BurntSushi/TOML !3883
- Clarify the use of --version when installing the Helm chart !3882
- Fixed wording for help command in docs !3878 (E Jo Zim @designerzim)
- Use new Ruby 3.0.5-based Docker images !3876
- Drop Windows exemption for warning about system cert pool !3871
- Improve Docker Machine executor finish message !3868
- Add link to all metrics available !3867
- Update documentation about helper image being pushed on dockerhub !3866
- Update documentation to highlight access to CI Variables from container entrypoint with k8s executor !3865
- Add backticks to fix kramdown warning !3864
- Reduce log level to reduce noise in logging !3863
- Clean up docs redirects, runner - 2023-01-23 !3861
- Add metrics for counting configuration file access !3859
- Handle the content of the new pre_get_sources_script and post_get_sources_script job payloads in Runner !3858
- Use latest docs linting images for project !3856
- Update always policy to match the Docker wording !3851
- Log type of shell when using Shell executor !3850 (Anatoli Babenia @abitrolly)
- Add default annotations to Kubernetes build pods !3845 (Adrian Rasokat @adrian.rasokat.tui)
- Update removal milestone in deprecation warning !3844
- Document requirement for Docker executor image ENTRYPOINT to support sh/bash COMMAND !3839 (Pierre Beucher @pbeucher)
- Update golang Docker tag to v1.18.10 !3828
- Docker executor CTRT part 4 !3826
- Automate keeping up to date with packagecloud release !3821
- Automatically set Alpine and Ubuntu version defaults in make !3816
- Warn about exceeding the global concurrency limit when setting up a new runner !3797
- CTRT Docker executor part 2 !3788
- Make external address usage configurable !3783
- Update redhat/ubi8 Docker tag to v8.7-1054 !3764
- Add support for setting procMount of build container !3546 (Alex Wied @alex-cm)

### Documentation changes

- Change removal date to 17.0 for GitLab-runner exec (docs only) !3884

## v15.8.0 (2023-01-19)

### New features

- Add system_ID to Prometheus metrics !3825
- Send system_ID in jobs requests !3817
- Prepare register command to fail if runner server-side configuration options are passed together with a new glrt- token !3805
- Add nesting client to support VM-isolated build environments !3654
- #27863 Add mac address with isolation !3454 (Artem Makhno @artem.makhno.softsmile)
- Display system_ID on build log !3852

### Bug fixes

- Fix doublestar implementation to use paths relative to working directory !3849
- Fix windows integration tests failure check !3846
- Re-merge "Artifact/cache helpers now use POSIX shell syntax for expansion" !3833
- PowerShell: fix unwanted progress streams leaking to output !3831
- Fix skipped windows integration tests !3830
- Fix relative URL path handling with clone_URL !3815
- Prevent new autoscaler thrashing instances !3813
- Add a check for any artifact paths that do not fall within the project directory or its subpaths !3757
- Use exec mode to create the scripts in attach mode !3751
- PowerShell: Fix stdin handling with scripts !3843

### Maintenance

- Revert "Fix go.mod to downgrade doublestar to v1.3.0 to be same as main" !3842
- Add pwsh to supported shells for Docker-windows executor !3829
- `--url` is GitLab instance URL, and not the address of the runner !3807 (Anatoli Babenia @abitrolly)
- Revert "Merge branch 'avonbertoldi/29451/pkgcloud-auto-versions' into 'main'" !3794
- Bump the k8s integration test timeout to 15m !3787
- Make runner support multiple service aliases !3550 (Alessandro Chitolina @alekitto)

### GitLab Runner distribution

- Start pushing Helper images to DockerHub again !3847

### Documentation changes

- Include reference to build pod configuration documentation !3848
- Add PowerShell to proper names list & minor formatting fixes !3837 (Ben Bodenmiller @bbodenmiller)
- Fix Git for Windows casing !3836 (Ben Bodenmiller @bbodenmiller)
- Improve wording !3835 (Ben Bodenmiller @bbodenmiller)
- Clarify that GitLab-runner is required for both download and upload !3834 (Dillon Amburgey @dillon4)
- Clarify variable type !3824
- Docs surround Kubernetes_ values with quotes !3820
- Documented how to protect environment variable in Kubernetes executor !3812
- Add clarifications for k8s pull policies !3811
- Fix kramdown warning issue !3808
- Update GitOps workflow warning !3806
- CTRT edits for Docker executor part3 !3802
- Adding namespace to anyuid command !3798
- Update fargate troubleshooting !3772
- Update using security context example !3723

## v15.7.3 (2023-01-19)

### Bug fixes

- PowerShell: Fix stdin handling with scripts !3843

## v15.7.2 (2023-01-13)

### Bug fixes

- Fix relative URL path handling with clone_URL !3815
- PowerShell: fix unwanted progress streams leaking to output !3831
- Re-merge "Artifact/cache helpers now use POSIX shell syntax for expansion" !3833

## v15.7.1 (2022-12-19)

### Bug fixes

- Revert automate for which supported distro releases we create packages. !3794

## v15.7.0 (2022-12-17)

### New features

- Add PrivilegedServices option for allowing/disallowing Docker services to be privileged !2652
- Add support for Windows Server 21H2 !3746
- Generate global system ID !3758
- Add start_type to virtualbox configuration !2558
- Update secret resolver to return raw & masked variables !3750
- Allow Executors to clone via SSH !3518
- Add Docker support for `IpcMode` for IPC namespace sharing !3781
- Expose the build timeout as an environment variable !3778
- Improve Runner's API health checking and handling !3658

## v15.6.3 (2023-01-19)

### Bug fixes

- PowerShell: Fix stdin handling with scripts !3843

## v15.6.2 (2023-01-13)

### Bug fixes

- PowerShell: fix unwanted progress streams leaking to output !3831

## v15.6.1 (2022-11-24)

### Bug fixes

- Fix cache config needing to be provided !3747
- Add GitLab-runner user during ubi-fips image building !3725
- Fix Kubernetes pod labels overwrite !3582
- Correctly handle expansion of job file variables, and variables that reference file variables !3613
- Artifact/cache helpers now use POSIX shell syntax for expansion !3752

### Maintenance

- Upgrade GitHub.com/urfave/cli to 1.22.10 !3744
- Unit test to catch urfave bug !3749
- Makefile.build.mk: allow building for arm64 without overriding ARCH !3498
- Renovate Go version !3768
- Add warning about using SIGTERM/SIGINT over SIGQUIT !3769
- Update golang Docker tag to v1.18.9 !3776
- Automate for which supported distro releases we create packages. !3756
- Fix silent Docker images build failure and retry buildx !3786
- Rename Docker's PrivilegedServices to ServicesPrivileged !3791

### Documentation changes

- Making things a little more obvious for those of us who may skip ahead !3697
- Clean up docs redirects, runner - 2022-11-23
- Document behavior for local addresses in [session_server] configuration !3676
- Docs: Nested guidelines for clarity !3729
- Fix some wording in docs and add links in convenient areas !3684
- Updated serviceaccount setting to match the code !3387
- Update agent for Kubernetes installation docs !3748
- Change deprecation documentation for register command !3742
- Make pod_labels more specific !3645
- Added doc to inform about saving cost when using private subnets and AWS S3 cache !3453
- Add more descriptive headings on executor pages !3763
- Add security warning to Runner install docs !3762
- Add troubleshooting details !3755
- Add note for self-managed customers !3761
- Update docs/executors/virtualbox native OpenSSH PowerShell !3775
- Fix Kubernetes Executor docs !3770
- Add note for AWS IAM instance profile !3774
- Add a requirement to create a namespace before overwriting !3696
- CTRT edits for The Docker executor part 1 !3753
- Expanded on downloading helper images and updated a link to use a more modern file. !3562
- Add `deprecated` to `gitlab-runner exec` !3773

## v15.6.0 (2022-11-21)

### New features

- Add support for Node Selector Overwrite !3221
- Handle job execution interruption for the new autoscaler executor provider !3672
- Add maximum size to uploaded cache !3552
- Allow multiple paths in Git_SUBMODULE_PATHS !3675
- Capture helper service logs into job/tasks main trace log !3680
- Add a feature flag to disable resolving of TLS chain !3699
- Adds proper handling of ExecutorProviders initialization and shutdown !3657

### Bug fixes

- Detect Windows build 10.0.19042 as 20H2 !3694
- Force PowerShell/pwsh input/output encoding to UTF-8 !3707
- Skip non-regular files for artifact metadata generator inclusion !3709
- Filter Kubernetes trace to remove newline added for long logs in attach mode !3691
- Enable PowerShell via stdin by default !3728
- Kubernetes executor: redial backend on internal server errors !3732

### Maintenance

- Update redhat/ubi8 Docker tag to v8.7-929 !3738
- Add OS versions supported by packagecloud 3.0.6 release !3734
- Add tests for Kubernetes scheduler name config !3643
- Update Go distribution to version 1.18.8 !3720
- Update logging levels from Debug to Info !3710
- Move autoscaler Acquire() to the ExecutorProvider !3660
- Document internal Executor Interface !3291
- Update Git to 2.38.1 and Git-lfs to 3.2.0 to address CVE-2022-29187 !3674
- Switch to markdownlint-cli2 !3683
- Ensure `go-fips` container is rebuilt when the version of Go is updated !3685
- Add logging in UpdateJob to include checksum and bytesize !3693
- Update taskscaler to newer version !3706
- Skip Docker Test_CaptureServiceLogs integration tests on windows !3703
- Update GoCloud to v0.27.0 and update Azure cache to use new SDK !3701

### Documentation changes

- Explain ANSI-relevance of log_format options !3739
- Fix broken links in runner docs !3737
- Add podman-plugins package dependency for service container network aliases !3733
- Add Taskscaler and Fleeting plugin instructions to Runner development !3730
- Document macOS workaround for TLS issues !3724
- Remove misleading statement regarding Bash in Windows planned feature support !3722
- Deprecate register command !3702
- Mark runnerRegistrationToken as deprecated !3704
- Add Helm repo update command to Kubernetes install docs !3736
- Add additional documentation around the use of submodules !3670
- Add Kubernetes certificate guide !3608
- Troubleshooting for pods always assigned worker node's IAM role !3678
- Change $shell to $SHELL in "Set up macOS runners" docs !3681
- Fix docs review app script and domain !3682
- Update redirected links in the runner docs !3690
- Improve development setup docs !3661
- Update Runner Helm chart docs to include list of deprecated fields !3686
- Add details to Documentation MR template !3698
- Adding Ubuntu 22 to the supported OS list !3712
- Adds deprecation notes for Docker-SSH and Docker-SSH+machine executors !3714
- Updated template to match other repo !3715

## v15.5.1 (2022-11-11)

### New features

- Add a feature flag to disable resolving of TLS chain !3699

## v15.5.0 (2022-10-21)

### New features

- Add shell+autoscaler executor !3617
- Add Docker volume driver ops !3620
- Kubernetes executor: support podspec.schedulerName !2740
- Add IPv6 support to Docker networks !3583
- Add Prometheus metrics to executor autoscaler !3635
- Add Git_SUBMODULE_DEPTH variable !3651
- Add support for PAT masking in trace !3639

### Bug fixes

- Set all existing variables into the build container !3607
- Add pgrep to ubi-fips image !3625
- Standardize Attestation Artifact Names and Permissions !3650
- Do not expand some CMD variables <https://gitlab.com/gitlab-org/security/gitlab-runner/-/merge_requests/38>

### Maintenance

- Upgrade Go to version 1.18.6 !3589
- Add TMPDIR to test's env allowlist !3603
- Go 1.18 mod tidy !3619
- Drop runtime.GC() after every check !3595
- Upgrade Go FIPS image version to 1.18 !3624
- Add internal autoscaler executor provider unit tests !3633
- Only generate mocks that are actually used in tests !3630
- Fix incorrect spelling of acquisition !3621
- Add User config setting for Docker executor !2913
- Upgrade Go FIPS image version to 1.18.7 !3640
- Upgrade Go distribution to version 1.18.7 !3656

### Documentation changes

- Added GitLab Runner to title !3618
- Clarify k8s executor overrides per CI/CD job !3626
- Add note about Docker-in-Docker !3628
- Fix indentation for [runners.cache] in Kubernetes docs !3634
- Clean up docs redirects !3632
- Document hidden retry for failed Docker pull !3638
- Refactor autoscaler terminology !3641
- Update redirecting external links for Runner !3631
- Explain metric …request_concurrency_exceeded_total !3558
- Update contribution details when it requires changes to both GitLab and Runner !3649
- Disk root size parameter !3652
- Remove Grafana dashboard link !3653
- Move Content from best_practices page !3665
- Remove content that didn't add value !3667
- Updated path for group runners !3664
- Fix ordered list display abnormal error !3663
- Set variable to new domain for docs review apps (Runner) !3671

## v15.4.2 (2022-11-11)

### New features

- Add a feature flag to disable resolving of TLS chain !3699

## v15.4.1 (2022-10-21)

### Security fixes

- Do not expand variables in Command <https://gitlab.com/gitlab-org/security/gitlab-runner/-/merge_requests/38>

## v15.4.0 (2022-09-21)

### New features

- Add renovate support !3592

### Bug fixes

- Reset token in config template when set !3593
- Remove reliance on text/transform for trace masking !3482

### Maintenance

- Update instructions with new menu title !3599
- Update project for latest Vale and markdownlint tooling and rules !3598
- Docs: Small edit to language !3596
- Updated title to match left nav !3588
- Delete tmp/GitLab-test directory. !3585
- Updated title to match our standards !3584
- Allow setting of Docker volume label mode independent of read/write mode !3580
- Improve clarity of runner metrics examples !3578
- Remove 'respectively' and 'please note' !3574
- Add io error to troubleshooting section !3573
- Docs: Adding details about GitOps configuration for agent !3572
- Fix runners location in docs !3555
- Add path implementation to support Windows Docker from unix !3344
- Update redhat/ubi8 Docker tag to v8.6-943 !3605
- Update alpine Docker tags !3604

### Security fixes

- Upgrade Prometheus/client-golang from v1.1.0 to v1.11.1

## v15.3.3 (2022-11-11)

### New features

- Add a feature flag to disable resolving of TLS chain !3699

## v15.3.2 (2022-09-21)

### Security fixes

- Do not expand variables in Command <https://gitlab.com/gitlab-org/security/gitlab-runner/-/merge_requests/38>

## v15.3.1 (2022-09-21)

### Security fixes

- Upgrade Prometheus/client-golang from v1.1.0 to v1.11.1

## v15.3.0 (2022-08-19)

### New features

- Improve documentation about installing and using Podman as a Docker executor replacement !3570
- Add support SELinux type label setting in Kubernetes executor !3451 (Omar Aloraini @ooraini)
- Add a check whether boringssl is being used by using the Enabled method !3390
- Add support for server side encryption for S3 Cache !3295 (Johan Lanzrein @lanzrein)
- Remove CentOS 6 packaging !2871 (Bene @bene64)

### Bug fixes

- Generate artifacts metadata only for zip !3565
- Build s390x images alongside the other images !3561
- Ensure that runner always uses the customized User-Agent !3543
- Revert GitHub.com/urfave/cli back to v1.20.0 !3539
- Improve error message when there's a conflict between `pull_policy` and `allowed_pull_policies` settings !3526
- Sanitize user-provided custom build directory before passing it forward !3360

### Maintenance

- Docs: Remove old install page !3563
- Update default label for documentation MR template !3559
- Promote GitLab.MultiLineLinks to error !3554 (Niklas @Taucher2003)
- Fix links split across multiple lines in Runner repo !3553
- Add note on GitLab instance pre-requisite for using Runners - docs !3549
- Update markdownlint and Vale configuration !3548
- Fix "broken" links (redirect) !3542 (Lee Tickett @leetickett)
- Add `hostname` to the UBI-fips helper image !3540
- Docs: Fix a typo in `pull_policy` which is should be underscore !3537
- Update linter version to 1.46.2 !3536
- Update Helm chart troubleshooting for missing secrets !3534
- Protect commands/config with a mutex !3507
- Fix dead link & other runner docs cleanup !3491 (Ben Bodenmiller @bbodenmiller)

### Documentation changes

- Remove premium tier from agent install docs !3535
- Add new functionality related to runner token expiration !3209 (Kyle Edwards @KyleFromKitware)

## v15.2.0 (2022-07-20)

### Bug fixes

- Update GitHub.com/containerd/containerd dependency !3525
- Rename DEBUG env var to RUNNER_DEBUG !3497

### Maintenance

- Push image on registry during release stage only when enabled !3528
- Fix version history formatting !3523
- Upgrade Go to 1.17.9 in project !3515
- Disable push to ECR in all cases !3514
- Make resource checking disabled by default !3513
- Fix DEB_PLATFORMS definition in the Makefile !3510
- Monitor Docker-machine provision failed state !3355 (StoneMan @Wenyuyang)
- Run incept tests only for canonical namespaces !3341

### Documentation changes

- Update command usage and GitLab Runner version !3531
- Restore previous step for freebsd install procedure !3527
- Fix link to cluster agent !3521
- Add explanation on how to select runner manager node with nodeSelector !3520
- Update sysrc command for Freebsd installation procedure
 !3519 (Roller Angel @rollerangel)
- Add security context for init permissions container !3516
- Add note about configurability of Fargate host properties !3509
- Remove columns to correct rendering config.TOML, CLI options and ENV variable for the register table !3508
- Add the pull-policy from jobs support to Kubernetes !3504
- Remove trailing spaces from docs !3502
- Add note for pre existing runner use condition !3501
- Improve the output of registration command !3500
- Fix description of 'Coordinator' in FAQ !3496
- Add some clarifications to how job_env in Custom Executor works !2810

## v15.1.0 (2022-06-20)

### New features

- Generate artifacts metadata !3489
- Add image pull-policy support to services !3488

### Bug fixes

- Init submodules prior to sync to ensure submodules remote URL configuration is properly synchronized !3265 (David Alger @davidalger)
- Honor entrypoint for build and helper images with exec passthrough !3212 (bdwyertech @bdwyertech)

### Maintenance

- Ignore TestPowershell_GetConfiguration for all windows versions !3494
- Add TestPowershell_GetConfiguration/pwsh_on_shell_with_custom_user_(windows)... !3492
- Update Docker images for linting docs !3490
- Add note about GitLab-runner-fips !3487
- Update MinIO-go dependency to fix FIPS endpoints !3484
- The context of the language would suggest the plural form of this noun. !3483
- Fixed a broken link for FIPS RHEL runner !3481 (Brock R @fearthebadger)
- Clarify on Docker engine version requirement !3479
- Expand variables for Pod volume subPath and mountpath config !3478
- Update documentation on interactive web terminal support for Helm chart !3477
- Add upgrade code sample for arm64 !3475
- Fix error in oc create configmap command - docs !3471
- Remove windows server 2004/20H2/21H1 related tests from community MR pipeline !3467
- Do not retry artifact download on 401 response !3461
- Modify doc mentions of RedHat to Red Hat !3459 (lousyd @lousyd)
- Update project to use latest linting images from GitLab-docs !3452
- Use `T.TempDir` to create temporary test directory !3410 (Eng Zer Jun @Juneezee)
- Use 'go install' instead of 'go get' to install tools !3402 (M. Ángel @jimen0)
- DeviceCgroupRules for Docker Executors !3309 (Alexander Sinn @embeddedcoder)
- Workaround to slow artifacts upload to GCS !3194
- Add extra information when "no matching files" !3079 (Adrian Mârza @adrian.marza.mambu)
- Override ci image and registry for all windows helper pushing jobs !3485
- health-check port discovery should be consistent with WAIT_FOR_SERVICE_TCP_PORT !3033 (Anton Neznaienko @neanton)

### GitLab Runner distribution

- Trigger UBI images for all releases and main branch !3466
- Fix not pushing main Runner images to Docker hub !3465

### Documentation changes

- Add Podman configuration steps !3480
- Implement allowed_pull_policies in config.TOML !3422
- Implement supporting pull_policy from jobs !3412
- Allow to overwrite Pod labels in the Kubernetes executor !3352 (Mathieu Parent @sathieu)
- Add a flag to `gitlab-runner exec` to specify the CI/CD config file !3246 (Alexis Jeandeau @jeandeaual)
- Use GCP metadata server and sign blob API for GCS cache URL !3231 (Jasper Maes @jlemaes)
- Complete the example configuration for gcp cache !2956 (Edward Smit @edwardsmit)
- Support Priority Class Name for Kubernetes executor !2685 (ayoub mrini @ayoubmrini424)

## v15.0.0 (2022-05-19)

### Security fixes

- Improve sensitive URL parameter masking !3404

### Bug fixes

- Allow S3 cache's AuthenticationType to be provided case-insensitively !3446

### Maintenance

- Update Git-lfs to 2.13.3 !3458
- Add TestMachineIdleLimits in the windows 21h1 test failure !3457
- Repair redirected links !3456
- Add history to docs for Kubernetes pull policy !3455 (Raimund Hook @stingrayza)
- Run bleeding edge windows builds for security pipelines as well !3449
- Fix minor grammatical error. !3448 (Crafton Williams @crafton)
- Fix windows 21H1 pushing helper images and integration tests !3447
- Delete trailing whitespace !3443
- Fix alpine-latest pipelines for pwsh and prevent this happening on main in the future !3442
- Moved content to executor pages !3440
- Add instructions for how to specify what user a job is run as via Docker executor !3438
- Update alpine versions to latest !3436
- Parallelize Kubernetes TestRunIntegrationTestsWithFeatureFlag tests !3435
- Update FIPS base UBI image to 8.6-754 !3434
- Add alpine-latest helper image flavor and switch default alias to 3.15 !3433
- List source of Default templates !3431 (Ben Bodenmiller @bbodenmiller)
- Switch from cobertura to coverage_report keyword !3429
- Stop publishing helper images to Docker Hub !3425
- Add a note to troubleshooting section regarding security release !3424
- Set max_line_length attribute in .editorconfig !3423
- Fix 21h1 hcsshim::CreateComputeSystem error !3421
- Fix indentation for Docker run runner example !3419
- Register runner with renamed paused argument !3414
- Enable CGO_ENABLED by default in golang-fips compiler !3413
- Change amazonec2-security-group to XXXX in example !3411
- Check serviceaccount and imagepullsecret availability before creating pod !3399
- Make clear-Docker-cache script to work for Docker versions below 17.06.1 !3394 (Roland Hügli @rhuegli)
- Servername in openssl command !3374
- Update index.md !3356 (Don Low @Don.Low)
- Docs: Small edit to change 'how' to 'what' !3325
- Update docs/monitoring/index.md !3216
- Expose fastzip configuration options !3130
- Docs: Update autoscale_aws_fargate to include ca certificate location !2625
- Print out service timeout seconds in Docker executor !279 (Elan Ruusamäe @glensc)

### GitLab Runner distribution

- Add packages added by package cloud 3.0.5 release !3437
- Use SHA256 instead of MD5 for digest !3415

### Documentation changes

- Add step for AppSec in the security release template !3432
- Make explicit disabling of strict-host-key-checking mandatory by default !3418
- Add support for Windows server 2022 !3218
- Add sh to --shell --help following documentation !2988 (David Hannasch @dHannasch)

## v14.10.1 (2022-05-02)

### Security fixes

- Disallow reserved CACHE_FALLBACK_KEY values !49

## v14.10.0 (2022-04-19)

### Bug fixes

- add tip for windows Docker permissions !3397
- Add newline between the command and the output when collapsible section is enabled !3389 (Thomas Chandelle @tchandelle)
- Increase token short length if it includes prefix !3373

### Maintenance

- Update lint-Markdown image for docs !3408
- Remove explicit mention of t4g.nano !3405
- Log object storage forbidden errors during artifact downloads !3400
- Change release milestone for k8s operator - docs !3395
- Link macOS install docs to config docs !3392
- Add runnerImage property to OpenShift Operator docs !3385 (Em Karisch @QuingKhaos)
- Artifacts download argument validation !3384
- Added how to fix TLS handshake timeout error in a proxy environment !3383
- Fix a typo in the cache uploading messaging !3382 (Lee Tickett @leetickett)
- Add new troubleshooting step to the Kubernetes docs !3380
- Change the docs review apps IP !3379
- Debian 9 won't build / qemu now requires -F !3369 (Donny Davis @donnydavis)
- Add support for Docker client version negotiation !3322
- docs: update region specific s3 endpoint urls !2975 (Casey Vockrodt @casey.vockrodt)
- Add archiver staging directory option to runner helper !3403

### GitLab Runner distribution

- Add amazon/2 RPM distribution to the release list !3378

### Documentation changes

- Add Kubernetes operator installation and uninstallation docs and updated OpenShift docs !3388
- Add runner registration related properties to OpenShift Operator !3386 (Em Karisch @QuingKhaos)
- Support Docker container custom labels !3304 (aylinsenadogan @aylinsenadogan)
- Update release process link in readme !3319 (Théo DELCEY @theodelcey)

## v14.9.0 (2022-03-21)

### New features

- Add posix shell quoting implementation !3367

### Bug fixes

- Use token from job payload when composing repository URL based on clone_URL !3366
- Upgrade MinIO to v7.0.24 pre-release, for IAM timeout fix !3354
- Upgrade fastzip to v0.1.9, fixes invalid timestamps !3353
- Update network responses to support 64-bit Job IDs !3346
- Upgrade fastzip to v0.1.8 !3333
- Allow changing shell executor with pwsh user !3298
- Remove bashisms from Bash shell implementation !3014 (Neil Roza @realtime-neil)

### Maintenance

- Update stringData for Custom TLS cert !3372
- Add default issue & MR templates !3368
- Docs: Added fleet management link !3364
- Add link to AWS driver docs in GitLab Docker machine - docs !3363
- Change fleet scaling to best practices for runner shared services - docs !3362
- Docs: Kubernetes volumes are mounted on services !3361 (Quentin Barbe @forty1)
- Add warning about enabling debug logging !3359
- Add links to clarify AWS and Docker credentials requirements and clarification on image: tag !3358
- Add link to Docker machine fork - docs !3357
- Edited for style !3351
- Run trigger-UBI-images-build job also for patch release tags !3350
- Update runner registration failure log message !3349
- Add runner registration message section - docs !3348
- Move Path interface to Docker volume consumer !3343
- Neaten helpers/path unix path impl !3342
- Fix misleading error during cache restoration !3340
- Clean up docs redirects - 2022-02-22 !3339
- Make SSH command/executor shell agnostic !3337
- Remove redundant shell config environment property !3336
- Updated agent for Kubernetes !3334
- Update CI toolchain versions !3330
- Upgrade Docker to 20.10.12 !3328
- Support Vault EE namespaces !3320 (Aleksander Zak @aleksanderzak)
- Add Debian bullseye to supported versions !3318
- Add post_clone_script hook !3211 (Dan Rice @dnrce)
- Docs: Update Kubernetes key file format !3097 (Brandon Hee @brandonhee)
- fix grammatical error !2896 (James Dube @jamesdube)

### GitLab Runner distribution

- Fixes version definition in VERSION file !3371
- Align Debian releases for stable and Bleeding Edge versions !3335

### Documentation changes

- Add support for Kubernetes runtime class !2326
- Add docs about security risks for using cache and the Git_strategy=fetch !3365

## v14.8.0 (2022-02-20)

### New features

- Allow specifying maintenance-note on runner registration !3268
- Support Apple Silicon (darwin/arm64) !2274
- Add variable support for services (Stefano Tenuta @ST-Apps1) !3158

### Bug fixes

- Fix artifacts upload redirection support !3308
- Handle redirects on artifact uploads !3303
- Introduce non-reusable Docker cache volumes !3269
- Merge the config template before asking the user for configuration !2561 (Matthias Baur @m.baur)
- Make use of build requests/limits for build permission init container !3321

### Maintenance

- Add details to docs on CI_SERVER_TLS_CA_FILE !3332 (Ben Bodenmiller @bbodenmiller)
- Ensure shell writers terminate with newline flush !3329
- Upgrade Go to 1.17.7 !3327
- Install supported Go version for Windows prior to testing !3324
- Upgrade MinIO to v7.0.21 !3323
- Fix milestone ship date error for the idlescalefactor feature - docs !3317
- Remove vendor/ directory !3314
- Divide packages buildling jobs in the pipeline even more !3313
- Use latest docs linting image for Markdown !3312
- Docs: Update shell descriptions to use full names !3310 (Neil Roza @realtime-neil)
- Bump version of Go for project to 1.17.6 !3305
- Fix Azure caching example config !3300 (Stefan Asseg @stefanasseg)
- Encourage use of K8s secrets !3299 (Christian Mäder @nxt.cma)
- Update interactive example that was incorrectly set to non-interactive !3297 (Arran Walker @ajwalker)
- Update support for session_server using Helm chart !3296
- Cleanup cache proxy pattern !3294
- Adds details about how to limit the number of VMs when autoscaling !3289
- Update linting configuration from GitLab project !3288
- Replace Ruby:2.6 in examples and test cases with Ruby:2.7 !3287
- Update runner security docs !3279
- Update Page with more common -machine-machine-options for use with Docker and amazon ec2 instances. !3259
- Add information on how to connect to S3 from Runners on Amazon EKS with IAM Role for ServiceAccount !3251
- Add version number to windows helper image tags !3217 (Florian Greinacher @fgreinacher)
- Update docs/executors/shell.md !3208
- To disable wait_for_services_timeout use -1 not 0 !3207
- Add support for extra submodule update flags !3192 (Nejc Habjan @nejc)
- Clarify that listed limitations are specific to Windows !3155
- Ensure proper assumptions !3038 (Deniz Adrian @zined)
- Update the security caveats about the usage of privileged mode !2482
- Add Debian/bullseye to packagecloud DEB_PLATFORMS !2940 (James Addison @jayaddison-collabora)

### Documentation changes

- Add details on concurrent parameter for Docker executor - docs !3286
- Add alpine 3.15 as new runner/helper-image flavor !3281 (Fabio Huser @fh1ch)

## v14.7.0 (2022-01-19)

### New features

- Add RHEL/UBI amd64 FIPS support !3255

### Bug fixes

- Exclude stderr content from parsing UID/GID information within Docker executor !2768

### Maintenance

- Fix fips rpm package name to sign !3285
- Mark "prepare go fips" job as optional !3284
- Updating documentation linting images for project !3283
- Fix external links from project and remove old redirects !3282
- Restore Git 1.8.3.1 tests !3278
- Fix tests using GitLab-grack submodule !3272
- Clarify how to configure network mode with Docker executor !3264
- Update golangci-lint !3261
- Pass UPSTREAM_CI_COMMIT_REF to incept tests !3257
- Update Sentry library from raven-go to Sentry-go !3199 (Markus Legner @mlegner)
- Bump used Go version to 1.17 !3112
- Show error details for failed artifact uploads !3240

### GitLab Runner distribution

- Fix the 'stable GitLab release' job !3252

### Documentation changes

- Point to GitLab maintained fork of Docker Machine !3276 (Thameez Bodhanya @thameezbo)
- Release of a FIPS Compliant runner !3274
- Adds note about 5 GB S3 cache limit !3266
- Added troubleshooting steps !3273
- Fix broken external links !3270 (Niklas @Taucher2003)
- Update to mention CentOS stream 8 instead of CentOS linux 8 !3267 (Ondřej Budai @ondrejbudai)
- Document need for entrypoint to open shell !3256
- Updated language for Kubernetes executor !3253
- Update link to K8s pull policy !3254
- Improve the cache documentation for k8s executor !3237
- Update docs for GitLab Runner Helm Chart using ACS (retired) to AKS !3219
- Remove trailing spaces for Jan 2022 TW monthly chores !3275

## v14.6.0 (2021-12-17)

### Bug fixes

- Implement improved JSON termination mode for Kubernetes !3225

### Maintenance

- Add Vale rule updates from the GitLab project to this project !3249
- Minor capitalization and style fix !3248
- Trigger UBI images build also from security fork !3245
- Add note about running Docker runner with Docker-machine functionality !3236 (Ihor Martyniuk @enoot)
- Remove coverage reports from S3 release !3235
- Add curl in alpine image !3233
- Fix flaky garbage collection test !3230
- Move the "static QA" job to the postrelease stage !3227
- Automatically retry integration_k8s jobs !3226
- Docs: Clarifying that it's "a" macOS machine, rather than "yours" !3223
- Remove unneeded quotes from markdownlint config !3215
- Run incept tests in the postrelease stage so that all binaries and images are available !3214
- Update markdownlint and Vale rules from GitLab project !3213
- Add additional docs and integration tests for cache.s3.AuthenticationType !3210
- Docs: Changed "clean up" from noun to verb !3206
- Docs: Clarify what Runner Cloud is !3205
- Drop gorilla/mux in favour of http.ServeMux !3203
- Add idle GitLab_runner_jobs metric per runner !3202
- Fix links to shared runners documentation !3201
- Add openssl command to download the cert !3200
- Improve Runner container image size for Ubuntu and alpine !3185 (Furkan Türkal @Dentrax)
- Autoscale VMs based on a percentage of in-use VMs !3179
- Use native go errors and drop pkg/errors !3104 (feistel   @feistel)
- Fix the 'stable GitLab release' job !3252

### GitLab Runner distribution

- Push stable images built on security fork to canonical repository !3242
- Update the GitLab Release job !3228

### Documentation changes

- Update lint-html image for docs !3239
- Docs: Added OpenSSL SSL_connect: SSL_ERROR_SYSCALL troubleshooting topic !3229
- Docs: Add pod cleanup info in the Kubernetes doc !3224
- Update docs for installing runner from binary !3222 (Wojciech Pater @wpater)
- Changed symbol in docs table !3220
- Add Native Windows OpenSSH Server and PowerShell support for Virtualbox and Parallels executors !3176 (Guillaume Chauvel @guillaume.chauvel)

## v14.5.2 (2021-12-10)

### Security fixes

- Fix `syscall.forkExec` calling `close(fd=0)` on pipe error [!44](https://gitlab.com/gitlab-org/security/gitlab-runner/-/merge_requests/44)

## v14.5.1 (2021-12-01)

### Security fixes

- Limit Docker executor's container reads to prevent memory exhaustion [!37](https://gitlab.com/gitlab-org/security/gitlab-runner/-/merge_requests/37)

## v14.5.0 (2021-11-21)

### New features

- Scrub the X-Amz-Security-Token parameter from query strings !3171 (Estelle Poulin @estelle.a.poulin)
- Kubernetes executor container security context !3116

### Bug fixes

- Fix lockfile cleanup for submodules !2858 (Nejc Habjan @nejch1)

### Maintenance

- Docs: Added SSH executor disable_strict_host_key_checking details !3195
- Fix releasing alpine 3.12 helper images !3193
- Renamed enterprise_guide to fleet_scaling !3191
- Add all available unix OS build tags to unix targeted go files !3189 (Arran Walker @ajwalker)
- Fix GitLab grack to use our own repositories !3187
- Use newer docs linting image !3186
- Update changelog generator configuration !3183
- Fix Docker pulling image integration test !3182
- Break out shell blocks to allow copy from button !3181
- Add troubleshooting info to Runner installation with Agent !3180
- Log errors when failing to close Docker client !3178
- GitLab-runner Dockerfile: clear /tmp of Ubuntu Docker image !3177 (Yalcin Ozhabes @trim_the_main)
- Fix PVC volume config generation in Kubernetes executor !3174 (Sandra Tatarevićová @sandra17)
- Add troubleshooting note for dind connection error on k8s executor !3173
- Docs: Clarified concurrency setting !3172
- Fixed broken external links !3168
- Fix: typo in docs/register/index.md !3166 (David Duncan @duncan.davidii)
- Docs: Clarify runner token !3165 (Stefan Schmalzhaf @the_s)
- docs: add useful notes on setting session_server !3164 (Yang Liu @robturtle)
- Updated broken external links !3163
- Refactor images building and publishing jobs !3162
- Add changeable config directory for root !3161 (Boris Korzun @boris.korzun)
- Docs: Correct link to Windows shared runner info !3160
- Use sync.Mutex rather than RWMutex for simple protections !3159
- Remove need for Git in runner images !3152 (Ben Bodenmiller @bbodenmiller)
- Suppress Git hints about branch naming standards !3148
- Update golang-cli-helpers library, support env namespaces !3147
- Handle situations when neither `ntpdate` nor `sntp` is available !3143 (Alexander Kutelev @kutelev)
- Docs: Small edits to enhance readability !3137 (Ankita Singh @ankita.singh.200020)
- Better support for PowerShell on Kubernetes !3119
- Do not pass in bash detection script into build container !3095
- Kubernetes executor should only used SharedBuildsDir behaviour when it is required !3078 (David Alger @davidalger)
- [DOCS] - Improve image pull secrets documentation clarity !3047 (Aaron Johnson @acjohnson1985)
- Document how to run jobs as non-root user for Kubernetes and Kubernetes with Helm !2900
- Allow finer-grained control over pod grace periods. !2130 (Dominic Bevacqua @dbevacqua)

### GitLab Runner distribution

- Provide Docker images for alpine 3.12 (default), 3.13 and 3.14. !3122

## v14.4.0 (2021-10-25)

### Security fixes

- Sanitize Git folder after each build !3134

### Bug fixes

- Add Kubernetes pod label sanitization !3054 (Theodor van Nahl @t.vannahl)

### Maintenance

- Revert "Merge branch 'alpine-3-13' into 'main'" !3157
- Consider all Docker pull image system error as runner script failure !3142
- Docker Executor: use Stop for graceful shutdown !3128 (Aaron Friel @frieltwochairs)
- Update to MinIO-go v7.0.13 !3120 (Philip Schwartz @pschwar1)
- Explicit configuration for cache s3 authentication type !3117
- refactor: remove osext dependency !3101 (feistel @feistel)
- Respect Docker Runtime setting for services !3063 (Jakob-Niklas See @networkException)

### GitLab Runner distribution

- Split packagecloud release by distribution flavor !3146

### Documentation changes

- Mark URLs compatible with markdownlint-cli 0.29.0 !3154
- Remove Fedora 34 from list of packages - docs !3151
- Fixed docs crosslink from Advanced Config !3149 (Raimund Hook @stingrayza)
- Update Autoscale config due to Docker machine deprecation docs !3144
- Compatibility chart update !3141 (Alexander Kutelev @kutelev)
- Update Docker_machine.md - docs !3140
- Change description for GitLab_runner_limit !3139
- docs: Delete link to GitLab.com-config (target does not exist) !3138 (Stefan Schmalzhaf @the_s)
- Fix YAML indention of GCS secretName !3136 (Kate @kate_stack11)
- Replace incorrect terminology (storage -> bandwidth) !3135 (Jay Williams @codingJWilliams)
- Docs: Updated Microsoft Service policy links !3133
- Runner: fix some broken external links !3127
- Additional step when install GitLab Runner using KAS !3126
- Added info about code handling for Windows runner !1975

## v14.3.0 (2021-09-21)

### New features

- Cleanup build directory with feature flag !3065
- Consider only Docker image pull system error as runner-system-failure !3060

### Security fixes

- Restrict accepted metric listener HTTP methods !3109

### Bug fixes

- Fix Docker-machine executor check to reduce warning log spam for no runners able to process a job !3106 (Thomas Scully @tscully49)

### Maintenance

- Turn on FF_SCRIPT_SECTIONS for GitLab Runner pipelines !3124
- Expose runner limit error message on registration !3108
- Split linux packages into multiple jobs !3105
- Upgrade MinIO to v7 !3099
- Update runner docs tests !3096
- Remove Docker-machine feature flag !3093
- Improve log line decoding for Kubernetes !3091
- Add strict host key checking to SSH config !3074
- Upgrade alpine version to 3.13.6 !3057
- Improved bash shell escaping (behavior, performance) !2882

### Documentation changes

- Added mac setup guide !3129
- Fix trailing spaces in Runner docs !3125
- Per-build networking is recommended !3118
- Fixed typo in Dockerfile example for installing Runner with Docker !3113 (Markus Möslinger @metabytewien)
- Update documentation template !3107
- Use latest docs linting images !3100
- Update feature-flags.md, fixed typo, runners.feature_flag -> runners.feature_flags !3098 (Joost van der Sluis @jvdsluis)
- Reword so that Docker services list "images" instead of "applications" !3094
- Adds Linux register command for behind a proxy !3087 (Rui Duarte @P0w3rb0y)
- Add info for Docker_HOST value in Using Docker:dind !3085
- Added Docker image build steps for Alpine !3076
- Add doc in FAQ about running Elasticsearch !3110
- Fix typo in security process !3092

## v14.2.0 (2021-08-22)

### Bug fixes

- Do not execute checks for windows integration test in docs only default branch pipeline !3070
- Limit job log to ensure it contains UTF-8 valid data !3037
- Fix Ubuntu helper image builds to use correct platform (not always amd64) !3032 (Sneha Kanekar @skanekar1)
- Fix trace short writes when large masks are configured !2979
- Fix cleaning of removed sub-submodules when using fetch strategy !2883 (DmtiryK @dkozlov)

### Maintenance

- Update trace force send interval to be dynamically adjusted based on update interval !3064
- Update rules for windows tests to fix docs pipeline !3062
- wrap each line in a script block as a section !3051
- Add new histogram metrics to Docker+machine executor !3050
- Do not ignore failure in Windows jobs due to timeout !3042
- Fix release job to use JOB-TOKEN !3041
- Support of Kubernetes lifecycle hooks !3036
- Add all of gl-docsteam to docs CODEOWNERS !3026
- Add Evan and Marcel to docs CODEOWNERS !3025
- Use CI_JOB_TOKEN to create releases !3023
- Explicitly set Kubernetes pull image failure as script failure !3015
- Implement changes rules for executing full and docs-only pipelines !2978
- Move build log's ANSI Reset to before newline to fix test output  !2977
- Update configuration of changelog generator !2968
- Update remaining only except to rules in pipeline !2938
- Add support for determining helper image from node selector information !2840
- Upgrade specified Git version to 2.30.2 !2825
- Add allowed images restriction to Kubernetes executor !2669 (Yi Wei Pang @pangyiwei)
- Allow CI image option to override base image name (VirtualBox & Parallels) !1257 (Alexander Kutelev @kutelev)

### Documentation changes

- Modified the runner troubleshooting page for confirming the GitLab version and runner version !3081
- Update docs with the correct link about runner scope !3077
- Clarify the need for max overwrite definitions when overwriting via CI/CD script !3075
- Add troubleshooting entries for k8s-caused faults !3073
- Docs: Recommend to use latest self-managed runners with .com !3072
- Docs: Addded FREE tier badge !3069
- Docs: Addded FREE tier badge !3068
- Docs: Addded FREE tier badge !3067
- Docs: Added code block end tag that was missing !3066
- Docs: Fixed typo, changed "process" to "signal" !3061 (Igor @igordata)
- Docs: Add how to log in as current user in the Terminal so GitLab-runner installs properly !3055
- Improve wording of docs/security/index.md !3031 (Ed Sabol @esabol)
- Docs update advanced configuration !3028
- Update Vale rules with latest settings from GitLab project !3024
- Fix outdated link to custom build directories in runner advanced configuration docs !3022 (zertrin @zertrin)
- Docs: Add version for Kubernetes custom builds directory mount option !3016 (Ben Bodenmiller @bbodenmiller)
- Capitalize CPU on line 187 !2893
- Create Enterprise guide for deploying and scaling a GitLab Runner Fleet !2755

### Other changes

- Improve testKubernetesGarbageCollection integration test !3080
- Update the Kubernetes executor's attach strategy to work with Windows pods !3059
- Fix missing end quote in packagecloud script !3049
- Fix incorrect Kubernetes Windows paths for artifacts and caches !3046
- Set DOCS_REVIEW_APPS_DOMAIN in the CI config directly !3044
- Updated CODEOWNERS for docs team members who are maintainers !3035
- Update build versions for Fedora !3034
- Enable container scanning for GitLab Runner !3027
- Garbage collection supports for Kubernetes executor !2983
- Fix flakiness of the TestAttachReconnectReadLogs test !2954

## v14.1.0 (2021-07-20)

### Bug fixes

- Fix trace short writes for large log lines !2993
- Confirm if Docker is installed in `clear-docker-cache` !2961

### Maintenance

- Add CODEOWNERS for docs !3017 (Ben Bodenmiller @bbodenmiller)
- Add TestBuildOnCustomDirectory/pwsh as test failure on windows 20h2 and 2004 and TestMachineIdleLimits on 1809 !3011
- Allow KUBECONFIG and GitLab_CI env in integration tests !3010
- Fix vendor out of sync !3008
- Use image's PowerShell Core for Windows tests !3005
- Remove explicit use of GOROOT/GOPATH now that we're using Go modules !3002
- Remove unneeded test configuration !3001
- Fail k8s integration tests when the check command fails !2999
- Fix on-demand releasing of helper images !2998
- Stop considering Docker pull image as runner system failure !2995
- Skip Docker-machine provision on failure by default !2986
- Fix make prepare_index read GPG_KEY from file !2985
- Fail CI build if test failures not updated !2976
- Only print necessary env vars in tests !2971
- Update environment name for Linux Docker images !2970
- Don't run fuzz variable mask test for docs !2965
- Add environment for GitLab stable release !2962
- Add environment name for package jobs !2959
- Use file based variables for GPG_KEY !2958
- Update default branch from master to main !2930
- Only allow failures with exit code 99 in Linux tests !2704
- Test passing a config template to the RegisterCommand !2451
- Make the variable type for the GitLab CI secret configurable !2414

### GitLab Runner distribution

- Add support for Windows Server core, version 20H2 [Semi-Annual Channel release] !2908

### Documentation changes

- Restructure markdownlint configuration !3012
- Update sudo command for linux repository install !3009
- Fix broken links in Runner docs !3007
- Add note on IdleCount to autoscaling docs !3004
- Update feature flag FF_SKIP_Docker_MACHINE_PROVISION_ON_CREATION_FAILURE grammar !3000
- Docs: Complete sentence, link to general SSL troubleshooting info !2994
- Update runner readmes to index !2990
- Added note for Overwriting Kubernetes Namespace section !2984
- Mention liveness project when adding Windows runners !2981
- Add details on how to assign Runner Manager to security fork project !2974
- Docs: Updated Shell topic titles to be more clear !2972
- Update Kubernetes execution strategy documentation !2966
- Fix outdated VS Code package recommendation !2964
- Add docs about DEB/RPM packages signature verification !2963
- Docs: Specify exact Parallels product names !2960
- Provide JSON job response file for custom executor. !2912 (Paul Bryant @paulbry)
- Add instructions for proxying the GitLab registry !2865
- Fix typo/incorrect grammar !2842 (Per Lundberg @perlun)

## v14.0.0 (2021-06-19)

### New features

- Send GPU config string !2848
- Add support for selective Git submodule paths inclusion/exclusion !2249

### Bug fixes

- Fix race blocking goroutine in shell executor !2910
- Order masked values by length to prevent longer values being partially revealed !2892
- Kubernetes attach strategy hangs when log file is deleted !2824

### Maintenance

- Enable Kubernetes attach strategy by default !2955
- Add ASDF .tool-versions file !2948
- Make check test directives depend on prepare_done !2947
- Fix broken test output produced by MakeFatalToPanic !2929
- Use main branch for docs reviews !2925
- Disable windows anti-malware monitoring !2920
- Remove FF_RESET_HELPER_IMAGE_ENTRYPOINT feature flag !2906
- Remove legacy process termination for shell executor !2905
- Pull helper image from GitLab registry by default !2904
- Pwsh shell support for Kubernetes when legacy execution strategy ff is set to false !2902
- Remove offpeak settings Docker autoscaling !2897
- Add shell benchmarks !2894
- Make pwsh the default shell for new registrations !2889
- Remove FF_USE_GO_CLOUD_WITH_CACHE_ARCHIVER feature flag !2887
- Remove deprecated Makefile targets !2885
- Update Kubernetes client-go library to 0.21.1 !2878
- Segregate `unit test` job into a separate `integration test` job !2783
- Add supported failure reasons for build errors !2744
- Upgrade kardianos service !2729
- Enable fastzip & progress meter !2565
- Allow building behind a proxy !2168 (dHannasch1 @dHannasch1)

### GitLab Runner distribution

- Remove support for Windows 1909 !2924
- Remove support for Windows 1903 !2915
- Remove Ubuntu/eoan package !2888
- Publish Windows helper image :latest tags !2879
- Add Ubuntu-based runner-helper image !2835

### Documentation changes

- Add troubleshooting note on GitLab-runner symlink removal !2953
- Disable skel directory usage by default for DEB/RPM installation !2942
- Update PROCESS.md referencing runner release helper templates !2939
- Add tlsctl to runner docs !2937
- Remove old redirects !2933
- Update troubleshooting documentation for old Docker versions on Windows Server !2927
- Add remove_date to YAML frontmatter !2922
- Revert (arch) change !2918
- Shell executor: Link to latest available Git version !2917
- Be more specific about Windows version support !2916
- Made images smaller !2909
- Add troubleshooting steps to GitLab Runner operator !2901
- Fix external links !2895
- Fixed typo in Docker runner documentation !2891
- Use DNS option in TOML to avoid proxy and route in docs !2815
- Change order of steps to configure autoscaling !2665
- Update docs/executors/Kubernetes.md !1903

### Other changes

- Remove conversion between failed and cancelled buildStage for Prometheus metrics !2932
- Delete unused 1909 allowed test failures !2928
- Updated test case names for TestBuildJobStatusEnvVars !2907 (listout @listout)
- Specify the working version for lsif-go image !2898
- Remove /usr/lib/GitLab-runner symlink from packages !2890
- Make Git-lfs tar checksum usage coherent !2268

## v13.12.0 (2021-05-20)

### New features

- Support Git strategy with Kubernetes executor !2862

### Bug fixes

- Add utf-8 invalid replacement encoder to trace transformers !2881
- Pass PowerShell scripts as a file to shell executor !2874
- Add new eval execution strategy for capturing exit code !2818

### Maintenance

- Revert "Publish Windows helper image :latest tags" !2880
- Use latest docs linting images for testing !2877
- Ensure Docker client is in experimental mode !2870
- Improve trace masking performance !2863
- Use PowerShell for resolving paths !2836
- Move commands package integration tests to own files !2795
- Allow whole Vault Secret configuration to be variable-expandable !2772
- Update coverage and windows tests to rules !2756

### Documentation changes

- Changed ${arch} to $(arch) !2875
- Fix TOML syntax in Kubernetes documentation !2872
- Convert pull policies bolds into headers !2867
- Update GitLab Runner connectivity !2866
- Update Kubernetes pull policy documentation !2860
- Document operator properties, custom installation and permissions !2847
- Clarify, N-to-M relationship of Runners to GitLab instances !2788

## v13.11.0 (2021-04-20)

### New features

- Allow user to specify multiple pull policies for Kubernetes executor !2807

### Bug fixes

- Use inspect.GID() to collect GID value in Docker executor !2769
- Fix Kubernetes attach strategy for non-root environments !2749

### Maintenance

- ci: wrap GOCACHE with double quotes !2859
- Add bridge job to runner-incept !2845
- Fix archives/zip tests on Windows !2832
- Report CI test build failures !2829
- Add job URL to container labels !2823
- Compile GitLab-runner binary for shell integration tests !2820
- Don't return error when checking feature flag !2812
- Simplify the triggerring of 'GitLab-docs' Review App pipelines !2809
- Fix Git 1.8.3.1 job errors !2791
- Fix job duration value when in log format is JSON !2787
- Add support for CSI volumes !2784 (Brandon Butler @brandonbutler)
- Move Kubernetes integration tests to separate file !2779
- Support for env variables expansion for image name for Kubernetes executor !2778
- Segregate integration tests in Docker executor !2776
- Remove test with int overflow !2597 (Fábio Matavelli @fabiomatavelli)
- Adding Git depth for submodules !2107 (Nico Bollen @bollenn)

### Documentation changes

- Removed reference to master !2855
- Fix pipeline configuration for docs branches !2853
- Make clear when FF runner configuration syntax was introduced !2852
- Roughly alphabetised Docker Container parms - docs !2851 (Raimund Hook @stingrayza)
- Updated docs reference to MinIO !2850 (Raimund Hook @stingrayza)
- Documentation Update/docs/security/index.md !2849 (Anshuman Singh @singhanshuman)
- Add clarification on Runner and GitLab Version match !2841
- Edited for style !2838
- More edits for style !2834
- Add services note to Windows container troubleshooting !2833
- Edited for grammar and style !2830
- Moved troubleshooting to OS topics !2819
- Fix heading type in GPU documentation !2817
- pWIP: Add configuration section to docs for runner Operator on OpenShift !2816
- Add feature flags in config.TOML !2811
- Update links to redirected files !2808
- Add a note to docs on usage of Docker script from `13.9` !2806
- Remove Docker-machine provision on creation failure !2805
- Improve documentation for GPUs for all executors !2804
- Update redirected links in runner docs !2802
- Add troubleshooting section in Kubernetes executor documentation !2799 (Vincent Firmin @winkies)
- Edited for style and consistency !2777
- Document how to customize environment variables for Runner !2775

### Other changes

- Update warning message URL for DockerHub !2844

## v13.10.0 (2021-03-21)

### Bug fixes

- Don't print DockerHub helper image warning when custom image is defined !2761
- Allow graceful termination on Windows !2739

### Maintenance

- Include symbols in GitLab-runner binary !2800
- Move process package integration tests to own files !2794
- Update `code navigation` job definition !2792
- Rename shell_writer_test.go to reflect use !2782
- Move virtualbox executor integration tests to own file !2781
- Move parallels executor integration tests to own file !2780
- Update trace limit wording !2765
- Update of Docker error message !2759
- Add integration tests for trace limit handling !2758
- Add integration tests for build trace masking !2754
- Version pin pwsh version inside of our CI tests !2748
- Update hashicorp/go-version dependency to v1.2.1 !2746
- Removal of unused replace from go.mod !2745
- Start updating runner pipeline to rules !2728

### Documentation changes

- Add mentions to pwsh to documentation !2797
- Update Vale rules !2789
- Add mention to pwsh support in Docker executor docs !2786
- Fix example gcp zone for Docker+machine config !2771
- Runner: Update spelling exceptions list !2770
- Docs for installing runner on a separate machine !2767
- Update docs/monitoring/README.md !2766
- Fix misspelling of "Force" in PowerShell examples !2764 (Gabriel Smith @yodal\_)
- Add runner execution flow diagram !2760
- Fix duplicate labels in CONTRIBUTING.md !2747 (h.yoshida @hirokiyoshida837)
- Add backticks around --Google-accelerator docs !2742
- Update documented check internal for config changes !2741
- Add documentation for using GPUs with Docker Machine !2736
- Update MachineOptions to only mandatory configuration. !2673

## v13.9.0 (2021-02-22)

### New features

- Enable PowerShell Core support in Kubernetes Executor !2705
- Enable PowerShell Core support in Docker Executor on Linux !2563
- Add support for setting the artifact/cache compression level !2684
- Display feature flags that are set to a non-default status !2606
- Add GPU support for Docker executor !1955 (Andreas Gravgaard Andersen @agravgaard)

### Security fixes

- Remove skipVerify from client struct !2654

### Bug fixes

- Fix panic when PKCS7-encoded payload has no certificate !2737
- Correctly set fastzip's staging directory !2693
- Improve trace secret masking with x/text/transform !2677
- Add explicit bash shell error checks !2671
- Terminate requests on process shutdown !1684

### Maintenance

- Change env to bash to resolve Illegal option !2732
- Upgrade Docker version to 20.10.2 !2722
- Update Docker script default to Docker prune volumes !2720
- Default to no Docker image compression in local environment !2717
- pwsh scripts can be passed over STDIN on shell executor !2715
- Update GitHub.com/Docker/cli dependency !2714
- Add artifact and cache download progress meter !2708
- Remove requirement for Docker daemon experimental mode from image build scripts !2707
- Fix the image that is used to create the pwsh tag !2706
- Exclude out/binaries/GitLab-runner-helper from binaries artifacts !2703
- Improve logging to packagecloud push !2702
- Upgrade PowerShell Core to 7.1.1 !2696
- Make TestHelperImageRegistry not need real prebuilt images !2682
- Add test for permissions container in k8s !2676
- Add object storage cache credentials adapter !2674
- Add artifact/cache upload progress meter !2670
- Refactor Docker pull logic into dedicated package !2659
- Update to Docker client v20.10.2 !2658
- Update GitLab-terminal package !2656
- Create separate helper image with PowerShell Core !2641
- Prioritize helper image specified in config to change K8s log dir permissions !2578 (naruhito @naruhito1)
- Remove helpers/trace redundant io.Pipe use !2464
- Kubernetes tests simplify build creation !2445
- Report deleted pods as a system failure with attach strategy !2444
- Fix incorrect path/filepath use !2313
- Improve Docker cleanup script to also include old builds and images !2310
- Output coverage to Cobertura report !2252
- Version pin pwsh version inside of our CI tests !2748
- Add integration tests for trace limit handling !2758
- Add integration tests for build trace masking !2754

### Documentation changes

- Document how to view Windows service logs with cli !2733
- Update linux-manually.md !2731 (Simon Carr @simonjcarr)
- Added details about guided install !2730
- Use correct Vale extension in VS Code ext file !2727
- Refresh Vale linting rules !2726
- Specify tag syntax for tagged releases !2725
- Add note about permissions !2723
- do not link to unmaintained Docker image cleanup app !2712 (Antoine Beaupré @anarcat)
- Fix formatting of FF_USE_LEGACY_Kubernetes_EXECUTION_STRATEGY !2701 (Ben Bodenmiller @bbodenmiller)
- Clarify download instructions !2700
- Replace x86 and amd64 with 32-bit and 64-bit terminology for download !2699
- Add buildImage in the default OpenShift operator example !2698
- 1/3 Add crosslink to Kubernetes Agent docs !2697
- docs: Clarify self-signed certs on windows !2695 (Stefan Schmalzhaf @the_s)
- Docs: Fix minor whitespace inconsistency !2694 (Stefan Schmalzhaf @the_s)
- 27451 Fix Documentation - podAnnotation should be a TOML table !2692 (Benjamin Souty @B-Souty)
- Split docs linting jobs !2689
- Docs: Links documentation to working example for CMD Shell usage on Windows GitLab Runners where only PowerShell can be the default !2687
- Documentation - Supported OS updates !2683
- Whole hour periods for autoscale !2681
- Mention version sync on first sign of trouble !2680
- Fix typo in Kubernetes.md !2675
- Removed extra spaces !2672
- Update install runner on Kubernetes install page - docs !2668
- Simplification of dind service section !2663 (Keith Kirkwood @keithkirkwood)
- Instructions for installing dependencies on CentOS. !2619 (David Hannasch @dHannasch)
- Include in docs details about the updated script !2586
- Changed recommendation to instance type in docs to a smaller one !2579 (Jan Pobořil @janpoboril)
- Document known race condition about Helm upgrade !2541
- Improve TLS custom cert documentation !2487

### Other changes

- Add CODEOWNERS for 3 files at repo root !2667
- Revert "Improve trace secret masking with x/text/transform" !2752

## v13.8.0 (2021-01-20)

### New features

- Allow user to specify multiple pull policies for Docker executor !2623

### Bug fixes

- Fix fastzip to support artifacts for nonroot users !2661
- Fix s3 cache upload for aws EKS IRSA !2644 (Clemens Buchacher @cbuchacher)
- Fix cache push for failed jobs for Docker and Kubernetes executor !2638 (Axel Amigo @hax0l)
- Fix Azure cache not working in K8S executor !2626
- Fix path checking in Build.getCustomBuildDir !2251

### Maintenance

- Add Docker integration tests for cache push for failed job !2657
- Report that the Runner returns exit codes !2645
- Update GoCloud to v0.21.1+ !2637
- Add tests to PowerShell shell !2634
- Lock mutex in Buffer.SetLimit !2627
- Fix/k8s skip hostaliases for empty services !2582 (Horatiu Eugen Vlad @hvlad)
- Fix windowsPath to handle local named pipes correctly !2470
- Override Git HTTP user agent !2392
- Allow using prebuilt Docker helper images when running from out/binaries !2104

### Documentation changes

- Finish runner standardization update !2666
- Update linux-repository.md changes date of end of life date of CentOS 8 !2662 (Mohammad.E @emamirazavi)
- Removed ntrights reference !2660
- Restructure "Supported options for self-signed certificates" doc section !2651
- Edited runner to be lowercase !2650
- Edited runner to be lowercase !2649
- Edited runner to be lowercase !2648
- Edited runner to be lowercase !2647
- Edited runner capitalization !2646
- Fix documentation issue in Kubernetes node_selector !2643
- Update docs for the new GitLab Runner operator !2640
- Synchronize Vale rules and fix !2633
- Improve documentation for configuring the cache with a K8S runner !2632
- Add Azure to possible runners cache type !2631
- Add reference to GitLab Runner Operator and 13.7 MVC issue !2630
- Add `make runner-and-helper-docker-host` to `make help` !2629
- Add troubleshooting guide for GitLab Runner !2628
- Runner: add Vale test for possessive form of GitLab !2624
- Docs: Removed possessive GitLab's !2620
- Runner: fix unquoted curl command URL strings !2618
- Runner: move CurlStringsQuoted.yml rule to error !2617
- Add Windows Server Core command for logs !2602
- Fixed typo: libivrt -> libvirt !2519 (Aaron @aaronk6)
- Autodetect VirtualBox path on Windows !2020 (Pedro Pombeiro @pedropombeiro)
- Update Kubernetes.md to reflect <https://gitlab.com/charts/gitlab-runner/merge_requests/34> !1470

### Other changes

- Add missing entry to 13.6 changelog !2642

## v13.7.0 (2020-12-21)

### Security fixes

- Updating min TLS version to 1.2 !2576
- Replace umask usage with files permission change when a non-root image used !2539

### Bug fixes

- Upgrade fastzip to v0.1.4 !2605
- Remove .Git/config.lock in build directory !2580
- Fix attempting Kubernetes Docker registry secret cleanup on failed creation !2429

### Maintenance

- Gracefully fail unexpected Stream() calls !2609
- Update lowest Git version support inside of CI !2600
- windows: Don't log crypto/x509: system root pool warning !2595
- Add .editorconfig !2588
- Use helper image to change K8s log dir permissions !2573
- Fix check_modules command !2572
- Replace assert.True and errors.Is with assert.ErrorAs/ErrorIs !2571
- Exclude secure jobs from docs pipelines !2564
- Submit exit code back to Rails when a job fails !2562
- Fix dead URL in Docker.go !2557 (Victor Mireyev @AmbientLighter)
- Pin StefanScherer/windows_2019_Docker box to 2020.04.15 !2555
- Pull helper image from GitLab.com registry !2554
- Update testify package to version supporting errors.Is/As directly !2537
- Introduce Docker internal user package !2534
- Introduce Docker internal exec package !2533
- Send build trace bytesize in the final build update !2521
- Support Pod DNS policy for Kubernetes executor !2477
- Support Pod DNS Config and Policy for Kubernetes executor !2473
- Add support for Windows Server Core 2004 !2459 (Raphael Gozzo @raphaelgz)
- Ensure that runner is unregistered on registration failure !2447
- Make runner-and-helper-Docker-host use host arch and os. !2432 (Horatiu Eugen Vlad @hvlad)
- Improve cache upload speed !2358 (Erik Lindahl @erik.lindahl)
- Disable syslogging by default for systemd systems !2333 (Matthias Baur @m.baur)

### GitLab Runner distribution

- Publish Docker images to ECR public !2608
- Add job to create ecr token for pipeline !2607
- Install aws cli in CI image !2599

### Documentation changes

- Removed spaces from diagram !2616
- Remove alert box vale rules !2613
- Add interaction diagram to Kubernetes executor docs !2612
- Changed format of alert boxes !2610
- Fix unescaped characters in a table !2604
- Correct grammar/spelling errors in advanced configuration !2603
- Removed one-sentence topics !2601
- Fixed error in `config example` !2598
- Fix indentation of runners.cache in Kubernetes.md !2592 (Yorgos Oikonomou @yorgos..oik)
- Fixed Vale future tense issues !2585
- Fixed Vale future tense errors !2584
- Moved Kubernetes keywords into sub-tables !2583
- Commented out modal install window details (2 of 2) !2577
- Fix trailing space issues in docs !2569
- Fix broken links in the GitLab-runner docs !2568
- Fix typo in monitoring documentation !2556 (Horst Gutmann @h.gutmann)
- Add documentation on how to add a new Windows version !2498
- Updated compatibility table !2489
- Update index page for style !2484
- Allow specifying `basefolder` when creating virtualbox VM !2461 (Jack Dunn @JackDunnNZ)
- Runner guided install (2 of 2) !2460
- Allow to set extra hosts on Kubernetes executor !2446 (Horatiu Eugen Vlad @hvlad)
- Updates documentation to highlight that SELinux can cause errors in the "Prepare Environment" state !2309 (Sean McNamara @seanmcn)
- Update AWS autoscale docs for clarity !1820
- Update generated PowerShell script example mkdir !1565
- Add advice on network segmentation !1404

### Other changes

- Update GitLab Changelog configuration !2615
- Remove product from product-categories URL from template !2611

## v13.6.0 (2020-11-21)

### New features

- Add labels to cache-init Docker container !2412
- Expose custom executor services with $CI_JOB_SERVICES !1827 (Jovan Marić @jovanmaric)
- Enable PowerShell Core support in Docker-Windows executor !2492

### Maintenance

- Expose ci job services as custom !2550
- Publish helper images to registry.GitLab.com !2540
- Allow user to define command and entrypoint to services from config !2525
- Consolidate helper exe location for Dockerfile build !2501
- Fix Azure cache uploads using Go Cloud !2500
- Fix definition of security related jobs !2499
- Move doc/dependency_decisions.yml file to a better place !2485
- Fix TestBuildCancel from timing out !2468
- Teach artifact/cache commands about the archive interface !2467
- Improve build logging testing !2465
- Skip CleanupFileVariables stage if no file variables !2456
- Change in interactive --URL question to match docs !2431
- Added SubPath support to Kubernetes volume definitions !2424 (Matt Mikitka @mmikitka)
- Add fastzip archiver/extractor !2210
- Implement archiver/extractor interface !2195
- Manage driver defined job variables in custom executor !2032 (Paul Bryant @paulbry)
- Update doc about release windows image script !1561

### Documentation changes

- More Vale rules updates !2552
- Clarify windows install instructions !2549
- synchronize Vale rules and fix !2547
- Add reference to config.TOML for setting Docker image pull policy - docs !2545
- Remove extra parentheses !2542 (Ben Bodenmiller @bbodenmiller)
- Docs: Rename and redirect docs/install/registry_and_cache_servers.md !2535
- Add stage / group metadata to docs pages !2528
- Add mention that registry mirror is started as HTTP not HTTPS !2527
- Elaborate on Docker mirror, and link to Docker doc !2526
- Docs: Redirected custom executor index page !2522
- Docs: Changed bullets to a table !2517
- Added docs for using a configuration template in the Helm chart !2503
- Update vale rules !2502
- Use latest docs linting image !2497
- Docs: Updated top-level page !2496
- Update link to runner helper image in documentation !2494 (botayhard @botayhard)
- Change mention of custom cache containers to volumes !2491
- Add missing supported architectures for Runner helper !2490
- Update [runners.machine] section in Autoscaling GitLab Runner on AWS EC2 documentation !2480
- Provide a full list of metrics available for GitLab runners in the documentation !2479
- Clarify how service_account in TOML is used !2476 (Ben Bodenmiller @bbodenmiller)
- Introduce usage of Runner Manager terminology !2474
- Docs: Revamp Runner home page !2472
- Update Kubernetes' documentation to include ephemeral storage requests/limits !2457
- Add Kubernetes runners allowPrivilegeEscalation security context configuration !2430 (Horatiu Eugen Vlad @hvlad)
- Update Runner registry and cache documentation page !2386
- Cap maximum Docker Machine provisioning rate !1038 (Joel Low @lowjoel)

## v13.5.0 (2020-10-20)

### New features

- Allow runner to archive cache on failure !2416
- Add job status environment variables !2342
- Add labels to Docker cache volumes !2334
- Set k8s runner ephemeral storage requests and limits !2279

### Bug fixes

- Docker executor: return error on pull/import failures !2113
- Fix path separator for CI_PROJECT_DIR in Windows in bash shells !1977

### Maintenance

- Ensure that for abort only abort is called !2463
- Detach runtime state/metric from CI_JOB_STATUS !2462
- Update stretchr/testify library to fix flaky test !2450
- Report Kubernetes pods' conditions when they're pending !2434
- Move variable creation out of specific resolver implementation !2413
- Test more executors in TestAskRunnerOverrideDefaults !2406
- Test for detecting overriding of CI server values !2403
- Support 'canceling' remote job status. !2377
- Add basic fuzz tests as part of dogfooding coverage guided fuzzing !2347
- Standardize indentation in YAML code !2328
- Use newest helper image version in tests !2223
- Update calls for SkipIntegrationTests to not return !2065
- Setup secure jobs !1897
- Disable secret_detection job !2471

### Documentation changes

- Doc `cleanup_file_variables` for custom executor !2455
- Link Azure storage container docs !2454
- Use Google driver for examples !2442
- Fix typo in k8s read_only config flag documentation !2441
- Docs: Removed extra notes !2440
- Removed many of the notes !2439
- Harmonize docs linting rules !2435
- Docs: Fixed here links and added metadata !2425
- Minor edits of recent edits !2423
- Remove contractions linting rule !2421
- Docs: Edits for Vale rules and other style !2420
- Documentation: Add log level mention to troubleshooting !2419
- Switch autoscaling Docker Machine examples to GCP and Ubuntu !2417
- Add troubleshooting about windows mapped drives !2415
- Docs: Updating metadata !2405
- Docs: Update Docker tables to clarify what's supported !2404
- Update default install docs to disable skel !2402
- Docker version requirements in Windows Server !2401
- Document vargrant-parallels plugin and add clone instructions !2399
- Changing Kubernetes executor service-account command !2312

## v13.4.0 (2020-09-18)

### New features

- Add Hashicorp Vault secret resolver !2374
- Add Hashicorp Vault integration package !2373
- Add Hashicorp Vault golang library !2371
- Add secrets handling abstraction !2370

### Bug fixes

- Improved interrupt/cancelation build tests !2382
- Fix Windows runner helper Docker container !2379
- Fix metric reading race conditions !2360
- Record only first resolved credentials for each Docker registry !2357
- Ensure PowerShell file variables contain no BOM !2320

### Maintenance

- Use consts for job state in TestUpdateJob !2397
- Support trace rewind !2390
- Support update interval on update job !2389
- Introduce `UpdateJobResult` and `PatchState` !2388
- Fix check_mocks make target !2387
- Update docs pipeline to use new image !2384
- Add support for custom PUT HTTP headers in cache archiver !2378
- Send trace checksum on job updates !2375
- Update node affinity tests assertions !2369
- Add test for cache archiver shell execution !2367
- Update log message for starting VM in Parallels executor !2361 (Per Lundberg @perlun)
- Fix changelog generator config to catch all maintenance related labels !2359
- Update log message for starting VM in virtualbox executor !2356 (Per Lundberg @perlun)
- Remove trailing spaces check !2352
- Replace whitelist terminology with allowlist !2338
- Use configured userns mode for services !2330 (Lukáš Brzobohatý @lukas.brzobohaty)
- Add Kubernetes node affinities settings !2324 (Alexander Petermann @lexxxel)
- Re-enable windows Docker tests !2308
- Use new function to create Docker client !2299
- Add Secrets entry to job payload structures !2288
- Remove redundant Docker executor integration tests !2211
- Add missing assert for mock !2116
- Allow overwriting Service and Helper container resources !2108 (Renan Gonçalves @renan.saddam)
- Use parallel compression and decompression for Gzip archives and caches !2055 (Ben Boeckel @ben.boeckel)
- Add variable to enable fallback cache key !1534 (Erik Lindahl @erik.lindahl)
- Print Docker image digest !1380 (David Nyström @nysan)

### Documentation changes

- Update docs-lint job to use latest image. !2398
- Add note not to use AWS security group ID with Docker machine !2396
- Docs: improve documentation grammar !2395 (Jonston Chan @JonstonChan)
- Fix grammar in documentation index page !2394 (AmeliaYura @AmeliaYura)
- Add documentation on how to use Ubuntu image in Kubernetes !2393
- adding a tip on configuring timestamp in Docker runner !2391
- Docs: Fix misspelled word !2383
- Update Vale and markdownlint rules !2380
- Docs: Fix minor typo in Registering runners page !2376
- Add Azure Blob Storage support for cache !2366
- Add note to docs about using shell executor when building macOS/iOS apps !2365
- Cleaned up some of the wording for macOS install !2364
- Document node affinity !2363
- Change order of headers in exec docs !2362
- Docs: Edited Fargate doc !2355
- Fix broken link !2354
- Update Kubernetes.md documentation replace example gitlabUrl !2353 (Tyler Wellman @tylerwel)
- Fix section numbering in docs/development !2349
- CONTRIBUTING.md: fix FreeBSD label !2348 (Kenyon Ralph @kenyon)
- Use `shell` instead of `bash` for Markdown !2345
- Update Registering Runners page !2337
- Add documentation for configuring private registries with imagePullSecrets !2131 (Tom Bruyninx @TomBrx)

### Other changes

- Clarify --help text for --ID flag !2385

## v13.3.0 (2020-08-20)

### Bug fixes

- Install Runner in /usr/bin and helper in /usr/lib in Linux !2329
- Fix PowerShell #requires use !2318
- Fix untagged registration and add regression tests !2303
- Add openssh-client to Docker images !2281
- Use container ID, not name, for service's healthcheck hostname !2118

### Maintenance

- Add security harness !2315
- Move GitLab release to its own job !2314
- Fix typo for security branch !2304
- Add MR piplines for security fork on master !2301
- Add release jobs to security fork !2300
- Add security issue and merge request templates !2298
- Refresh linting rules !2297
- Make `.stage_done` available also on docs MRs !2295
- Remove needs from feature flags docs job !2293
- Fix DAG dependencies of release jobs !2289
- Run Docker import for helper-dockerarchive-host !2275
- Update changelog generator to accept new labels !2271
- Fix typo in DUMB_INIT_S390X_CHECKSUM variable name !2270
- Cache GOCACHE in CI !2187
- Enable DAG for some jobs !2076
- Upgrade Git version !2306
- Update Ubuntu Docker container to Ubuntu 20.04 !2286 (Markus Teufelberger @markusteufelberger)
- Log additional Docker-machine prep/cleanup info !2277

### Documentation changes

- Synchronize lint rules and fix where required !2341
- Fix name script !2339 (Andros Fenollosa @tanrax)
- Document how to renew GPG key !2336
- Update Documentation template to reflect standard !2332
- Fix broken external links !2331
- Document security release process !2322
- Fix incorrect Fargate cluster name !2321 (Matt Breden @mattbred56)
- Added specific token steps !2317
- Update docs.GitLab-ci.yml to use trigger-build script !2311
- Add content describing Runner behavior for changes to config.TOML - docs !2307
- Made links descriptive !2302
- Creation of OpenShift Runner doc. !2296
- Removed accidentally commited installation instructions in 13.2 !2290
- Update info about support Linux/OS/archs !2287
- Add explicit location for Windows logs !2285
- Fix link to TOML docs Array of Tables. !2280 (Bheesham Persaud @bheesham)
- Added architecture info !2278
- Fixes mixed-case anchor !2272
- Make it clear which Fargate container should have the specific name !2269
- Update a link to download the latest Fargate driver version !2259 (Ricardo Mendes @ricardomendes)
- Replace backticks with bold for UI elements !2099
- Add an ENTRYPOINT script to the helper image Dockerfiles to add CA certificates !2058

## v13.2.0 (2020-07-20)

### New features

- Publish a GitLab Runner Docker image for Linux on IBM Z !2263
- Pass `multi_build_steps` as a Runner Feature when requesting a job !2213
- Leverage Docker buildx for the helper image and build for s390x !2206
- Enable PowerShell Core support in Shell Executor !2199
- Build and release binary for s390x !2196
- Label Docker networks in the same way as containers !1930
- Tag helper image with runner version !1919 (Fábio Matavelli @fabiomatavelli)

### Bug fixes

- Fix Kubernetes runner timeout when the image name is invalid !2197 (Matthias van de Meent @matthias.vandemeent)
- Update Git TLS settings to be configured for repo URL, not GitLab URL !2111
- Fix support for UNC paths in PowerShell executor !1976 (Pedro Pombeiro @pedropombeiro)
- Set EFS flag to indicate that filenames and comments are UTF-8 encoded !1325 (Kazunori Yamamoto @kaz.yamamoto)
- Add openssh-client to Docker images !2281

### Maintenance

- Unsilence the `make lint` target !2245
- Fix warnings reported by goargs linter !2233
- Fix shellcheck linter reported issues !2232
- Add goargs to CI build !2224
- Replace gocyclo linter with gocognit !2217
- Enable Windows tests for community MRs !2215
- Report `panic` failures in CI tests !2212
- Fix integration tests on Windows that rely on Git version !2207
- Enable optional checks in gocritic linter !2162
- Enable shadowing checking in govet !2150
- Enable funlen linter !2149
- Enable goprintffuncname linter !2148
- Enable nakedret linter !2143
- Enable nestif linter !2142
- Enable line limit linter !2141
- Dockerfiles restructuring !2114
- Rename trace.Fail to trace.Complete !2102
- Remove duplication from build_test.go !1843
- Ensure CI image is built if CI_IMAGE value changes !2267
- Retry helper image build !2265
- Remove `GOLANGCI_LINT_CACHE` usage !2257
- Remove unnecessary indentation in method !2256
- Update alpine image version in `static QA` job to 3.12.0 !2255
- Write diagnostics for missing `make development_setup` call !2250
- Run PSScriptAnalyzer on PowerShell scripts !2242
- Fix helper-Docker target !2226
- Fix code navigation job to wait until the image job is done !2221
- Fix a spelling error in the bug template and tidy up some other wording !2219
- Standardize Makefile target names !2216
- Fix data race in TestDockerCommandBuildCancel !2208
- Add native code intelligence block to CI !2201
- Speed up `clone test repo` job !2192
- Fix flaky TestListenReadLines in log processor !2191
- Run Kubernetes integration tests !2155
- Enable unparam linter and fix reported errors !2135
- Enable errcheck linter !2134
- Fix Dockerfile issues reported by halolint !2106
- Fix out-of-date test expectations !2012
- Update entrypoint shebang for Docker images !1780 (J0WI @J0WI)
- Reduced layer count on Windows helper images !1777 (Alexander Kutelev @kutelev)
- Update to alpine v3.12 !1763

### Documentation changes

- Docs: Updated note to add install from UI instructions !2264
- update "screenshot" of running GitLab-runner without arguments. from version 1.0.0 to 13.0 !2262 (@mxschumacher @mxschumacher)
- Session server listen on IPv4 and IPv6 !2260
- Update documentation for helper image tags !2258
- Synchronize lint rules !2254
- Update custom executor docs with `step_*` !2253
- Docs: Fixed Git commands !2244 (Stefan Zehe @szehe)
- Docs: Updated broken links !2240
- Adjust metadata and move page !2235
- Docs: fix broken external links !2234
- Fix Debian container path and SSH port in the Autoscaling GitLab CI on AWS Fargate guide !2230
- New config for Vale and markdownlint !2214
- Note that Interactive Web terminal don't work with Helm yet !2189 (Ben Bodenmiller @bbodenmiller)
- Update doc for Autoscaling GitLab CI on AWS Fargate, adds troubleshooting section. !2188 ( Rob @rwd4)
- Update Fargate Task connection info in autoscaling aws fargate doc !2181
- Review Handbook page: /runner/configuration/tls-self-signed.html !2170
- Add docs how to use k8s secrets for registration !2154
- Update index.md to include documentation in for the `--access-level` param values !2137

## v13.1.0 (2020-06-19)

### New features

- Fix file archiver message to include directories !2159
- Use direct-download on a first attempt for artifacts !2115
- Add full support for artifacts/exclude feature !2110
- Add data format definition for build / artifacts / exclude !2105
- Add support for `direct_download` artifacts !2093
- Publish Windows 1909 helper image !2086
- Support runner predefined variables inside overwrite variables Kubernetes !2069
- Add Centos8 and Ubuntu 19.10 & 20.04 packages !2002
- Change default Git fetch flags allowing user to overwrite them !2000 (Łukasz Groszkowski @falxcerebri)
- Run any step from job response in a separate BuildSection !1963

### Bug fixes

- Fix missing logs from Docker executor !2101
- Fix automatically adding cache directory when cache disabled on register !2091 (Max Wittig @max-wittig)
- Fix millicpu comparison for maxOverwrite !2019
- Make commander start process group for each process !1743
- Extract commander from custom executor !1654
- Extract process killing from custom executor !1653

### Maintenance

- Increase allowed data races !2204
- Fix test assertions for k8s integration tests !2171
- Increase allowed data races !2164
- Fix TestDockerCommandUsingCustomClonePath for Windows !2153
- Rename network manager file for Docker executor !2147
- Enable staticcheck linter !2136
- Update GitLab CI image to include Git LFS !2124
- Implement Is for \*BuildError !2121
- Update log message for failure of removing network for build !2119 (Max Wittig @max-wittig)
- Change license management to use rules !2096
- Use Docker client's ContainerWait !2073
- Use taskkill windows !1797
- Cleanup dependencies for alpine based Docker image !1778 (J0WI @J0WI)

### Documentation changes

- Add all Vale rules from main GitLab project !2203
- Docs: Fix distribution order !2200 (Martin @C0rn3j)
- Update the register page to use the correct Docker registration commands - docs !2186
- Sync spelling exceptions list from GitLab project !2184
- Docs: fix broken links in Runner docs !2183
- Remove reference to lack of arm64 Docker images !2178
- Fix documentation TOML examples with [[runners.machine.autoscaling]] !2177
- Update GitLab Runner in a container documentation to prevent errors in using the Runner image - docs !2175
- Docs: Edited runners.cache.s3 details !2167
- Add example logs for `runner` and `json` log-format options - docs !2163
- Adds workaround for env vars in config.TOML !2156
- Update redirected links !2152
- Add Docker to capitalization rules !2146
- Include MachineName and MachineDriver in autoscaling example !2140
- Specify pull policy for Kubernetes executor !2129
- Improve Batch deprecated details !2128 (Ben Bodenmiller @bbodenmiller)
- docs: Link to example of how to color PowerShell output !2127 (Ben Bodenmiller @bbodenmiller)
- Docs: removed Ubuntu from LXD instructions !2126
- Refresh Vale rules !2125
- Adds note about the image for AWS Fargate !2100
- Add GDK to capitalization rules !2097
- Docs: edited autoscaling period content !2094
- Drop mention of 'OffPeakPeriods' from 'docs/faq/README.md' !2092
- Skip build stages that have no operations !2081
- Add vale plugin to recommended VS Code extensions !2078
- AWS Fargate guide walkthrough !2075
- Mark Prepare environment stage as system failure !1915
- Expose Code coverage report artifact !1863
- Send `SIGTERM` then `SIGKILL` to process in Shell executor !1770
- Publish Windows 1903 helper image !1634

### Other changes

- Fix data race in TestNewReadLogsCommandFileLogStreamProviderCorrect !2193
- Fix building of Windows helper image !2180
- Rename ill-named script variable in release_Docker_images !2173
- Change alpine mirrors to default mirrors for arm/arm64 !2165
- Skip flaky log processor test TestResumesFromCorrectSinceTimeAfterSuccessThenFailure !2151
- Enable gocritic linter !2145
- Return error from k8s `limits` function when parsing resource limits !2144
- Upgrade golangci-lint to v1.27.0 !2139
- Pass an explicit context path to Docker build in `build_ci_image` !2133
- Fix error when using attach strategy and ErrSkipBuildStage is returned when generating script !2123
- Revert removal of Windows Batch support !2112
- Do not log warning if trace update interval header value is empty !2103
- Add retries for runner system failures in CI !2098
- Remove `--kubernetes-services` command line flag !2074
- More verbose logging for artifact uploading !2052 (Sashi @ksashikumar)
- Fix file name typo !2049
- Unify Docker registry authentication in Docker and Kubernetes executors !2048
- Improve Kubernetes executor attach strategy command execution and handling by using a new read-logs command in the helper image !2038
- Remove superfluous packages from Ubuntu based Docker image !1781 (J0WI @J0WI)

## v13.0.1 (2020-06-01)

### Bug fixes

- Fix missing logs from Docker executor !2101

## v13.0.0 (2020-05-20)

### Breaking Changes

- Remove support for --Docker-services flag on register command !2036
- Remove fedora/29 package !1905 (Fábio Matavelli @fabiomatavelli)
- Remove /debug/jobs/list?v=1 endpoint !1894 (Fábio Matavelli @fabiomatavelli)
- Remove backported os.Expand() implementation !1892 (Fábio Matavelli @fabiomatavelli)
- Remove FF_USE_LEGACY_VOLUMES_MOUNTING_ORDER feature flag !1889 (Fábio Matavelli @fabiomatavelli)
- Remove macOS 32 bit support !2051
- Remove support for Windows 1803 !2033
- Remove legacy build directory caching in Docker Executor !2067
- Remove support for array of strings when defining services for Docker Executor !2035

### New features

- Support more glob patterns for artifact/cache !1917
- Add arm64 Docker images for GitLab/GitLab-runner !1861
- Make Docker machine configuration more elastic !1980
- Add support for `direct_download` artifacts !2093

### Bug fixes

- Fix duplicate volume check with trailing slash !2050
- Fix permissions of Docker volumes created by Runner !2047
- Fix removal of build volume when disable_cache set to true !2042
- Fix err checks from volume manager !2034
- Revert "Merge branch '4450-fix-container-wait' into 'master'" !2026

### Maintenance

- Retry Docker build jobs !2087
- Update installation of mockery !2085
- Fix Docker Auth config to be platform agnostic !2077
- Refactor tests in builds_helper_test !2057
- Enable unused linter !2043
- Remove support for array of strings when defining services for Docker Executor !2035
- Update assertion for Docker test !2031
- Add tests for Docker config read when no username is specified !2024 (Andrii Zakharov @andriiz1)
- Skip flaky TestDockerCommandRunAttempts until fix is merged !2017
- Remove prealloc linter !2014
- Pin CI jobs to GitLab-org runners !1979
- Replace Code Climate with golangci-lint !1956
- Change license management to use rules !2096

### Documentation changes

- Update capitalization configuration !2084
- Update proxy.md documentation for grammar and clarity !2071 (Kade Cole @kadecole)
- Add link to AWS Fargate documentation page !2070
- Adds the link to new AWS Fargate page !2068
- Add more Vale rules to project !2061
- Remove tip alert box !2054
- Added Kaniko reference materials to Runner Helm charts page !2039
- Sync Vale substitutions rules from GitLab project !2029
- Update PowerShell documentation to include video and working example project. !2028
- Handle situation where vale docs-lint error is overwritten by markdownlint success !2025
- Update faq to include firewall troubleshooting !2023
- Add recommended extensions for VS Code !2022
- Move documentation linting to Makefile !2021
- Add section about using TLS with custom CA in regular build scripts !2018
- Sync markdownlint settings from GitLab project !2015
- Fixed Helm search command !2007 (penguindustin @penguindustin)
- Improve signals documentation and add a best practice for graceful shutdown !1988
- Make Docker machine configuration more elastic !1980
- Autoscale GitLab Runner on AWS Fargate configuration doc !1914
- Add details about how pull always is still fast and efficient !1885 (Ben Bodenmiller @bbodenmiller)
- Correct documentation inaccuracies for `OffPeakPeriods` !1805 (Wes Cossick @wescossick)
- Removed `CONTAINER_ID` in prepare.sh, so `CONTAINER_ID` in base.sh is used. !1723 (JUN JIE NAN @nanjj)

## v12.10.0 (2020-04-21)

### New features

- Allow Windows 1909 for Docker executor !1999
- Allow windows 1903 for Docker executor !1984
- Add support for `raw` variables !1882

### Bug fixes

- Add attempts to Docker executor for container not found !1995
- Use Docker volumes instead of cache containers !1989
- Use unique container names for Docker executor !1801

### Maintenance

- Fix TestScanHandlesCancelledContext having a WaitGroup without a delta and a few other log processor flaky tests !1961
- Rename `docker_helpers` to `docker` !1943
- Add retry when executing commands with kube attach !1907
- Fix golint issue for error starting with capital letter !1851
- Fix some Windows Docker executor test !1789

### Documentation changes

- Minor Update index.md !2004 (KATO Tomoyuki @tomo667a)
- Minor rewording in PROCESS.md templates !2003
- Add further checks from GitLab project !2001
- Add info that SSH is also required to be accessible in the security group !1997 (Daniel Schwiperich @d.schwiperich)
- Add Vale version text rule !1994
- Clean up note style !1993
- Fix redirected links in docs !1992
- Updates markdownlint configuration from GitLab project !1991
- Added link to the Git download page !1972
- Pull policy security concerns apply to Kubernetes executors too !1886 (Ben Bodenmiller @bbodenmiller)

### Other changes

- Clean Temporary Directories created by the Custom Executor !1978 (Mark McGuire @TronPaul)
- Fix broken master for non existent method call !1974
- Rely on `git ls-files` and `git diff` for checking mocks !1973

## v12.9.0 (2020-03-20)

### New features

- Handle 503 status when uploading artifacts and the object storage is unavailable !1887
- Add trigering of GitLab Runner UBI images pipeline !1869
- Add execution stage name in job trace !1847
- Provide rpm/deb package for arm64 and aarch64 !1826
- Expose CI_JOB_IMAGE env var on build environment !1813
- Create network per build in Docker executor !1569 (Steve Exley @steve.exley)
- Overwrite Kubernetes resource limits and requests for build container on job level !874 (Nicholas Colbert @45cali)

### Bug fixes

- Kubernetes execute commands with attach instead of exec !1775
- Retry Kubernetes commands when "error dialing backend: EOF" error is hit !1867

### Maintenance

- Upgrade Docker client to version 19.03.5 for CI image !1874
- Fix Docker machine executor test filename !1927
- Remove executor\_ prefix from filenames in the executors package !1902
- Fix 'make all' target !1900
- Replace changelog generator script !1888
- Bump MinIO to latest version !1881 (Tom Elliff @tomelliff)
- Rename build makefile target to build_all !1873
- Prevent building mips and s390x architectures by default !1872
- Make pipelines running also for X-Y-stable branches !1871
- Add double quotes around bash arguments in ci/release_Docker_images !1865
- Fix release Docker warning !1864
- Fix typo in PowerShell script comments !1862
- Simplify sha256 checksum file creation !1859
- Improve fpm detection !1858
- Replace which command usage !1857
- Convert indentation to spaces for package script !1856
- Update synced path for Windows 10 machine !1854
- Use chocolatey to install software in Vagrant boxes !1853
- Remove redundant type declaration !1852
- Bump to go 1.13.8 !1849
- Add debug logs when setting up pod !1844
- Improve message in Windows version detection !1841
- Set DinD image explicitly to 19.03.5 !1840
- Resolve data race in TestCommand_Run !1839 (Konrad Borowski @KonradBorowski)
- Use $(MAKE) instead of make !1825
- Refactor helpers/container/service pkg !1824

### Documentation changes

- Change document title to include EC2 !1912
- Fix typo in advanced configuration docs !1910 (Geo @geo4orce)
- Improve `Code format` instructions in the process documentation !1899
- Add fedora 30 to supported OS !1896
- Update docs for Windows services since we support services in network per build !1895
- Fix typo in release process docs !1891 (Ranit @ranit.appcode)
- Prevent full disk image copies in libvirt custom executor driver example !1878 (Tom Dohrmann @Freax13)
- Interactive Web terminal does not work on Windows !1877 (Ben Bodenmiller @bbodenmiller)
- List which executors are at risk of having Runner token & other project code stolen !1876 (Ben Bodenmiller @bbodenmiller)
- Allow service alias from config in Kubernetes executor !1868
- Update docs for image variable in custom executor !1866
- Remove bash from codeblock tags !1846
- Improve wording in docs/development/README.md !1837
- Document merge request title requirements and reviewing guidelines !1836
- Add documentation on building from sources !1835
- Update security docs !1833 (masOOd @masood.kamyab)
- Update the monitoring document !1831 (masOOd @masood.kamyab)
- Change flag to Docker-services !1830
- Document Windows supported versions !1533

## v12.8.0 (2020-02-22)

- Define most jobs as 'pipelines for merge requests' !1747
- Build ci images only on related file changes !1746
- Make referees package mocks to be generated by mockery !1729
- Replace Ruby:2.0/2.1 in examples and test cases with Ruby:2.6 !1749
- Update deprecation warning for runner.Docker.service !1751
- Only run image build jobs on main repo !1754
- Fix docs pipelines for merge requests !1756
- Add CI job to check for outdated mocks !1651
- Doc: Extend the compatibility section !1755
- Update `query_interval` to integer !1752
- Update outdated links it comments !1761
- Refactor referees package !1730
- Update process for issue tracker !1742
- Give custom executor scripts a name !1538
- Update only rule for building CI images !1766
- Change Runner src in vagrant configuraiton for Windows development !1767
- Fix broken CI Pipeline Badge on README !1772
- Typo/Grammar improvements in Docker.md !1757
- Fix casing on log !1774
- Fix link to Vagrant in docs/development/README.md !1773
- Add condition when custom executor term happens in documentation !1771
- Fixed kramdown error !1783
- Rename test file !1784
- Fix `--docker-services` flag in register command !1776
- add space before configuration file name in startup message !1785
- Support rate limiting headers from GitLab API !1728
- Update CHANGELOG for v12.7.1 !1787
- Delete changelog to release post script !1788
- Remove an extra '#' !1791
- Update Kubernetes.md, fix typo in `<CERTIFICATE_FILENAME>` !1802
- Update documentation template !1796
- Update AWS spot details in docs !1795
- Change the S3 release index file generator !1803
- Reduce the number for allowed data races !1804
- Fix golint issues for err msgs !1769
- Handle 422 on artifact upload !1794
- Bump Go version to 1.13.7 !1765
- Enabled shared windows runners internal beta !1764
- Fix a typo in S3 release script !1807
- Add one more fix to the S3 release !1808
- Add support for host aliases in services for Kubernetes executor !1680
- Use exec.ExitError.ExitCode() function from go 1.12 !1810
- Fix values.YAML file name in documentation !1812
- Update links to MRs in runner docs !1814
- Update removal date of feature flags to 13.0 !1818
- Increase allowed data races !1815
- Fix panic for exec command !1811
- Update GitHub.com/stretchr/testify dependencies !1806
- Add support for X-GitLab-Trace-Update-Interval header !1760
- Revert 9e1d067621855c7b75820d3a49ac82ef51e56342 !1816
- Cleanup Kubernetes versions when checking for host aliases and don't fail on parse error !1823
- Add GitLab-runner-helper binaries to S3 release !1819
- Minor fixes in advanced-configuration.md !1828
- Remove install Makefile target !1822
- Docs osx install !1829
- Set DinD image explicitly to 19.03.5 !1840
- Make pipelines running also for X-Y-stable branches !1871

## v12.7.1 (2020-01-23)

- Fix `--docker-services` flag in register command !1776

## v12.7.0 (2020-01-20)

- Fixing kramdown link error !1711
- Add caps and backtick testing to runner docs linting !1678
- Fix macOS label !1712
- Align markdownlint config to main repo version !1713
- Bump go version to 1.13.5 !1701
- Remove duplicate service description !1715
- fix(scripts): fix until typo !1717
- Use Prometheus to Query Runner Metrics Linked to Each Job !1545
- Remove unnecessary dependencies from vendor directory !1721
- Remove panic when metrics referee not configured properly !1724
- Add check for go modules !1702
- Update docs for Helm 3 !1727
- Empty Referee configuration on registration !1726
- Extract helperimage pkg outside of parent pkg !1720
- Removed --name argument from Helm install. !1718
- macOS limitations and example update !1505
- Update advanced-configuration.md - fix typo of mperiods !1722
- Fix Typos !1731
- Add a Git version caveat !1732
- Update docs for Windows to use backslashes not forwardslashes !1738
- Do not embed mutex !1734
- Refactor CI pipeline !1733
- Add missing 'needs' entry for release Docker images job template !1744
- docs: Replace Ruby:2.1/2.2 with Ruby:2.6 or 2.7 !1748
- Make 'tags: GitLab-org' a re-usable job tempalte !1745
- Change to go1.13 error wrapping !1709
- Refactor metrics referee tests !1714
- Refactor metrics referee !1725
- Copyedit doc for volumes_from in Docker executor config !1750
- Allow service alias from config in Docker executor !1673

## v12.6.0 (2019-12-22)

- Update list of fixes for Docker-machine fork !1655
- Remove outdated note regarding non-existent 1.8.x brew Go formula in contributing docs !1661
- Add manual rpm and deb installation details !1650
- Remove GetGitTLSVariables method !1663
- Link to example of how to run DinD !1515
- Update feature flag deprecation !1672
- Add timeout when sending request for certificate !1665
- Support Docker options for CPU shares and OOM adjust !1460
- Backport os.Expand from Go v1.10.8 !1677
- Switch to a specific version of govet analyzer !1690
- Update cloud.Google.com/go to v0.49.0 !1682
- Add cmd to helper image !1645
- Update blurb for when people use the issue tracker for support tickets !1691
- Fixing typos !1685
- Remove dead code !1686
- Distribute arm64 binaries !1687
- (Rebased) Update Kubernetes.md adding the missing GitLab-helper container which is ever created. !1693
- Various spelling, punctuation and readability fixes !1660
- Add docs link to arm64 manual install !1694
- Fixed empty_dir name to empty-dir !1681
- Expose image to custom executor !1666
- Reorder methods and add some more logging to RunCommand !1683
- Refactor unused parameters for multi.go !1698
- Migrate to go 1.13 and go modules !1625
- Change log message for failing to set console mode !1662
- Use time.Round from Go stdlib for web terminal !1631
- Close session server on graceful shutdown !1699
- Add deprecation warning for cmd shell in Job log !1659
- Fix rpm signing !1703
- Fix regex for finding virtualbox snapshot name and add tests !1656
- Remove file locking !1710
- Change tone of error on Windows test failure !1610
- Fix CI image build !1707

## v12.5.0 (2019-11-20)

- Update docs for Runner configuration inside of a Docker container !1613
- Remove misleading comment !1622
- Remove absolute paths from chart !1626
- Fix lint on Markdown files !1602
- Document GitLab Docker machine fork !1596
- Update redirected link !1637
- Fix certificates chain generation regression introduced with 12.4.0-rc1 !1639
- Bump Docker_MACHINE_VERSION !1595
- Fix golint issues in machine pkg !1641
- Upgrade to alpine 3.10 !1636
- Fix #4684 for K3s/containerd !1605
- Update makefile to setup dev dependencies before running tests !1589
- Fix external Helm documentation links !1644
- Update Git version for Windows dev environment !1646
- Change config lock to create a separate lock file !1647
- Add few constants to executors/custom/API !1657
- Fix bind propagation for Linux volumes !1632
- Populate a list of machines with machines that might not yet be persisted on disk !914
- Add service definition in config for Kubernetes executor !1476

## v12.4.1 (2019-10-28)

- Fix TLS chain building !1643

## v12.4.0 (2019-10-21)

- Fix err logging for runner limit !1403
- Add the note about incompatibility of session_server with Helm chart runner !1575
- Fix prepare_exec typo in docs !1576
- Docs edits to clarify feature flags motivations and usage in Runner !1568
- Change log levels for common errors !1578
- Extend custom executor config !1583
- Fix JSON inside of docs !1587
- Update link for Helm chart issue tracker !1588
- Add pipeline ID to Docker labels !1592
- Fix typo in helpers/path/windows_path !1594
- Fix broken check for Git LFS that breaks lfs pulling !1599
- Update advanced-configuration.md !1597
- Use certutil to create certificate chain for Git !1581
- Add Go Report Card badge to the README file !1601
- Add pipeline link !1608
- Rename mentions of OSX to MacOS !1440
- Enable pinentry mode to loopback for GPG signing !1614
- Update various runner doc links !1585
- Add note about IAM role usage for s3 cache configuration !1598
- Bump used Go version to 1.10.8 !1617
- Update gopkg.in/YAML.v2 !1619
- Update Prometheus libraries !1620
- Bump GitHub.com/JSON-iterator/go to 1.1.7 !1621
- Update k8s client go to 11.0 !1615
- Rename log to trace in runner docs !1616
- Change Review priority label meaning !1600
- Add timeout when waiting for the build to finish !1609

## v12.3.0 (2019-09-20)

- Change log levels for common errors !1578
- Update a redirected link !1520
- Removal of conditions which are always evaluated either to true or false !1517
- Add initial docs for best practice !1509
- Update VirtualBox executor docs !1527
- Document configuration template file feature !1522
- Rename landing page for consistency !1528
- Edit new config template file section !1529
- Update windows dev environment to Git 2.22 !1530
- Update PowerShell ErrorActionPreference documentation !1535
- Remove Debian buster from package list !1536
- Update tls-self-signed.md !1537
- Improve windows helper images build !1519
- show which service exactly is invalid !1531
- Change docs Markdown linter from mdl to markdownlint !1540
- Replace bastion with Runner Manager !1547
- Add entry to FAQ, restructure also !1539
- Change docs review and cleanup jobs to same CI stage !1543
- Docker.md: Correct Image Sizes !1542
- Add note on shell-based Docker image requirement !1459
- Fixed PowerShell commands for Windows Runner !1544
- Remove the scripting for release checklist issue creation !1556
- Use new location for Helm charts repo !1553
- Make Notes look consistent !1555
- Change markdownlint wildcard format !1554
- Edit Docker images section !1550
- Update capitalization in runner docs !1559
- Docs/update Ubuntu dev docs !1557
- Use standard commands for directory creation to make it PowerShell core compatible !1563
- Fix exiting with zero exit code when cmdlets fail !1558
- Enable support for long paths !1524
- Prevent dollar signs in shell codeblocks !1574
- Clarify feature flag usage instructions !1566
- Expose variable containing the 'short token' value !1571
- Update documentation about OffPeakTimezone !1567
- Set default PATH for helper image !1573

## v12.2.0 (2019-08-22)

- Update docs executor titles !1454
- Only default to PowerShell on Windows if no other shell is specified !1457
- Add more MDL rules !1462
- Add PROCESS.md !1410
- Fix wrong rc script for freebsd. !1418
- Allow to build development version of DEB, RPM and Docker with make !824
- Add custom executor documentation !1416
- docs: clarify the requirements for pinning !823
- Adds explanation of our review label system. !1461
- Use FreeBSD's built-in stop and status scriplets from /etc/rc.subr !757
- Fix typo on security docs !956
- Update doc about Debian version !1464
- Move note to subsection !1469
- Correct spelling in help string !1471
- Force an opt-out from Docker Machine bugsnag report !1443
- Improved go install instructions for macOS !1472
- Fix some linting issues !1424
- Make it clear what is the default shell for Windows !1474
- Add LXD example for custom executor !1439
- Add libvirt custom executor example !1456
- Update self-signed certificate docs for Windows service !1466
- Docs/update min Docker version !1480
- Docs: Fix typo in custom executor !1479
- Track Windows tests failures !1450
- Add requirements for contributing new hardware architectures !1478
- Fix Markdown in runner docs (part 1) !1483
- Fix Markdown in runner docs (part 2) !1484
- Update docs to specify default shell of OS !1485
- Further clarify Docker requirements !1486
- Fix typo and spacing in two runner docs !1487
- docs: GitLab-runner helper image has no arm64 build yet !1489
- Fix custom executor default config on register !1491
- Update Windows test failures !1490
- Expand Markdown lint rules in runner !1492
- Fix PowerShell capitalization !1497
- Quarantine more windows tests !1499
- Update tracked Windows tests failures list !1502
- Quarantine windows tests !1501
- Add docs for tls_verify config field !1493
- Reorder methods in abstract.go to bring calees closer to the callers !1481
- Update docs about bash on windows not working !1498
- Cleanup commands/config.go !1494
- Switch to DinD TLS for GitLab CI !1504
- Add .gitattributes !1122
- Prevent running multiple instances of the GitLab-runner process using the same configuration file !1496
- Update test assertion !1510
- Remove need for externally configured variable !1512
- Change CI_COMMIT_REF to CI_COMMIT_SHA in docs !1513
- Update reference to CI_COMMIT_REF to CI_COMMIT_SHA !1514
- Configuration file template for registration command !1263
- Update AWS autoscaling docs !1518
- Add test for <at> and <colon> masking !1516

## v12.1.0 (2019-07-22)

- Extend custom executor with configuration injects !1449
- Fix "WARNING: apt does not have a stable CLI interface. Use with caution in scripts" !1143
- Fix artifact uploading for Windows Docker containers !1414
- Upgrade base image for GitLab/GitLab-runner:ubuntu to Ubuntu:18.04 !1413
- Add tip to execute batch from PowerShell !1412
- Replace wget commands with curl commands !1419
- Wrap submodule command with a string !1411
- Add missing test cases for s3 IAM checks !1421
- Add Markdown linting and one rule !1422
- Fix indentation for docs !1417
- Add docs for not supporting LCOW !1415
- Disallow bare URLs from project !1425
- Update zglob !1426
- Add note in docs for mounting volumes to services !1420
- Clarify docs for `builds_dir` & `cache_dir` !1428
- Update docs to fix Markdown and square bracket use !1429
- Enforce consistent prefix for numbered lists !1435
- Remove fedora/30 from supported list !1436
- Add STOPSIGNAL to GitLab-runner Docker images !1427
- Add trace entry for Docker authConfig resolving !1431
- Enforce consistent prefix for bullet lists !1441
- Fix concurrent updates !1447
- docs: add --config for install command !1433
- Document why we no longer accept new executors !1437
- Document limitation for Windows Docker target drive !1432
- Trivial update to virtualbox.md - 'shutdown' is not the verb, barely the noun. !1445
- Update description of flag in docs !1451
- Docs: Update redirected links in runner docs !1453
- Add lint rule that headings must increment one level at a time !1452
- Add custom executor !1385

## v12.0.0 (2019-06-21)

**Release notices:**

With GitLab Runner 12.0 we're adding several breaking changes:

- [Require refspec to clone/fetch Git repository](https://gitlab.com/gitlab-org/gitlab-runner/issues/4069).
- [Change command line API for helper images usage](https://gitlab.com/gitlab-org/gitlab-runner/issues/4013).
- [Remove old cache configuration](https://gitlab.com/gitlab-org/gitlab-runner/issues/4070).
- [Remove old metrics server configuration](https://gitlab.com/gitlab-org/gitlab-runner/issues/4072).
- [Remove `FF_K8S_USE_ENTRYPOINT_OVER_COMMAND` feature flag and old behavior](https://gitlab.com/gitlab-org/gitlab-runner/issues/4073).
- [Remove support for few Linux distributions that reached EOL](https://gitlab.com/gitlab-org/gitlab-runner/merge_requests/1130).
- [Remove old `git clean` flow](https://gitlab.com/gitlab-org/gitlab-runner/issues/4175).

Please look into linked issues for details.

**Release changes:**

- Support windows Docker volumes configuration !1269
- Fix PowerShell cloning !1338
- Docs: Update Docker register non-interactive command !1309
- Update mocks !1343
- Change source for go-homedir !1339
- improve MR and issues templates !1347
- docs: reuse previous clone !1346
- Prevent copy and paste error due to not existed alpine tag. !1351
- Fix typo for usage of proxies within Docker containers for runners !1342
- Add documentation for Windows Docker Executor !1345
- Fix volume mounting when mode specified !1357
- Update docs for Docker executor description !1358
- Show error when volume length is not expected !1360
- Add feature flag to mounting volumes to services !1352
- Implement session endpoint to proxy build services requests !1170
- add build info for fedora 30 !1353
- Limit `docker-windows` to Windows !1362
- Update logging key for Docker Machine !1361
- Update docs to refer to Windows Batch deprecation !1371
- Remove deprecated Git clean strategy !1370
- Remove support for deprecated metrics_server setting !1368
- Add labels to templates !1375
- Remove support for deprecated entrypoint configuration for K8S !1369
- Fix support for SELinux volume mounts & case sensitivity !1381
- Remove old Docker helper image commands !1373
- Remove support for deprecated S3 cache configuration !1367
- Added --system flag information into GitLab-runner install command !1378
- Minor Markdown fixes !1382
- Remove support for deprecated distributions !1130
- Add configuration of access_level for runners on registration !1323
- Remove doc notice for deprecated OSes !1384
- Remove deprecated clone/fetch command !1372
- Allow configuration of Pod Security Context by Kubernetes Exeutor !1036
- Fix case sensitivity for windows volumes !1389
- Accept Docker-windows as an option on register !1388
- Add documentation for windows development !1183
- Document clear-Docker-cache script !1390
- Store traces on disk !1315
- Make Git init to be quiet !1383
- Fix several typos !1392
- Make volumes to work on linux Docker on windows !1363
- Update CHANGELOG.md with 11.11.x patch releases !1393
- Dependencies license management with GitLab CI/CD !1279
- Fix default cache volume Docker-windows register !1391
- Fixed date typo for v11.11.2 CHANGELOG entry !1394
- Update GitHub.com/Microsoft/go-winio dependency !1348
- Update compatibility heading as it's no longer a chart/table !1401
- Docker Credentials helper support !1386
- Numerous typos fixed !1258
- Update some logrus fields used in Runner logs !1405
- Update osx.md so the update instructions work as well as the install instructions !1402
- Make PowerShell default for new registered Windows shell executors !1406
- Restore gofmt rules from before codeclimate update !1408
- Update logrus to v1.4.0 !1407

## v11.11.2 (2019-06-03)

- Fix support for SELinux volume mounts & case sensitivity !1381
- Fix case sensitivity for windows volumes !1389
- Update logging key for Docker Machine !1361
- Limit `docker-windows` to Windows !1362
- Make volumes to work on linux Docker on windows !1363

## v11.11.1 (2019-05-24)

- Fix volume mounting when mode specified !1357
- Add documentation for Windows Docker Executor !1345
- Add feature flag to mounting volumes to services !1352

## v11.11.0 (2019-05-22)

- Fix PowerShell cloning !1338
- Add PowerShell support for Docker Executor !1243
- Support windows Docker volumes configuration !1269
- Fix Git LFS not getting submodule objects !1298
- Add homebrew installation method for macOS runners !837
- mention the 59th second timeperiod issue in the docs !490
- Refactor macOS install instructions !1303
- Edit note on edge case !1304
- Extract unsupportedOSTypeError to errors pkg !1305
- Optimise trace handling for big traces !1292
- Cleanup feature flags mess !1312
- Add more documentation for node tolerations !1318
- Typo: varialbes -> variables !1316
- Allow to configure FF using config.TOML !1321
- Update link to the introduction of custom build directories !1302
- Allow to use FF to configure `/builds` folder !1319
- Create a single source of truth for feature flags !1313
- Clear up docs on how to select shell !1209
- Update feature flag documentation !1326
- Refactor Helper Image package to work with Kubernetes !1306
- Fix broken internal links !1332
- Refactor helperimage package tests !1327
- Change deprecation of FF_USE_LEGACY_BUILDS_DIR_FOR_Docker to 12.3 !1330
- Update cmd script example !1333
- Better explain the workflow in Docker executors doc !1310
- Exclude mock files from coverage reporting !1334
- Fix link syntax in advanced-configuration.md !1311
- Docs: Update contributing links from GitLab-ce !1308
- Update Docker executor Executor Options initialization !1296
- Add test case for Linux helper image !1335
- Extract volumes configuration to a separate struct !1261

## v11.10.0 (2019-04-22)

**Deprecations:**

All deprecations, with a detailed description, are listed at
<https://about.gitlab.com/2019/04/22/gitlab-11-10-released/#release-deprecations>

1. With version 11.10 we're deprecating the feature flag
   [FF_USE_LEGACY_GIT_CLEAN_STRATEGY](https://docs.gitlab.com/runner/configuration/feature-flags.html#available-feature-flags).

**Release changes:**

- Fix Git LFS not getting submodule objects !1298
- Refactor slightly ./shells/shellstest !1237
- Fix CI_PROJECT_DIR handling !1241
- Log time took preparing executors !1196
- Restore availability of pprof in the debug server !1242
- Move variables defining .gopath to a shared place for all Windows jobs !1245
- Docs: clarify runner API registration process !1244
- add lfs support to Ubuntu Docker runner !1192
- Add information about Kaniko for Kubernetes executor !1161
- Enable the docs CI job !1251
- Rename test to be more descriptive !1249
- Create the reviewers guide base document !1233
- Update codeclimate version !1252
- Add retryable err type !1215
- Get windows tag for helper image !1239
- Remove unnecessary log alias for logrus inport !1256
- Make GitLab-runner:alpine more specific, Add link to Dockerfiles sources,... !1259
- Docs: Fix broken anchor in Docker.md !1264
- Replace the current k8s manual installation with the Helm chart !1250
- Create cache for `/builds` dir !1265
- Expose `CI_CONCURRENT_(PROJECT)_ID` !1268
- DOC: note on case-sensitive proxy variables and the need for upper and lower case versions !1248
- Add new links checker !1271
- Update log messages for listen & session address !1275
- Use delayed variable expansion for error check in cmd !1260
- Unexport common.RepoRemoteURL !1276
- Update index.md - added sudo when registering the service on macos (without... !1272
- Add new lines around lists for renderer !1278
- Fix color output on Windows !1208
- Make it again possible to disable Git LFS pull !1273
- Add cross references to Runners API !1284
- Improve support for `git clean` !1281
- Make Kubernetes executor to clone into /builds !1282
- Add option to specify clone path !1267
- Allow to disable debug tracing !1286
- Add Route Map for runner docs !1285
- Do not print remote addition failure message !1287
- Add true to the run-untagged subcommand !1288
- Cleanup k8s cleanup test !1280
- Change helper image to servercore !1290
- Add note about Git-lfs !1294

## v11.9.2 (2019-04-09)

- Fix Git LFS not getting submodule objects !1298

## v11.9.1 (2019-04-03)

- Make it again possible to disable Git LFS pull !1273
- Use delayed variable expansion for error check in cmd !1260
- Unexport common.RepoRemoteURL !1276

## v11.9.0 (2019-03-22)

**Deprecations:**

All deprecations, with a detailed description, are listed at
<https://about.gitlab.com/2019/03/22/gitlab-11-9-released/#release-deprecations>

1. With version 11.9 we're deprecating the support for Docker Executor on CentOS 6

2. With version 11.9 we've implemented a new method for cloning/fetching repositories.
   Currently GitLab Runner still respects the old configuration sent from GitLab, but with
   12.0 old methods will be removed and GitLab Runner will require at least GitLab 11.9
   to work properly.

3. With version 11.0 we've changed how the metrics server is configured for GitLab Runner.
   `metrics_server` was replaced with `listen_address`. With version 12.0 the old configuration
   option will be removed.

4. With version 11.3 we've implemented support for different remote cache providers, which
   required a change in how the cache is configured. With version 12.0 support for old
   configuration structure will be removed.

5. With version 11.4 we've fixed the way how `entrypoint:` and `command:` options of
   Extended Docker configuration (<https://docs.gitlab.com/ee/ci/docker/using_docker_images.html#extended-docker-configuration-options>)
   are being handled by Kubernetes Executor. The previous implementation was wrong and
   was making the configuration unusable in most cases. However some users could relay
   on this wrong behavior. Because of that we've added a feature flag `FF_K8S_USE_ENTRYPOINT_OVER_COMMAND`
   which, when set to `false`, could bring back the old behavior. With version 12.0 the
   feature flag as well as the old behavior will be removed.

6. Some Linux distributions for which GitLab Runner is providing DEB and RPM packages
   have reached their End of Life. With version 12.0 we'll remove support for all
   EoL distributions at the moment of 12.0 release.

7. With version 11.9 we've prepared a go-based replacement for Runner Helper commands
   executed within Docker executor inside of the Helper Image. With version 12.0
   we will remove support for old commands basing on bash scripts. This change will
   affect only the users that are configuring their custom Helper Image (the image
   will require an update to align with new requirements)

**Release changes:**

- fix(parallels): use the newer sntp command to time sync !1145
- Update Docker API verion !1187
- Update alpine images to alpine 3.9 !1197
- Fix a typo in the description of the configuration option !1205
- Document creation of Docker volumes passed with Docker exec --Docker-volumes !1120
- Correct spelling of timed out in literals !1121
- Fix spelling and other minor improvements !1207
- Migrate service wait script to Go !1195
- Docs update: Run runner on Kubernetes !1185
- Increase test timeout for shell executor !1214
- Follow style convention for documentation !1213
- Add test for runner build limit !1186
- Migrate cache bash script to Go for helper image !1201
- Document OS deprecations for 12.0 !1210
- Fix anchors in Runner documentation !1216
- Add `build_simple` to `help` make target !1212
- Split `make docker` for GitLab Runner Helper !1188
- Add windows Dockerfiles for GitLab-runner-helper !1167
- Make Runner tests working on Windows with our CI Pipeline !1219
- Fetch code from provided refspecs !1203
- Check either ntpdate command exists or not before trying to execute it !1189
- Deprecate helper image commands !1218
- Add script for building windows helper image !1178
- Fix ShellWriter.RmFile(string) for cmd shell !1226
- Mask log trace !1204
- Add note about pod annotations for more clarity !1220
- Resolve memory allocation failure when cloning repos with LFS objects bigger than available RAM !1200
- Release also on GitLab releases page !1232
- Restore availability of pprof in the debug server !1242

## v11.8.0 (2019-02-22)

- Kubernetes executor: add support for Node tolerations !941
- Update logrus version to v1.3.0 !1137
- Docs - Clarify Docker Runner Documentation !1097
- Update GitHub.com/stretchr/testify dependency !1141
- Update LICENSE file !1132
- Update example of cache config !1140
- Update documentation for autoscaling on AWS !1142
- Remove unnecessary dep constraint !1147
- readme: make author block render md !999
- Corrected note when using a config container to mount custom data volume. !1126
- Fix typo in documentation of k8s executor. !1118
- Make new runner tokens compatible with Docker-machine executor !1144
- docs: Use `sudo tee` for apt pinning. !1047
- docs: fix indendation !1081
- Updated hint on running Windows 10 shell as administrator !1136
- Fixed typo in logged information !1074
- Update registry_and_cache_servers.md !1098
- Update golang.org/x/sys !1149
- Refactor frontpage for grammar and style !1151
- Update GitHub.com/Azure/go-ansiterm dependency !1152
- Testing on windows with vagrant !1003
- Add fix for race condition in windows cache extraction !863
- Consolidate Docker API version definition !1154
- Prevent Executors from modifying Runner configuration !1134
- Update ExecutorProvider interface signature !1159
- Update logging for processing multi runner !1160
- Update Kubernetes.md - fix typo for bearer_token !1162
- Update GitHub.com/Prometheus/client_golang dep !1150
- Remove ContainerWait from Docker client !1155
- Update advanced-configuration.md: Fix blockquote not reaching the entire note !1163
- Fix docs review app URL !1169
- docs: Add a helpful command to reload config !1106
- Update AWS autoscale documentation !1166
- Refactor dockerfiles !1068
- Add link to AWS driver about default values !1171
- Add support for fedora/29 packages !1082
- Add windows server 2019 as default for windows development !1165
- Docs: Fix bad anchor links in runner docs !1177
- Improve documentation concerning proxy setting in the case of Docker-in-Docker-executor !1090
- Add few fixes to Release Checklist template !1135
- Set table to not display under TOC !1168
- Update Docker client SDK !1148
- docs: add GitLab Runner Helm Chart link !945

## v11.7.0 (2019-01-22)

- Docs: Cleaning up the executors doc !1114
- Update to testify v1.2.2 !1119
- Fix a typo in VirtualBox Executor docs !1124
- Use the term `macOS` instead of `OS X` or `OSX` !1125
- Update GitHub.com/sirupsen/logrus dependency !1129
- Docs update release checklist !1131
- Kill session when build is cancelled !1058
- Fix path separator for CI_PROJECT_DIR in Windows !1128
- Make new runner tokens compatible with Docker-machine executor !1144

## v11.6.0 (2018-12-22)

- Make compatibility chart super clear and remove old entries !1078
- Add Slack notification option for 'dep status' check failures !1072
- Docker executor: use DNS, DNSSearch and ExtraHosts settings from configuration !1075
- Fix some invalid links in documentation !1085
- Fix SC2155 where shellcheck warns about errors !1063
- Change parallel tests configuration ENV names !1095
- Improve documentation of IAM instance profile usage for caching !1071
- Remove duplicate builds_dir definition from docs !952
- Make k8s object names DNS-1123 compatible !1105
- Docs: working example of helper image with CI_RUNNER_REVISION !1032
- Docs: omit ImagePullPolicy !1107
- Disable the docs lint job for now !1112
- Docs: comment about how listen_address works !1076
- Fix the indented bullet points of the features list in documentation !1093
- Add note on the branch naming for documentation changes !1113
- Docs: add session-server link to advanced list in index !1108

## v11.5.0 (2018-11-22)

- Support RAW artifacts !1057
- Docs: changing secret variable to just variable in advanced-configuration.md !1055
- Docs: Fixing some bad links in Runner docs. !1056
- Docs: Updating Docs links from /ce to /ee !1061
- Docs: Fixing Substrakt Health URL !1064
- Add failure reason for execution timeout !1051

## v11.4.0 (2018-10-22)

- Do not create apk cache !1017
- Handle untracked files with Unicode characters in filenames. !913
- Add metrics with concurrent and limit values !1019
- Add a GitLab_runner_jobs_total metric !1018
- Add a job duration histogram metric !1025
- Filter content of X-Amz-Credential from logs !1028
- Disable escaping project bucket in cache operations !1029
- Fix example for session_server and added the note about where this section should be placed !1035
- Fix job duration counting !1033
- Log duration on job finishing log line !1034
- Allow disabling Docker entrypoint overwrite !965
- Fix command and args assignment when creating containers with K8S executor !1010
- Support JSON logging !1020
- Change image for docs link checking !1043
- Fix command that prepares the definitions of tests !1044
- Add OomKillDisable option to Docker executor !1042
- Add Docker support for interactive web terminal !1008
- Add support Docker machine web terminal support !1046

## v11.3.0 (2018-09-22)

- Fix logrus secrets cleanup !990
- Fix test failure detection !993
- Fix wrongly generated `Content-Range` header for `PATCH /api/v4/jobs/:id/trace` request !906
- Improve and fix release checklist !940
- Add ~"Git operations" label to CONTRIBUTING guide !943
- Disable few jobs for docs-/-docs branches !996
- Update release checklist issue template !995
- Fix HTTPS validation problem when SSH executor is used !962
- Reduce complexity of reported methods !997
- Update Docker images to alpine:3.8 !984
- Fail build in case of code_quality errors !986
- Add initial support for CI Web Terminal !934
- Make session and metrics server initialization logging consistent !994
- Make prepare-changelog-entries.rb script compatible with GitLab APIv4 !927
- Save compilation time always in UTC timezone !1000
- Extend debug logging for k8s executor !949
- Introduce GCS adapter for remote cache !968
- Make configuration of helper image more dynamic !1005
- Logrus upgrade - fix data race in helpers.MakeFatalToPanic() !1011
- Add few TODOs to mark things that should be cleaned in 12.0 !1013
- Update debug jobs list output !992
- Remove duplicate build_dir setting !1015
- Add step for updating Runner Helm chart !1009
- Clenup env, cli-options and deprecations of cache settings !1012

## v11.2.0 (2018-08-22)

- Fix support for Unicode variable values when Windows+PowerShell are used !960
- Update docs/executors/Kubernetes.md !957
- Fix missing code_quality widget !972
- Add `artifact` format !923
- Improve some k8s executor tests !980
- Set useragent in Kubernetes API calls !977
- Clarifying the tls-ca-file option is in the [[runners]] section !973
- Update mocks !983
- Add building to development heading !919
- Add coverage report for unit tests !928
- Add /etc/nsswitch.conf to helper on Docker executor to read /etc/hosts when upload artifacts !951
- Add busybox shell !900
- Fix support for features for shells !989
- Fix logrus secrets cleanup !990
- Fix test failure detection !993

## v11.1.0 (2018-07-22)

- Fix support for Unicode variable values when Windows+PowerShell are used !960
- Unify receivers used for 'executor' struct in ./executors/Docker/ !926
- Update Release Checklist template !898
- Cache the connectivity of live Docker Machine instances !909
- Update Kubernetes vendor to 1.10 !877
- Upgrade helper image alpine 3.7 !917
- Detect possible misplaced boolean on command line !932
- Log 'metrics_server' deprecation not only when the setting is used !939
- Speed-up ./executor/Docker/executor_Docker_command_test.go tests !937
- Remove go-bindata !831
- Fix the release of helper images script !946
- Sign RPM and DEB packages !922
- Improve Docker timeouts !963
- Wrap all Docker errors !964

## v11.0.0 (2018-06-22)

- Resolve "Invalid OffPeakPeriods value, no such file or directory." !897
- Add --paused option to register command !896
- Start rename of "metrics server" config !838
- Update virtualbox.md temporary fix for #2981 !889
- Fix panic on PatchTrace execution !905
- Do not send first PUT !908
- Rename CI_COMMIT_REF to CI_COMMIT_SHA !911
- Fix test file archiver tests !915
- Document how check_interval works !903
- Add link to development guide in readme !918
- Explain GitLab-runner workflow labels !921
- Change Prometheus metrics names !912

## v10.8.0 (2018-05-22)

- Resolve "Invalid OffPeakPeriods value, no such file or directory." !897
- Fix type in Substrakt Health company name !875
- Rename libre to core !879
- Correct hanging parenthesis in index.md !882
- Update interfaces mocks !871
- Rename keyword in Kubernetes executor documentation !880
- Temporary add 'retry: 2' for 'unit tests (no race)' job !885
- Update docs/executors/README.md !881
- Add support for fedora/27 and fedora/28 packages !883
- Update supported distribution releases !887
- Automatize release checklist issue creation !870
- Change docs license to CC BY-SA 4.0 !893
- Update Docker installation method docs !890
- Add new metrics related to jobs requesting and API usage !886

## v10.7.0 (2018-04-22)

- Rename Sirupsen/logrus library !843
- Refer to GitLab versions as libre, starter, premium, and ultimate !851
- Fix assert.Equal parameter order !854
- Upgrade Docker-machine to v0.14.0 !850
- Refactor autoscale docs !733
- Add possibility to specify memory in Docker containers !847
- Upgrade helper image to alpine 3.6 !859
- Update Docker images bases to alpine:3.7 and Ubuntu:16:04 !860
- Verify Git-lfs checksum !796
- Improve services health check !867
- Add proxy documentation !623
- Downgrade go to 1.8.7 !869
- Add support for max_job_timeout parameter in registration !846

## v10.6.0 (2018-03-22)

- Upgrade Docker-machine to v0.14.0 !850
- Upgrade helper image to alpine 3.6 !859
- Add CI_RUNNER_VERSION, CI_RUNNER_REVISION, and CI_RUNNER_EXECUTABLE_ARCH job environment variables !788
- Always prefer creating new containers when running with Docker Executor !818
- Use IAM instance profile credentials for S3 caching !646
- exec command is no longer deprecated !834
- Print a notice when skipping cache operation due to empty cache key !842
- Switch to Go 1.9.4 !827
- Move dependencies to dep !813
- Improve output of /debug/jobs/list !826
- Fix panic running Docker package tests !828
- Fixed typo in console output !845

## v10.5.0 (2018-02-22)

- Always prefer creating new containers when running with Docker Executor !818
- Improve output of /debug/jobs/list !826
- Fix panic running Docker package tests !828
- Fix Git 1.7.1 compatibility in executors/shell package tests !791
- Do not add /cache volume if already provided by the user during GitLab-runner register !807
- Change confusing Built value for development version !821
- docs: explain valid values for check_interval !801
- docs: Fix OffPeak variables list !806
- docs: Add note about GitLab-runner on the SSH host being used for uploads !817

## v10.4.0 (2018-01-22)

- Always load OS certificate pool when evaluating TLS connections !804
- Add (overwritable) pod annotations for the Kubernetes executor !666
- Docker.allowed_images can use glob syntax in config.TOML !721
- Added Docker runtime support !764
- Send `failure_reason` when updating job statues (GitLab API endpoint) !675
- Do not use `git config --local` as it's not available in Git v1.7.1 !790
- Use local GOPATH in Makefile !779
- Move Bleeding Edge release from Ubuntu/yakkety to ububut/artful !797
- Fix data race in commands package unit tests !787
- Fix data race in function common.(\*Trace).Write() !784
- Fix data races in executor/Docker package !800
- Fix data races in network package !775

## v10.3.1 (2018-01-22)

- Always load OS certificate pool when evaluating TLS connections !804

## v10.3.0 (2017-12-22)

- Do not use `git config --local` as it's not available in Git v1.7.1 !790
- new RC naming schema !780
- Stop Docker Machine before removing it !718
- add `--checkout --force` options to `git submodule update --init` !704
- Fix trailing "<nil>" in syslog logging !734
- Fix Kubernetes executor job overwritten variables behavior !739
- Add zip archive for windows release files !760
- Add Kubernetes executor connection with service account, bearer token can also be overwritten !744
- Fix SIGSEGV in Kubernetes executor Cleanup !769

## v10.2.1 (2018-01-22)

- Do not use `git config --local` as it's not available in Git v1.7.1 !790
- Always load OS certificate pool when evaluating TLS connections !804

## v10.2.0 (2017-11-22)

- Update supported platforms !712
- Fix typo in Kubernetes runner docs !714
- Add info on upgrading to Runner 10 !709
- Add some documentation for disable_cache configuration option !713
- Remove .Git/HEAD.lock before Git fetch !722
- Add helper_image option to Docker executor config !723
- Add notes about GitLab-runner inside the VM being used for uploads !719
- Fix panic when global flags are passed as command flags !726
- Update MinIO go library to v3.0.3 !707
- Label ci_runner_builds metric with runner short token !729

## v10.1.1 (2018-01-22)

- Do not use `git config --local` as it's not available in Git v1.7.1 !790
- Always load OS certificate pool when evaluating TLS connections !804

## v10.1.0 (2017-10-22)

- Allow customizing go test flags with TESTFLAGS variable !688
- Clarify that cloning a runner could be considered an attack vector !658
- Remove disable_verbose from docs !692
- Add info about pre 10.0 releases !691
- Update BurntSushi/TOML for MIT-license !695
- Expose if running in a disposable environment !690
- Adds EmptyDir support for k8s volumes !660
- Update Git-lfs to 2.3.1 !703
- Collect metrics on build stages !689
- Construct Git remote URL based on configuration !698
- Set Git SSL information only for GitLab host !687

## v10.0.2 (2017-10-04)

- Hide tokens from URLs printed in job's trace !708

## v10.0.1 (2017-09-27)

- Remove deprecation message from service management commands !699

## v10.0.0 (2017-09-22)

> **Note:** With 10.0, we've moved repository from <https://gitlab.com/gitlab-org/gitlab-ci-multi-runner>
> to <https://gitlab.com/gitlab-org/gitlab-runner>. Please update your Bookmarks!

> **Note:** Starting with 10.0, we're marking the `exec` and service-related commands as **deprecated**. They will
> be removed in one of the upcoming releases.

> **Note:** Starting with 10.0, we're marking the `docker-ssh` and `docker-ssh+machine` executors as **deprecated**.
> They will be removed in one of the upcoming releases.

> **Note:** Starting with 10.0, behavior of `register` command was slightly changed. Please look into
> <https://gitlab.com/gitlab-org/gitlab-runner/merge_requests/657> for more details.

- Lock runners to project by default on registration !657
- Update cli library !656
- Fix RunSingleCommand race condition in waitForInterrupts !594
- Add handling of non-existing images for Docker >= 17.07 !664
- Document how to define default image to run using Kubernetes executor !668
- Specify an explicit length for Git rev-parse --short to avoid conflicts when run !672
- Add link to Kubernetes executor details !670
- Add install VirtualBox step & improve VM setup details !676
- Rename repository from GitLab-ci-multi-runner to GitLab-runner !661
- Fix variable file permission !655
- Add Release Checklist template !677
- Fix randomly failing test from commands/single_test.go !684
- Mark Docker-SSH and Docker-SSH+machine executors as DEPRECATED !681
- Mark exec and service-management commands as DEPRECATED !679
- Fix support for `tmpfs` in Docker executor config !680

## v9.5.1 (2017-10-04)

- Hide tokens from URLs printed in job's trace !708
- Add handling of non-existing images for Docker >= 17.07 !664

## v9.5.0 (2017-08-22)

- Fix allowed_images behavior !635
- Cleanup formatting on windows upgrade details !637
- Names must meet the DNS name requirements (no upper case) !636
- Execute steps for build as-is, without joining and splitting them !626
- Fix typo on killall command !638
- Fix usage of one image for multiple services in one job !639
- Update Docker Machine to 0.12.2 and add checksum checking for Docker Machine and dumb-init for official Docker images !640
- Fix services usage when service name is using variable !641
- Remove confusing compatibility check !642
- Add sysctl support for Docker executor !541
- Reduce binary size with removing debugging symbols !643
- Add support for credentials store !501
- Fix I am not sure section link !650
- Add tzdata by default to official Docker images to avoid OffPeakPeriods timezone error !649
- Fix read error from upload artifacts execution !645
- Add support for tmpfs on the job container !654
- Include note about volume path on OSX !648
- Start using 'toc' in YAML frontmatter to explicitly disable it !644

## v9.4.3 (2017-10-04)

- Hide tokens from URLs printed in job's trace !708
- Add handling of non-existing images for Docker >= 17.07 !664

## v9.4.2 (2017-08-02)

- Fix usage of one image for multiple services in one job !639
- Fix services usage when service name is using variable !641

## v9.4.1 (2017-07-25)

- Fix allowed_images behavior !635

## v9.4.0 (2017-07-22)

- Use Go 1.8 for CI !620
- Warn on archiving Git directory !591
- Add CacheClient with timeout configuration for cache operations !608
- Remove '.Git/hooks/post-checkout' hooks when using fetch strategy !603
- Fix VirtualBox and Parallels executors registration bugs !589
- Support Kubernetes PVCs !606
- Support cache policies in .GitLab-ci.yml !621
- Improve Kubernetes volumes support !625
- Adds an option `--all` to unregister command !622
- Add the technical description of version release !631
- Update documentation on building Docker images inside of a Kubernetes cluster. !628
- Support for extended Docker configuration in GitLab-ci.yml !596
- Add ServicesTmpfs options to Docker runner configuration. !605
- Fix network timeouts !634

## v9.3.0 (2017-06-22)

- Make GitLab Runner metrics HTTP endpoint default to :9252 !584
- Add handling for Git_CHECKOUT variable to skip checkout !585
- Use HTTP status code constants from net/http library !569
- Remove tls-skip-verify from advanced-configuration.md !590
- Improve Docker machine removal !582
- Add support for Docker '--cpus' option !586
- Add requests backoff mechanism !570
- Fixed doc typo, change `--service-name` to `--service` !592
- Slight fix to build/ path in multi runner documentation !598
- Move docs on private Registry to GitLab docs !597
- Install Git LFS in Helper image for X86_64 !588
- Docker entrypoint: use exec !581
- Create GitLab-runner user on alpine !593
- Move registering Runners info in a separate document !599
- Add basic support for Kubernetes volumes !516
- Add required runners.Docker section to example config. !604
- Add userns support for Docker executor !553
- Fix another regression on Docker-machine credentials usage !610
- Added ref of Docker app installation !612
- Update linux-repository.md !615

## v9.2.2 (2017-07-04)

- Fix VirtualBox and Parallels executors registration bugs !589

## v9.2.1 (2017-06-17)

- Fix regression introduced in the way how `exec` parses `.gitlab-ci.yml` !535
- Fix another regression on Docker-machine credentials usage !610

## v9.2.0 (2017-05-22)

This release introduces a change in the ordering of artifacts and cache restoring!

It may happen that someone, by mistake or by purpose, uses the same path in
`.gitlab-ci.yml` for both cache and artifacts keywords, and this could cause that
a stale cache might inadvertently override artifacts that are used across the
pipeline.

Starting with this release, artifacts are always restored after the cache to ensure
that even in edge cases you can always rely on them.

- Improve Windows runner details !514
- Add support for TLS client authentication !157
- Fix apt-get syntax to install a specific version. !563
- Add link to Using Docker Build CI docs !561
- Document the `coordinator` and make the FAQ list unordered !567
- Add links to additional Kubernetes details !566
- Add '/debug/jobs/list' endpoint that lists all handled jobs !564
- Remove .godir !568
- Add PodLabels field to Kubernetes config structure !558
- Remove the build container after execution has completed !571
- Print proper message when cache upload operation failed !556
- Remove redundant ToC from autoscale docs and add intro paragraph !574
- Make possible to compile Runner under Openbsd2 !511
- Improve Docker configuration docs !576
- Use contexes everywhere !559
- Add support for Kubernetes service account and override on GitLab-ci.YAML !554
- Restore cache before artifacts !577
- Fix link to the LICENSE file. !579

## v9.1.3 (2017-07-04)

- Fix VirtualBox and Parallels executors registration bugs !589

## v9.1.2 (2017-06-17)

- Print proper message when cache upload operation fails !556
- Fix regression introduced in the way how `exec` parses `.gitlab-ci.yml` !535

## v9.1.1 (2017-05-02)

- Fix apt-get syntax to install a specific version. !563
- Remove the build container after execution has completed !571

## v9.1.0 (2017-04-22)

- Don't install docs for the fpm Gem !526
- Mention tagged S3 sources in installation documentation !513
- Extend documentation about accessing Docker services !527
- Replace b.CurrentStage with b.CurrentState where it was misused !530
- Docker provider metrics cleanups and renaming !531
- Replace godep with govendor !505
- Add histogram metrics for Docker machine creation !533
- Fix cache containers dicsovering regression !534
- Add urls to environments created with CI release jobs !537
- Remove unmanaged Docker images sources !538
- Speed up CI pipeline !536
- Add job for checking the internal docs links !542
- Mention Runner -> GitLab compatibility concerns after 9.0 release !544
- Log error if API v4 is not present (GitLab CE/EE is older than 9.0) !528
- Cleanup variables set on GitLab already !523
- Add faq entry describing how to handle missing zoneinfo.zip problem !543
- Add documentation on how Runner uses MinIO library !419
- Update Docker.md - typo in runners documentation link !546
- Add log_level option to config.TOML !524
- Support private registries with Kubernetes !551
- Cleanup Kubernetes typos and wording !550
- Fix runner crashing on builds helper collect !529
- Config docs: Fix syntax in example TOML for Kubernetes !552
- Docker: Allow to configure shared memory size !468
- Return error for cache-extractor command when S3 cache source returns 404 !429
- Add executor stage to ci_runner_builds metric's labels !548
- Don't show image's ID when it's the same as image's name !557
- Extended verify command with runner selector !532
- Changed information line logged by Runner while unregistering !540
- Properly configure connection timeouts and keep-alives !560
- Log fatal error when concurrent is less than 1 !549

## v9.0.4 (2017-05-02)

- Fix apt-get syntax to install a specific version. !563
- Remove the build container after execution has completed !571

## v9.0.3 (2017-04-21)

- Fix runner crashing on builds helper collect !529
- Properly configure connection timeouts and keep-alives !560

## v9.0.2 (2017-04-06)

- Speed up CI pipeline !536

## v9.0.1 (2017-04-05)

- Don't install docs for the fpm Gem !526
- Mention tagged S3 sources in installation documentation !513
- Replace b.CurrentStage with b.CurrentState where it was misused !530
- Replace godep with govendor !505
- Fix cache containers dicsovering regression !534
- Add urls to environments created with CI release jobs !537
- Mention Runner -> GitLab compatibility concerns after 9.0 release !544
- Log error if API v4 is not present (GitLab CE/EE is older than 9.0) !528

## v9.0.0 (2017-03-22)

- Change dependency from `github.com/fsouza/go-dockerclient` to `github.com/docker/docker/client`" !301
- Update Docker-machine version to fix coreos provision !500
- Cleanup windows install docs !497
- Replace io.Copy with stdcopy.StdCopy for Docker output handling !503
- Fixes typo: current to concurrent. !508
- Modifies autoscale algorithm example !509
- Force-terminate VirtualBox and Parallels VMs so snapshot restore works properly !313
- Fix indentation of 'image_pull_secrets' in Kubernetes configuration example !512
- Show Docker image ID in job's log !507
- Fix word consistency in autoscaling docs !519
- Rename the binary on download to use GitLab-runner as command !510
- Improve details around limits !502
- Switch from CI API v1 to API v4 !517
- Make it easier to run tests locally !506
- Kubernetes private credentials !520
- Limit number of concurrent requests to builds/register.JSON !518
- Remove deprecated Kubernetes executor configuration fields !521
- Drop Kubernetes executor 'experimental' notice !525

## v1.11.5 (2017-07-04)

- Fix VirtualBox and Parallels executors registration bugs !589

## v1.11.4 (2017-04-28)

- Fixes test that was failing 1.11.3 release

## v1.11.3 (2017-04-28)

- Add urls to environments created with CI release jobs !537
- Speed up CI pipeline !536
- Fix runner crashing on builds helper collect !529

## v1.11.2 (2017-04-04)

- Force-terminate VirtualBox and Parallels VMs so snapshot restore works properly !313
- Don't install docs for the fpm Gem !526
- Mention tagged S3 sources in installation documentation !513
- Limit number of concurrent requests to builds/register.JSON !518
- Replace b.CurrentStage with b.CurrentState where it was misused !530

## v1.11.1 (2017-03-03)

- Update Docker-machine version to fix coreos provision !500

## v1.11.0 (2017-02-22)

- Fix S3 and packagecloud uploads step in release process !455
- Add Ubuntu/yakkety to packages generation list !458
- Reduce size of GitLab-runner-helper images !456
- Fix crash on machine creation !461
- Rename 'Build (succeeded|failed)' to 'Job (succeeded|failed)' !459
- Fix race in helpers/Prometheus/log_hook.go: Fire() method !463
- Fix missing VERSION on Mac build !465
- Added post_build_script to call scripts after user-defined build scripts !460
- Fix offense reported by vet. Add vet to 'code style' job. !477
- Add the runner name to the first line of log output, after the version !473
- Make CI_DEBUG_TRACE working on Windows CMD !483
- Update packages targets !485
- Update Makefile (fix permissions on /usr/share/GitLab-runner/) !487
- Add timezone support for OffPeak intervals !479
- Set Git_SUBMODULE_STRATEGY=SubmoduleNone when Git_STRATEGY=GitNone !480
- Update maintainers information !489

## v1.10.8 (2017-04-04)

- Force-terminate VirtualBox and Parallels VMs so snapshot restore works properly !313
- Don't install docs for the fpm Gem !526
- Mention tagged S3 sources in installation documentation !513
- Limit number of concurrent requests to builds/register.JSON !518
- Replace b.CurrentStage with b.CurrentState where it was misused !530

## v1.10.7 (2017-03-03)

- Update Docker-machine version to fix coreos provision !500

## v1.10.6 (2017-02-22)

- Update Makefile (fix permissions on /usr/share/GitLab-runner/) !487

## v1.10.5 (2017-02-20)

- Update packages targets !485

## v1.10.4 (2017-01-31)

- Fix race in helpers/Prometheus/log_hook.go: Fire() method !463

## v1.10.3 (2017-01-27)

- Fix crash on machine creation !461

## v1.10.2 (2017-01-26)

- Add Ubuntu/yakkety to packages generation list !458
- Reduce size of GitLab-runner-helper images !456

## v1.10.1 (2017-01-23)

- Fix S3 and packagecloud uploads step in release process !455

## v1.10.0 (2017-01-22)

- Make /usr/share/GitLab-runner/clear-Docker-cache script /bin/sh compatible !427
- Handle Content-Type header with charset information !430
- Don't raise error if machines directory is missing on machines listing !433
- Change digital ocean autoscale to use stable coreos channel !434
- Fix package's scripts permissions !440
- Use -q flag instead of --format. !442
- Kubernetes termination grace period !383
- Check if directory exists before recreating it with Windows CMD !435
- Add '--run-tagged-only' cli option for runners !438
- Add armv6l to the ARM replacements list for Docker executor helper image !446
- Add configuration options for Kubernetss resource requests !391
- Add poll interval and timeout parameters for Kubernetes executor !384
- Add support for Git_SUBMODULE_STRATEGY !443
- Create index file for S3 downloads !452
- Add Prometheus metric that counts number of catched errors !439
- Exclude unused options from AbstractExecutor.Build.Options !445
- Update Docker Machine in official Runner images to v0.9.0 !454
- Pass ImagePullSecrets for Kubernetes executor !449
- Add Namespace overwrite possibility for Kubernetes executor !444

## v1.9.10 (2017-03-23)

- Force-terminate VirtualBox and Parallels VMs so snapshot restore works properly !313

## v1.9.9 (2017-03-03)

- Update Docker-machine version to fix coreos provision !500

## v1.9.8 (2017-02-22)

- Update Makefile (fix permissions on /usr/share/GitLab-runner/) !487

## v1.9.7 (2017-02-20)

- Update packages targets !485

## v1.9.6 (2017-01-25)

- Add Ubuntu/yakkety to packages generation list !458

## v1.9.5 (2017-01-21)

- Update Docker Machine in official Runner images to v0.9.0 !454

## v1.9.4 (2017-01-15)

- Add armv6l to the ARM replacements list for Docker executor helper image !446

## v1.9.3 (2017-01-14)

- Fix package's scripts permissions !440
- Check if directory exists before recreating it with Windows CMD !435

## v1.9.2 (2017-01-04)

- Handle Content-Type header with charset information !430
- Don't raise error if machines directory is missing on machines listing !433

## v1.9.1 (2016-12-24)

- Make /usr/share/GitLab-runner/clear-Docker-cache script /bin/sh compatible !427

## v1.9.0 (2016-12-22)

- Add pprof HTTP endpoints to metrics server !398
- Add a multiple Prometheus metrics: !401
- Split prepare stage to be: prepare, Git_clone, restore_cache, download_artifacts !406
- Update CONTRIBUTING.md to refer to go 1.7.1 !409
- Introduce Docker.Client timeouts !411
- Allow network-sourced variables to specify that they should be files !413
- Add a retry mechanism to prevent failed clones in builds !399
- Remove shallow.lock before fetching !407
- Colorize log entries for cmd and PowerShell !400
- Add section describing Docker usage do Kubernetes executor docs !394
- FreeBSD runner installation docs update !387
- Update prompts for register command !377
- Add volume_driver Docker configuration file option !365
- Fix bug permission denied on ci build with external cache !347
- Fix entrypoint for alpine image !346
- Add windows vm checklist for virtualbox documentation !348
- Clarification around authentication with the Kubernetes executor !296
- Fix Docker hanging for Docker-engine 1.12.4 !415
- Use lib machine to fetch a list of Docker-machines !418
- Cleanup Docker cache clear script !388
- Allow the --limit option to control the number of jobs a single runner will run !369
- Store and send last_update value with API calls against GitLab !410
- Add graceful shutdown documentation !421
- Add Kubernete Node Selector !328
- Push prebuilt images to dockerhub !420
- Add path and share cache settings for S3 cache !423
- Remove unnecessary warning about using image with the same ID as provided !424
- Add a link where one can download the packages directly !292
- Kubernetes executor - use pre-build container !425

## v1.8.8 (2017-02-22)

- Update Makefile (fix permissions on /usr/share/GitLab-runner/) !487

## v1.8.7 (2017-02-20)

- Update packages targets !485

## v1.8.6 (2017-01-25)

- Add Ubuntu/yakkety to packages generation list !458

## v1.8.5 (2017-01-21)

- Update Docker Machine in official Runner images to v0.9.0 !454

## v1.8.4 (2017-01-15)

- Add armv6l to the ARM replacements list for Docker executor helper image !446

## v1.8.3 (2017-01-14)

- Fix package's scripts permissions !440
- Check if directory exists before recreating it with Windows CMD !435

## v1.8.2 (2017-01-04)

- Handle Content-Type header with charset information !430

## v1.8.1 (2016-11-29)

- Rrefactor the private container registry docs !392
- Make pull policies usage clear !393

## v1.8.0 (2016-11-22)

- Fix {Bash,Cmd,Ps}Writer.IfCmd to escape its arguments !364
- Fix path to runners-SSH page !368
- Add initial Prometheus metrics server to runner manager !358
- Add a global index.md for docs !371
- Ensure that all builds are executed on tagged runners !374
- Fix broken documentation links !382
- Bug Fix: use a regex to pull out the service and version in the splitServiceAndVersion method !376
- Add FAQ entry about handling the service logon failure on Windows !385
- Fix "unit tests" random failures !370
- Use correct constant for Kubernetes ressource limits. !367
- Unplug stalled endpoints !390
- Add PullPolicy config option for Kubernetes !335
- Handle received 'failed' build state while patching the trace !366
- Add support for using private Docker registries !386

## v1.7.5 (2017-01-21)

- Update Docker Machine in official Runner images to v0.9.0 !454

## v1.7.4 (2017-01-15)

- Add armv6l to the ARM replacements list for Docker executor helper image !446

## v1.7.3 (2017-01-14)

- Fix package's scripts permissions !440
- Check if directory exists before recreating it with Windows CMD !435

## v1.7.2 (2017-01-04)

- Handle Content-Type header with charset information !430

## v1.7.1 (2016-10-25)

- Fix {Bash,Cmd,Ps}Writer.IfCmd to escape its arguments !364

## v1.7.0 (2016-10-21)

- Improve description of --s3-bucket-location option !325
- Use Go 1.7 !323
- Add changelog entries generation script !322
- Add Docker_images release step to CI pipeline !333
- Refactor shell executor tests !334
- Introduce Git_STRATEGY=none !332
- Introduce a variable to enable shell tracing on bash, cmd.exe and PowerShell.exe !339
- Try to load the InCluster config first, if that fails load kubectl config !327
- Squash the "No TLS connection state" warning !343
- Add a benchmark for helpers.ShellEscape and optimise it !351
- Godep: update GitHub.com/Sirupsen/logrus to v0.10.0 !344
- Use Git clone --no-checkout and Git checkout --force !341
- Change machine.machineDetails to machine.Details !353
- Make runner name lowercase to work with GCE restrictions !297
- Add per job before_script handling for exec command !355
- Add OffPeak support for autoscaling !345
- Prevent caching failures from marking a build as failed !359
- Add missed "server" command for MinIO in autoscaled S3 cache tutorial !361
- Add a section for Godep in CONTRIBUTING.md !302
- Add a link to all install documentation files describing how to obtain a registration token !362
- Improve registration behavior !356
- Add the release process description !176
- Fix documentation typo in docs/configuration/advanced-configuration.md !354
- Fix data races around runner health and build stats !352

## v1.6.1 (2016-09-30)

- Add changelog entries generation script !322
- Add Docker_images release step to CI pipeline !333

## v1.6.0 (2016-09-22)

- Remove an unused method from the Docker executor !280
- Add note about certificate concatenation !278
- Restore 755 mode for GitLab-runner-service script !283
- Remove Git-lfs from Docker helper images !288
- Improve Kubernetes support !277
- docs: update troubleshooting section in development. !286
- Windows installation, added a precision on the install command (issue related #1265) !223
- Autodetect "/ci" in URL !289
- Defer removing failed containers until Cleanup() !281
- fix typo in tls-self-signed.md !294
- Improve CI tests !276
- Generate a BuildError when Docker/Kubernetes image is missing !295
- cmd.exe: Caret-escape parentheses when not inside double quotes !284
- Fixed some spelling/grammar mistakes. !291
- Update Go instructions in README !175
- Add APT pinning configuration for Debian in installation docs !303
- Remove YAML v1 !307
- Add options to runner configuration to specify commands executed before code clone and build !106
- Add RC tag support and fix version discovering !312
- Pass all configured CA certificates to builds !299
- Use Git-init templates (clone) and Git config without --global (fetch) to disable recurseSubmodules !314
- Improve Docker machine logging !234
- Add possibility to specify a list of volumes to inherit from another container !236
- Fix range mismatch handling error while patch tracing !319
- Add Docker+machine and Kubernetes executors to "I'm not sure" part of executors README.md !320
- Remove ./Git/index.lock before fetching !316

## v1.5.3 (2016-09-13)

- Fix Caret-escape parentheses when not inside double quotes for Windows cmd
- Remove LFS from prebuilt images

## v1.5.2 (2016-08-24)

(no changes)

## v1.5.1 (2016-08-24)

- Fix file mode of GitLab-runner-service script !283

## v1.5.0 (2016-08-22)

- Update vendored TOML !258
- Release armel instead arm for Debian packages !264
- Improve concurrency of Docker+machine executor !254
- Use .xz for prebuilt Docker images to reduce binary size and provisioning speed of Docker Engines !249
- Remove vendored test files !271
- Update GitLab-runner-service to return 1 when no Host or PORT is defined !253
- Log caching URL address
- Retry executor preparation to reduce system failures !244
- Fix missing entrypoint script in alpine Dockerfile !248
- Suppress all but the first warning of a given type when extracting a ZIP file !261
- Mount /builds folder to all services when used with Docker Executor !272
- Cache Docker client instances to avoid a file descriptor leak !260
- Support bind mount of `/builds` folder !193

## v1.4.3 (2016-09-13)

- Fix Caret-escape parentheses when not inside double quotes for Windows cmd
- Remove LFS from prebuilt images

## v1.4.2 (2016-08-10)

- Fix abort mechanism when patching trace

## v1.4.1 (2016-07-25)

- Fix panic while artifacts handling errors

## v1.4.0 (2016-07-22)

- Add Sentry support
- Add support for cloning VirtualBox VM snapshots as linked clones
- Add support for `security_opt` Docker configuration parameter in Docker executor
- Add first integration tests for executors
- Add many logging improvements (add more details to some logs, move some logs to Debug level, refactorize logger etc.)
- Make final build trace upload be done before cleanup
- Extend support for caching and artifacts to all executors
- Improve support for Docker Machine
- Improve build aborting
- Refactor common/version
- Use `environment` feature in `.gitlab-ci.yml` to track latest versions for Bleeding Edge and Stable
- Fix Absolute method for absolute path discovering for bash
- Fix zombie issues by using dumb-init instead of GitHub.com/ramr/go-reaper

## v1.3.5 (2016-09-13)

- Fix Caret-escape parentheses when not inside double quotes for Windows cmd

## v1.3.4 (2016-07-25)

- Fix panic while artifacts handling errors

## v1.3.3 (2016-07-15)

- Fix zombie issue by using dumb-init

## v1.3.2 (2016-06-28)

- Fix architecture detection bug introduced in 1.3.1

## v1.3.1 (2016-06-24)

- Detect architecture if not given by Docker Engine (versions before 1.9.0)

## v1.3.0 (2016-06-22)

- Add incremental build trace update
- Add possibility to specify CpusetCpus, Dns and DnsSearch for Docker containers created by runners
- Add a custom `User-Agent` header with version number and runtime information (go version, platform, os)
- Add artifacts expiration handling
- Add artifacts handling for failed builds
- Add customizable `check_interval` to set how often to check GitLab for a new builds
- Add Docker Machine IP address logging
- Make Docker Executor ARM compatible
- Refactor script generation to make it fully on-demand
- Refactor runnsers Acquire method to improve performance
- Fix branch name setting at compile time
- Fix panic when generating log message if provision of node fails
- Fix Docker host logging
- Prevent leaking of goroutines when aborting builds
- Restore valid version info in --help message
- [Experimental] Add `GIT_STRATEGY` handling - clone/fetch strategy configurable per job
- [Experimental] Add `GIT_DEPTH` handling - `--depth` parameter for `git fetch` and `git clone`

## v1.2.0 (2016-05-22)

- Use Go 1.6
- Add `timeout` option for the `exec` command
- Add runtime platform information to debug log
- Add `docker-machine` binary to Runner's official Docker images
- Add `build_current` target to Makefile - to build only a binary for used architecture
- Add support for `after_script`
- Extend version information when using `--version` flag
- Extend artifacts download/upload logs with more response data
- Extend unregister command to accept runner name
- Update shell detection mechanism
- Update the GitHub.com/ayufan/golag-kardianos-service dependency
- Replace ANSI_BOLD_YELLOW with ANSI_YELLOW color for logging
- Reconcile VirtualBox status constants with VBoxManage output values
- Make checkout quiet
- Make variables to work at job level in exec mode
- Remove "user mode" warning when running in a system mode
- Create `gitlab-runner` user as a system account
- Properly create `/etc/gitlab-runner/certs` in Runner's official Docker images
- Disable recursive submodule fetchin on fetching changes
- Fix nil casting issue on Docker client creation
- Fix used build platforms for `gox`
- Fix a limit problems when trying to remove a non-existing machines
- Fix S3 caching issues
- Fix logging messages on artifacts dowloading
- Fix binary panic while using VirtualBox executor with no `vboxmanage` binary available

## v1.1.4 (2016-05-14)

- Create /etc/GitLab-runner/certs
- Exclude architectures from GOX, rather then including
- Update mimio-go to a newest version
- Regression: Implement CancelRequest to fix S3 caching support
- Fix: Skip removal of machine that doesn't exist (autoscaling)

## v1.1.3 (2016-04-14)

- Regression: On Linux use `sh -s /bin/bash user -c` instead of `sh user -c`. This fixes non-login for user.
- Regression: Fix user mode warning
- Fix: vet installation
- Fix: nil casting issue on Docker client creation
- Fix: Docker client download issue

## v1.1.2 (2016-04-06)

- Regression: revert shell detection mechanism and limit it only to Docker

## v1.1.1 (2016-04-06)

- Fix: use different shell detection mechanism
- Regression: support for `gitlab-runner exec`
- Regression: support for login/non-login shell for Bash

## v1.1.0 (2016-03-29)

- Use Go 1.5
- Change license to MIT
- Add Docker-machine based auto-scaling for Docker executor
- Add support for external cache server
- Add support for `sh`, allowing to run builds on images without the `bash`
- Add support for passing the artifacts between stages
- Add `docker-pull-policy`, it removes the `docker-image-ttl`
- Add `docker-network-mode`
- Add `git` to GitLab-runner:alpine
- Add support for `CapAdd`, `CapDrop` and `Devices` by Docker executor
- Add support for passing the name of artifacts archive (`artifacts:name`)
- Add support for running runner as system service on OSX
- Refactor: The build trace is now implemented by `network` module
- Refactor: Remove CGO dependency on Windows
- Fix: Create alternative aliases for Docker services (uses `-`)
- Fix: VirtualBox port race condition
- Fix: Create cache for all builds, including tags
- Fix: Make the shell executor more verbose when the process cannot be started
- Fix: Pass GitLab-ci.yml variables to build container created by Docker executor
- Fix: Don't restore cache if not defined in GitLab-ci.yml
- Fix: Always use `json-file` when starting Docker containers
- Fix: Error level checking for Windows Batch and PowerShell

## v1.0.4 (2016-02-10)

- Fix support for Windows PowerShell

## v1.0.3 (2016-02-08)

- Fix support for Windows Batch
- Remove Git index lock file: this solves problem with Git checkout being terminated
- Hijack Docker.Client to use keep-alives and to close extra connections

## v1.0.2 (2016-01-27)

- Fix bad warning about not found untracked files
- Don't print error about existing file when restoring the cache
- When creating ZIP archive always use forward-slashes and don't permit encoding absolute paths
- Prefer to use `path` instead of `filepath` which is platform specific: solves the Docker executor on Windows

## v1.0.1 (2016-01-24)

- Use nice log formatting for command line tools
- Don't ask for services during registration (we prefer the .GitLab-ci.yml)
- Create all directories when extracting the file

## v1.0.0 (2016-01-22)

- Add `gitlab-runner exec` command to easy running builds
- Add `gitlab-runner status` command to easy check the status of the service
- Add `gitlab-runner list` command to list all runners from config file
- Allow to specify `ImageTTL` for configuration the frequency of Docker image re-pulling (see advanced-configuration)
- Inject TLS certificate chain for `git clone` in build container, the GitLab-runner SSL certificates are used
- Remove TLSSkipVerify since this is unsafe option
- Add go-reaper to make GitLab-runner to act as init 1 process fixing zombie issue when running Docker container
- Create and send artifacts as zip files
- Add internal commands for creating and extracting archives without the system dependencies
- Add internal command for uploading artifacts without the system dependencies
- Use umask in Docker build containers to fix running jobs as specific user
- Fix problem with `cache` paths never being archived
- Add support for [`cache:key`](http://doc.gitlab.com/ce/ci/yaml/index.html#cachekey)
- Add warnings about using runner in `user-mode`
- Push packages to all upcoming distributions (Debian/Ubuntu/Fedora)
- Rewrite the shell support adding all features to all shells (makes possible to use artifacts and caching on Windows)
- Complain about missing caching and artifacts on some executors
- Added VirtualBox executor
- Embed prebuilt Docker build images in runner binary and load them if needed
- Make possible to cache absolute paths (unsafe on shell executor)

## v0.7.2 (2015-11-25)

- Adjust `umask` for build image
- Use absolute path when executing archive command
- Fix regression when variables were not passed to service container
- Fix duplicate files in cache or artifacts archive

## v0.7.1 (2015-11-22)

- Fix caching support
- Suppress tar verbose output

## v0.7.0 (2015-11-21)

- Refactor code structure
- Refactor bash script adding pre-build and post-build steps
- Add support for build artifacts
- Add support for caching build directories
- Add command to generate archive with cached folders or artifacts
- Use separate containers to run pre-build (Git cloning), build (user scripts) and post-build (uploading artifacts)
- Expand variables, allowing to use $CI_BUILD_TAG in image names, or in other variables
- Make shell executor to use absolute path for project dir
- Be strict about code formatting
- Move network related code to separate package
- Automatically load TLS certificates stored in /etc/GitLab-runner/certs/<hostname>.crt
- Allow to specify tls-ca-file during registration
- Allow to disable tls verification during registration

## v0.6.2 (2015-10-22)

- Fix PowerShell support
- Make more descriptive pulling message
- Add version check to Makefile

## v0.6.1 (2015-10-21)

- Revert: Fix tags handling when using Git fetch: fetch all tags and prune the old ones

## v0.6.0 (2015-10-09)

- Fetch Docker auth from ~/.Docker/config.JSON or ~/.dockercfg
- Added support for NTFSSecurity PowerShell module to address problems with long paths on Windows
- Make the service startup more readable in case of failure: print a nice warning message
- Command line interface for register and run-single accepts all possible config parameters now
- Ask about tags and fix prompt to point to GitLab.com/ci
- Pin to specific Docker API version
- Fix Docker volume removal issue
- Add :latest to imageName if missing
- Pull Docker images every minute
- Added support for SIGQUIT to allow to gracefully finish runner: runner will not accept new jobs, will stop once all current jobs are finished.
- Implicitly allow images added as services
- Evaluate script command in subcontext, making it to close stdin (this change since 0.5.x where the separate file was created)
- Pass container labels to Docker
- Force to use go:1.4 for building packages
- Fix tags handling when using Git fetch: fetch all tags and prune the old ones
- Remove Docker socket from GitLab/GitLab-runner images
- Pull (update) images and services every minute
- Ignore options from Coordinator that are null
- Provide FreeBSD binary
- Use -ldflags for versioning
- Update go packages
- Fix segfault on service checker container
- WARNING: By default allow to override image and services

## v0.5.5 (2015-08-26)

- Fix cache_dir handling

## v0.5.4 (2015-08-26)

- Update go-dockerclient to fix problems with creating Docker containers

## v0.5.3 (2015-08-21)

- Pin to specific Docker API version
- Fix Docker volume removal issue

## v0.5.2 (2015-07-31)

- Fixed CentOS6 service script
- Fixed documentation
- Added development documentation
- Log service messages always to syslog

## v0.5.1 (2015-07-22)

- Update link for Docker configuration

## v0.5.0 (2015-07-21)

- Allow to override image and services for Docker executor from Coordinator
- Added support for additional options passed from coordinator
- Added support for receiving and defining allowed images and services from the Coordinator
- Rename GitLab_ci_multi_runner to GitLab-runner
- Don't require config file to exist in order to run runner
- Change where config file is stored: /etc/GitLab-runner/config.TOML (*nix, root), ~/.GitLab-runner/config.TOML (*nix, user)
- Create config on service install
- Require root to control service on Linux
- Require to specify user when installing service
- Run service as root, but impersonate as --user when executing shell scripts
- Migrate config.TOML from user directory to /etc/GitLab-runner/
- Simplify service installation and upgrade
- Add --provides and --replaces to package builder
- PowerShell: check exit code in writeCommandChecked
- Added installation tests
- Add runner alpine-based image
- Send executor features with RunnerInfo
- Verbose mode by using `echo` instead of `set -v`
- Colorize bash output
- Set environment variables from bash script: this fixes problem with su
- Don't cache Dockerfile VOLUMEs
- Pass (public) environment variables received from Coordinator to service containers

## v0.4.2

- Force GC cycle after processing build
- Use log-level set to info, but also make `Checking for builds: nothing` being print as debug
- Fix memory leak - don't track references to builds

## v0.4.1

- Fixed service reregistration for RedHat systems

## v0.4.0

- Added CI=true and GitLab_CI=true to environment variables
- Added output_limit (in kilobytes) to runner config which allows to enlarge default build log size
- Added support for custom variables received from CI
- Added support for SSH identity file
- Optimize build path to make it shorter, more readable and allowing to fix shebang issue
- Make the debug log human readable
- Make default build log limit set to 4096 (4MB)
- Make default concurrent set to 1
- Make default limit for runner set to 1 during registration
- Updated kardianos service to fix OSX service installation
- Updated logrus to make console output readable on Windows
- Change default log level to warning
- Make selection of forward or back slashes dependent by shell not by system
- Prevent runner to be stealth if we reach the MaxTraceOutputSize
- Fixed Windows Batch script when builds are located on different drive
- Fixed Windows runner
- Fixed installation scripts path
- Fixed wrong architecture for i386 Debian packages
- Fixed problem allowing commands to consume build script making the build to succeed even if not all commands were executed

## v0.3.4 (2015-06-15)

- Create path before clone to fix Windows issue
- Added CI=true and GitLab_CI=true
- Fixed wrong architecture for i386 Debian packages

## v0.3.3 (2015-05-11)

- Push package to Ubuntu/vivid and ol/6 and ol/7

## v0.3.2 (2015-05-03)

- Fixed Windows batch script generator

## v0.3.1 (2015-05-03)

- Remove clean_environment (it was working only for shell scripts)
- Run bash with --login (fixes missing .profile environment)

## v0.3.0 (2015-05-03)

- Added repo slug to build path
- Build path includes repository hostname
- Support TLS connection with Docker
- Default concurrent limit is set to number of CPUs
- Make most of the config options optional
- Rename setup/delete to register/unregister
- Checkout as detached HEAD (fixes compatibility with older Git versions)
- Update documentation

## v0.2.0 (2015-04-23)

- Added delete and verify commands
- Limit build trace size (1MB currently)
- Validate build log to contain only valid UTF-8 sequences
- Store build log in memory
- Integrate with ci.GitLab.com
- Make packages for ARM and CentOS 6 and provide beta version
- Store Docker cache in separate containers
- Support host-based volumes for Docker executor
- Don't send build trace if nothing changed
- Refactor build class

## v0.1.17 (2015-04-15)

- Fixed high file descriptor usage that could lead to error: too many open files

## v0.1.16 (2015-04-13)

- Fixed systemd service script

## v0.1.15 (2015-04-11)

- Fix order of executor commands
- Fixed service creation options
- Fixed service installation on OSX

## v0.1.14 (2015-04-07)

- Use custom kardianos/service with enhanced service scripts
- Remove all system specific packages and use universal for package manager

## v0.1.13 (2015-04-01)

- Added abstraction over shells
- Moved all bash specific stuff to shells/bash.go
- Select default shell for OS (bash for Unix, batch for Windows)
- Added Windows Cmd support
- Added Windows PowerShell support
- Added the kardianos/service which allows to easily run GitLab-ci-multi-runner as service on different platforms
- Unregister Parallels VMs which are invalid
- Delete Parallels VM if it doesn't contain snapshots
- Fixed concurrency issue when assigning unique names

## v0.1.12 (2015-03-20)

- Abort all jobs if interrupt or SIGTERM is received
- Runner now handles HUP and reloads config on-demand
- Refactored runner setup allowing to non-interactive configuration of all questioned parameters
- Added CI_PROJECT_DIR environment variable
- Make golint happy (in most cases)

## v0.1.11 (2015-03-11)

- Package as .deb and .rpm and push it to packagecloud.io (for now)

## v0.1.10 (2015-03-11)

- Wait for Docker service to come up (Loïc Guitaut)
- Send build log as early as possible

## v0.1.9 (2015-03-10)

- Fixed problem with resetting Ruby environment

## v0.1.8 (2015-03-10)

- Allow to use prefixed services
- Allow to run on Heroku
- Inherit environment variables by default for shell scripts
- Mute Git messages during checkout
- Remove some unused internal messages from build log

## v0.1.7 (2015-02-19)

- Fixed Git checkout

## v0.1.6 (2015-02-17)

- Remove Docker containers before starting job

## v0.1.5 (2015-02-14)

- Added Parallels executor which can use snapshots for fast revert (only OSX supported)
- Refactored sources

## v0.1.4 (2015-02-01)

- Remove Job and merge it into Build
- Introduce simple API server
- Ask for services during setup

## v0.1.3 (2015-01-29)

- Optimize setup
- Optimize multi-runner setup - making it more concurrent
- Send description instead of hostname during registration
- Don't ask for tags

## v0.1.2 (2015-01-27)

- Make it work on Windows

## v0.1.1 (2015-01-27)

- Added Docker services

## v0.1.0 (2015-01-27)

- Initial public release<|MERGE_RESOLUTION|>--- conflicted
+++ resolved
@@ -1,6 +1,3 @@
-<<<<<<< HEAD
-## v17.1.2 (2024-10-10)
-=======
 ## v17.2.2 (2024-10-10)
 
 ### Bug fixes
@@ -9,7 +6,6 @@
 - Downgrade go-fips base image to ubi8 [!5040](https://gitlab.com/gitlab-org/gitlab-runner/-/merge_requests/5040)
 
 ## v17.2.1 (2024-07-25)
->>>>>>> 1b5b699b
 
 ### Bug fixes
 
