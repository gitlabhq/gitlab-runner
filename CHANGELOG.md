--- conflicted
+++ resolved
@@ -1,11 +1,3 @@
-<<<<<<< HEAD
-## v17.3.2 (2024-10-10)
-
-### Bug fixes
-
-- Downgrade go-fips base image to ubi8 [!5040](https://gitlab.com/gitlab-org/gitlab-runner/-/merge_requests/5040)
-- Prevent script dump on job cancellation through UI [!4980](https://gitlab.com/gitlab-org/gitlab-runner/-/merge_requests/4980)
-=======
 ## v17.4.1 (2024-10-10)
 
 ### Bug fixes
@@ -99,7 +91,6 @@
 ### Documentation changes
 
 - Add planning issue template [!4986](https://gitlab.com/gitlab-org/gitlab-runner/-/merge_requests/4986)
->>>>>>> 51238117
 
 ## v17.3.1 (2024-08-21)
 
