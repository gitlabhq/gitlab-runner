<<<<<<< HEAD
## v17.0.3 (2024-10-10)
=======
## v17.1.2 (2024-10-10)

### Bug fixes

- Downgrade go-fips base image to ubi8 [!5040](https://gitlab.com/gitlab-org/gitlab-runner/-/merge_requests/5040)
- Prevent script dump on job cancellation through UI [!4980](https://gitlab.com/gitlab-org/gitlab-runner/-/merge_requests/4980)

## v17.1.1 (2024-07-25)
>>>>>>> c455d182

### Bug fixes

- Prevent script dump on job cancellation through UI [!4980](https://gitlab.com/gitlab-org/gitlab-runner/-/merge_requests/4980)

## v17.0.2 (2024-07-25)

### Bug fixes

- Prevent script dump on job cancellation through UI [!4980](https://gitlab.com/gitlab-org/gitlab-runner/-/merge_requests/4980)

## v16.11.3 (2024-07-25)

### Bug fixes

- Cancel stage script upon job cancellation in attach mode [!4813](https://gitlab.com/gitlab-org/gitlab-runner/-/merge_requests/4813)

### Maintenance

- Remove license scanning template [!4735](https://gitlab.com/gitlab-org/gitlab-runner/-/merge_requests/4735)

## v16.10.0 (2024-03-21)

### New features

- [Experimental] Define monitoring threshold for job queue duration !4480
- Enable feature cancel_gracefully !4655
- Add support for cgroup_parent setting on Docker executor !4652 (Stefano Tenuta @stenuta)
- Add runner token to header !4643
- Add support for isolating jobs to individual namespaces !4519 (Markus Kostrzewski @MKostrzewski)

### Security fixes

- FedRAMP/CVE: Don't install wget in ubi images !4660

### Bug fixes

- Revert "Merge branch 'avonbertoldi/27443/graceful-shutdown-shell' into 'main'" !4686
- Build is now canceled if autoscaled instance disappears !4669
- Add jobs to compile all tests !4651
- Set UseWindowsLegacyProcessStrategy to false by default !4659
- Really silence error when `exec`ing on container that does not exists !4665
- Gracefully stop long running processes when using the shell executor !4601
- Call Value() instead of Get() when validating variables !4647
- Call Value() instead of Get() when validating variables !4647
- Fix get IP on parallels executor on macOS intel !4642 (Carlos Lapao @cjlapao)
- Fix fallback_key for local cache !4349 (Andreas Bachlechner @andrbach)
- Revert default runner script timeout !4621

### Maintenance

- Update windows support section !4641
- Upgrade fleeting library !4679
- Document connection_max_age parameter !4678
- Remove broken link to Kubernetes docs' emptyDir !4656 (Victor M. @victoremepunto)
- Bump Docker+machine version to v0.16.2-GitLab.25 !4676
- Document how to troubleshoot Docker Machine issues !4677
- Update plugin status, link timeline/epic !4674
- Runner: updates last two redirecting links !4675
- Fix typo (Telsa -> Tesla) !4673 (Per Lundberg @perlun)
- Enabling Vale for badges !4671
- Service_linux.go: Remove non-existent syslog.target from service file !4667 (Martin @C0rn3j)
- Refactor network.newClient to use Go functional option pattern !4648
- Finishes link fixes in Runner docs !4670
- Fix Experimental -> Beta references !4668 (Per Lundberg @perlun)
- Updating SaaS to be .com !4666
- Update runner sizes !4664
- Fix reference to project issue !4663
- Skip TestBuildGitFetchStrategyFallback on Windows cmd !4653
- Update no-trailing-spaces configuration for consistency !4658
- Remove unneeded trailing spaces !4644
- Skip TestBuildGitFetchStrategyFallback on Windows cmd !4653
- Restructure Kubernetes executor page part 2 !4650
- Restructure Kubernetes executor page !4649
- Add-vale-plugin-to-runner-dev-env-setup !4639
- Update usage of GCP to Google Cloud !4623
- Git_LFS_VERSION is no longer required to be set !4636 (Matthew Bradburn @mbradburn-ext)

## v16.9.1 (2024-02-28)

### Bug fixes

- Call Value() instead of Get() when validating variables !4647

### Maintenance

- Skip TestBuildGitFetchStrategyFallback on Windows cmd !4653

## v16.9.0 (2024-03-01)

### New features

- Add Kubernetes configurable retry limits !4618
- Support cancelation of job script with resumed execution of later stages !4578
- Add support for s3 accelerate in runner cache !4313 (ArtyMaury @ArtyMaury)
- Kubernetes: add automount_service_account_token option !4543 (Thorsten Banhart @banhartt)
- Register runner using Docker exec !4334 (Zhiliang @ZhiliangWu)
- Clear worktree on Git fetch failures !4216 (Tim @timmmm)
- Kubernetes: add option to skip explicit imagePullSecrets configuration !3517 (Miao Wang @shankerwangmiao)
- Limit number, memory and cpu of services container for Docker runners !3804 (Kevin Goslar @kev.go)
- Provide early build setting validation !4611
- Allow FreeBSD to be used with Docker executor (unofficially supported) !4551 (Ben Cooksley @bcooksley)
- Add support for service health checks for the Kubernetes executor !4545
- Limit the max age of a TLS keepalive connection !4537
- Retry on tls: internal error message for k8s executor !4608
- Retry on connection refused k8s error message !4605
- Increment package build number !4595
- Make Kubernetes API retries configurable !4523 (Michał Skibicki @m.skibicki)
- Add support for Node Tolerations overwrite !4566 (Marc Ostrow @marc.ostrow)
- Rewrite ci package script to mage !4593

### Security fixes

- Address CVE-2023-48795 - upgrade golang.org/x/crypto !4573

### Bug fixes

- Call Value() instead of Get() when validating variables !4647
- Correctly use volume driver for all volumes !4579 (Mitar @mitar)
- Revert default runner script timeout !4621
- Avoid recursing into submodules on checkout and fetch !3463 (Ciprian Daniel Petrisor @dciprian.petrisor)
- Fix edge case where Git submodule sync is not being called !4619
- Fix file variable quoting issue with cmd shell !4528 (Robin Lambertz @roblabla)
- Allow zero value for cleanup_grace_period_seconds !4617
- Use Windows job to improve process termination !4525
- Helper image container should always use native platform !4581
- Helper image container should always use native platform !4581

### Maintenance

- Skip TestBuildGitFetchStrategyFallback on Windows cmd !4653
- Fix warning event integration test !4633
- Retry package cloud push on HTTP error 520 !4635
- Allow explicit cpu/memory service resources overwrites for the Kubernetes executor !4626 (Tarun Khandelwal @tkhandelwal1)
- Fix rpmsign invocation by quoting all arguments !4632
- Fix verify stable resources job !4630
- Fix rpmsign invocation again !4631
- Fixing badge format !4629
- Explain side-effect of using pre_build_script commands !4627
- Create separate Kubernetes troubleshooting page !4622
- Vale and Markdown rule refresh for project !4620
- Update Go version to v1.21.7 !4458
- Check directives script ignores .tmp dir !4615
- Fix rpmsign command invocation !4614
- Retry bad gateway errors for package cloud jobs !4606
- Restore argument "NoProfile" for PowerShell in encoded command !4427 (Alexandr Timoshenko @saw.friendship)
- Add Apple Silicon support to Parallels Executor !4580 (Carlos Lapao @cjlapao)
- Update alpine Docker tag !4603
- Fully implement markdownlint-cli2 in project !4610
- Update Docker+machine version to v0.16.2-GitLab.24 !4609
- Add ~"Category:Runner Core"  to bug issue template !4612
- Housekeeping docs update !4604
- Resolve merge conflicts for Updated documentation S3 endpoints to support IPv6 !4602
- Remove removed feature from docs !4594
- Replace old handbook URLs !4554
- Change file name usage in docs per word list !4596
- Remove timeout and retry of package-deb and package-rpm jobs !4597
- Update version notes to new style - Runner !4590
- Update Harbor self-signed certificate x509: unknown Certificate Authority gotcha !4321
- Add specific steps on secret creation !4589
- Clean up docs redirects, runner - 2024-01-22 !4588
- Update persona links to handbook subdomain !4587
- Update `k8s dumb-init` FF doc to convey its support in both Kubernetes modes !4582
- Update `k8s dumb-init` FF doc to convey its support in both Kubernetes modes !4582
- Fix the architecture of pwsh x86-64 helper images !4559

## v16.8.0 (2024-02-27)

### New features

- Set default runner script timeout to allow after_script !4491
- Move PodSpec feature to beta !4568
- Allow IAM Session Tokens for S3 cache client credentials !4526 (Mike Heyns @mike.heyns)
- Add allowed_users config for Docker executor !4550
- Add GCP Secret Manager secrets integration !4512

### Bug fixes

- Revert default runner script timeout !4621
- Helper image container should always use native platform !4581
- Delete cache dirs after failed extraction !4565
- Truncate runner token so it won't get logged !4521 (Matthew Bradburn @mbradburn-ext)
- Allow empty string on emptyDir volume size !4564
- Support default paths on Windows for custom clone path !2122 (Ben Boeckel @ben.boeckel)
- Hide Docker executor init behind a feature flag !4488
- Revert "Add custom entrypoint for the build container for Kubernetes executor" changes !4535

### Maintenance

- Build images with `bleeding` Postfix rather than `main` !4583
- Use version instead of sha commit to reference helper images !4558
- Update glossary !4574
- Remove alpine 315 !4575
- Add alpine 3.19 !4561
- Fix FPM building RPM packages !4560
- Update `k8s dumb-init` FF doc to convey its support in both Kubernetes modes !4582
- Rebuild CI image !4576
- Change update to upgrade for 'Update GitLab Runner' !4572
- Add omitempty to allowed_users runner config spec !4571
- Helm documentation for ImagePullSecrets less confusing !4536 (Baptiste Lalanne @BaptisteLalanne)
- Document hostname length issue when using Docker-machine !4518 (Andrés Delfino @andredelfino)
- Removing docs Vale rule !4567
- Fix the architecture of pwsh x86-64 helper images !4559
- Create subtests for each allowed image !4540 (Zubeen @syedzubeen)
- Changing title to active verb !4563
- Updating title to be verb !4562
- Adding metadata descriptions !4556
- Document runner managers and system_ID !4549
- Add section for unhealthy configuration !4552
- Add `grep` as a dependency when overriding an image's ENTRYPOINT !4553
- Clarify / revise GitLab-runner SIGQUIT config !4548
- Update to go 1.21.5 !4541
- Add missing Docker configuration for Docker-autoscaler !4534 (Nabil ZOUABI @nabil_zouabi)

## v16.7.0 (2023-12-21)

### Bug fixes

- Helper image container should always use native platform !4581

### Maintenance

- Update `k8s dumb-init` FF doc to convey its support in both Kubernetes modes !4582

## v16.6.2 (2023-12-21)

### Bug fixes

- Revert "Add custom entrypoint for the build container for Kubernetes executor" changes !4535
- Improve the collapsible element logic !4487
- Avoid SIGTERM propagation to processes on Windows OS !4524
- Fix PowerShell native command error output with Kubernetes executor !4474 (Matthew Bradburn @mbradburn-ext)
- Use -File to improve pwsh exit status !4468 (Matthew Bradburn @mbradburn-ext)
- Add a better handling of signal on both Helper and Build container for k8s executor in exec mode !4485
- Fix broken main !4499
- Hide Docker executor init behind a feature flag !4488
- Hide Docker executor init behind a feature flag !4488
- Make TestDockerBuildContainerGracefulShutdown less flaky !4479

### Maintenance

- Update alpine Docker tag !4167
- Fix orphaned links for Autoscaling GitLab Runner on AWS EC2 docs page !3575
- Fix flaky resolver_URL_test.go due to lack of cleanup !4542
- Fix broken link !4539
- Troubleshoot more "No URL provided" cases !4502
- Move section in Kubernetes executor page !4538
- Update alpha to experiment in k8s executor page !4532
- Add support for Windows 11 23H2 !4504 (Matthew Bradburn @mbradburn-ext)
- Add troubleshooting for Docker connect failed !4516 (Matthew Bradburn @mbradburn-ext)
- Document limitation in gcs-fuse-csi-driver for mounting volumes in init container !4527
- Exclude empty slices during the validation of the config.TOML !4520
- Improve Docker executor platform option integration test !4489
- Add 204 error troubleshooting steps to the k8s executor docs !4508
- Upgrade fleeting and taskscaler !4510
- Add clarification about feature flags usage !4503
- Clarify ability to set other non-root user ids for k8s runner !4513
- Update "filename" to "file name" !4515
- Rewrite Image building to Mage to export them for verification !4295
- Update links to TW team handbook page !4511
- Generate k8s API permissions docs !4442
- Separate trace/job log streams !3983
- Delete docs marked for removal !4507
- Change RBAC option from "enable" to "create" !4506 (Chen Wu @wuchen)
- Clarify user membership for Docker !4498
- Change "Experiment` to Beta in supported public cloud instances table !4492
- Revert "Merge branch 'less-verbose-logging' into 'main'" !4496
- Make autoscaler integration tests pass !4497
- Make autoscaler integration tests pass !4497
- Cross-link Docker in Docker TLS configuration docs !4495
- Bump some test timeouts !4490
- Doc | Add new error to the troubleshooting section of instance executor !4475
- Improve formatting !4484 (Ben Bodenmiller @bbodenmiller)
- Clarify process tree in kuberenetes build container !4482
- Recommend a mountpoint other than /Users/Shared !4478 (Matthew Bradburn @mbradburn-ext)
- Retry package-deb and package-rpm when job times out !4481
- Bump some test timeouts !4471

## v16.6.1 (2023-11-24)

### Bug fixes

- Hide Docker executor init behind a feature flag !4488

### Maintenance

- Make autoscaler integration tests pass !4497

## v16.6.0 (2023-11-16)

### New features

- feat: allow specifying image platform to pull images !3916 (Muhammed Ali @ar-mali)
- Docker executor: Add configuration to include Docker's `--group-add` !4459 (Ben Brown @benjamb)
- Add custom entrypoint for the build container for Kubernetes executor !4394 (Baptiste Lalanne @BaptisteLalanne)
- Prevent logging every connection to the instance when using an autoscaler !4332 (Mattias Michaux @mollux)
- Add SizeLimit option to emptyDir volumes for Kubernetes executor !4410
- Enable Git transfer.bundleURI by default !4418

### Security fixes

- Update various images to use latest Docker-machine version !4454
- Update some dependencies to resolve vulnerabilities !4453

### Bug fixes

- Implement graceful build container shutdown for Docker executor !4446
- Add a better handling of signal on both Helper and Build container for k8s executor in attach mode !4443
- Add a mutex to sync access to sentryLogHook !4450 (Matthew Bradburn @mbradburn-ext)
- Use lchmod for zip extract !4437 (Matthew Bradburn @mbradburn-ext)
- Don't use Docker links for user-defined networks !4092
- Fix compilation of Kubernetes integration tests !4455
- Sanitize image entrypoint to remove empty string !4452
- Manually refresh JobVariables prior to ConfigExec !4379 (Paul Bryant @paulbry)
- Fix file secrets in debug terminal !4423 (Matthew Bradburn @mbradburn-ext)
- Fix labeling of the GitLab_runner_failed_jobs_total metric !4433
- Fix Azure key vault JWT convert bug !4396 (Zehua Zhang @zhzhang93)

### Maintenance

- Doc | Fix typo: rename key_pathname to key_path !4476
- Add a link to runner tutorial !4467
- docs: Use "prerequisites," plural (Runner) !4473
- Clarify PowerShell defaults !4470 (Matthew Bradburn @mbradburn-ext)
- Change Docker and instance executor from experiment to beta !4463
- Skip instance executor tests for cmd !4462
- Removed deprecated link !4461
- Use latest Technical Writing images !4449
- Misc test fixes !4460
- Add link to forceful shutdown definition !4445
- Add basic Azure instance/Docker autoscaler examples !4451
- Update versions in documentation !4457
- Update runner_autoscale_aws documentation with required iam:PassRole !4286 (Sjoerd Smink @sjoerdsmink)
- Add Docker Autoscaler and Instance executor integration tests !4402
- Refactor the retry interface to be generic !4422
- Update CI_IMAGE to include Debian image flavor !4447
- Fix sync_Docker_images test not building !4448
- Change instance, Docker autoscaler and AWS plugin to BETA !4432
- Update gocloud.dev to v0.34.0 !4430
- Doc | Add sample command for creating Docker machines for troubleshooting !4444
- Update imagePullSecrets documentation !4440
- Add upgrade troubleshooting info to Runner docs !3968
- Update information regarding new runner creation workflow !4436
- Merge "Example" page into register runners page !4413
- Add tip about No URL provided !4435 (Matthew Bradburn @mbradburn-ext)
- Set test build timeout to the DefaultTimeout value !4439
- Add a support policy page for GitLab Runner support policies !4434
- Reduce timeout for package-deb/rpm jobs to 30 minutes !4431
- Fix usage of 'build' !4429
- Fix formatting in Docker Autoscaler executor page !4428
- Clarify how FF_USE_POD_ACTIVE_DEADLINE_SECONDS works !4424 (Ben Bodenmiller @bbodenmiller)
- Update runner version reference !4426

## v16.5.0 (2023-10-20)

### New features

- Print Kubernetes Pod events !4420
- Support of multi-line command output in job terminal output view for bash shell when FF_SCRIPT_SECTIONS is enabled !3486

### Security fixes

- Install Git and Git-lfs via package manager in ubi.fips.base image !4405
- Run `apk upgrade` in runner alpine images !4378

### Bug fixes

- Docker-machine: Ensure runner stays under limit when IdleCount is 0 !4314
- When single-quoting, don't also quote with backtick with PowerShell/pwsh !4387 (Matthew Bradburn @mbradburn)
- Add config to autoset Helper Image ARCH and OS !4386
- Add missing findutils package to ubi-base image !4414
- Set `FF_USE_POD_ACTIVE_DEADLINE_SECONDS` default value to `true` !4361
- Retrieve script exit command after execution !4397
- Add missing runtime packages to ubi base image !4359
- Fix the repository cloning error on Windows with `cmd` shell executor !4341
- Fix PowerShell SourceEnv permission failure !4369
- Fix PowerShell SourceEnv permission failure !4369

### Maintenance

- Display the stage command exit code when debug log is enabled !4421
- Fix docs typo !4419 (Alex @AJIOB)
- Downgrade CI image to use Debian bullseye instead of bookworm !4417
- Enhance debug secrets warning in documentation !4415 (Matthew Bradburn @mbradburn-ext)
- Add missing rbac when debugging services !4412 (Ismael Posada Trobo @iposadat)
- Docs: point users to Docker-machine fork that successfully handles EC2 fleet spot instance requests !4403
- Remove note on no-support for Windows system certificate store !4409 (Taisuke 'Jeff' Inoue @jeffi7)
- Remove spaces from FF_NETWORK_PER_BUILD environment variable example !4416
- Use latest linter image in relevant pipelines !4411
- Part 3: CTRT edits for registering runners !4392
- Upgrade Go to version 1.20.10 !4348
- Remove WithBrokenGitSSLCAInfo tests as they no longer function as expected !4408
- Update file Kubernetes.md !4393 (Thomas Spear @tspearconquest)
- Detail how to output stdout for WSL on windows !4370
- Add docs about Kubernetes overrides by CI variables !4222
- Lock `gitlab-dangerfiles` to 4.1.0 !4401
- Add link to Azure plugin releases to the instance executor documentation !4363
- Add link to Azure plugin releases to the Docker autoscaler executor !4364
- CTRT register runners prt2 v2 !4395
- Adding dial tcp timeout !4389
- Update documentation to reflect use of runner-token !4390
- Update PACKAGE_CLOUD variable default value !4342
- Improve documentation regarding runner unregistration !4338
- CTRT Part 1: Registering runners page !4371
- Add documentation issue template to project !4382
- Run apk upgrade in image used to build images !4381
- Style and language improvements for Advanced configuration docs !4377
- Improve error messages that are emitted by tasks !4344 (Taliesin Millhouse @strongishllama)
- Add links to Trusting TLS certificates paragraphs !4376
- Enable configuration of MTU in Docker executor !3576 (Jasmin @nachtjasmin)
- fix: Sets some http headers to use constants !4355
- Update default Git_LFS_VERSION !4372 (Matthew Bradburn @mbradburn)
- Git_LFS_VERSION must be specified when running make at the command line. !4360 (Matthew Bradburn @mbradburn)
- Fixed nvidia-smi typo !4367 (Alexander Hallard @zanda8893)

## v16.4.0 (2023-09-25)

### New features

- Add script/after script timeout configuration via variables !4335
- Distinguish job failure in worker processing failures metric !4304
- Expose queueing duration histogram metric !3499

### Security fixes

- Clean up manual installation of Git and Git-lfs in ubi base image and bump Git-lfs version to 3.4.0 !4289
- Runner-helper fips image cleanups !4308
- Bump Git-lfs version to 3.4.0 !4296
- Clean up manual installation of Git and Git-lfs in ubi base image and bump Git-lfs version to 3.4.0 !4289
- Runner-helper fips image cleanups !4308
- Bump Git-lfs version to 3.4.0 !4296

### Bug fixes

- Fix PowerShell SourceEnv permission failure !4369
- Fixed: init-permissions takes too long for windows volumes !4324 (OK_MF @OK_MF)
- Switch deletion propagation to background for Pod's dependents !4339
- Do not propagate Build context to k8s executor cleanup method !4328
- Fix error when unmarshaling string with windows path for PowerShell and pwsh !4315
- Automatically set GOMEMLIMIT based on memory cgroup quotas !4312
- Do not propagate Build context to k8s executor cleanup method !4328
- Fix error when unmarshaling string with windows path for PowerShell and pwsh !4315
- Update fleeting and taskscaler to newest versions !4303
- Forward URL rewrite in lfs pull !4234 (François Leurent @131)

### Maintenance

- Set FF_RESOLVE_FULL_TLS_CHAIN to false by default !4292
- Generate packagecloud packages with Mage !4323
- Fix pass env cmd test !4365
- Refactor content for Docker autoscaler executor page !4354
- Update runner registration token deprecation link !4357
- Enable pushing to ECR and DockerHub !4353
- Improve documentation about pod_annotations !4336
- Use ADD to download Windows dockerfile dependencies !4346
- Use ADD to download Windows dockerfile dependencies !4346
- Fix link in documentation to avoid redirects !4347
- Remove trailing whitespace from documentation !4343
- Discourage `gitlab-runner restart` within containers !4331 (Benedikt Franke @spawnia)
- Add info about config.TOML file !4333
- Update binary version !4330
- Remove configmap section !4329
- Fix FF_USE_PowerShell_PATH_RESOLVER env var value !4327
- Remove disclaimer from putting runner tokens in secrets !4319
- Update nav steps !4310
- Add note about empty runner-registration-token !4276
- Simplify issue templates and add labels !4275
- Fix links that are redirecting in docs !4311
- Add Openshift4.3.8 and later anyuid SCC !4306
- Add FIPS-compliant helper images and binaries to S3 sync job !4302
- Refresh Vale rules and link checking Docker image !4299

## v16.3.1 (2023-09-14)

### Security fixes

- Clean up manual installation of Git and Git-lfs in ubi base image and bump Git-lfs version to 3.4.0 !4289
- Runner-helper fips image cleanups !4308
- Bump Git-lfs version to 3.4.0 !4296

### Bug fixes

- Do not propagate Build context to k8s executor cleanup method !4328
- Fix error when unmarshaling string with windows path for PowerShell and pwsh !4315

### Maintenance

- Use ADD to download Windows dockerfile dependencies !4346

## v16.3.0 (2023-08-20)

### New features

- Enable variable injection to Persistent Volume Claim name !4256 (OK_MF @OK_MF)
- Add `http2: client connection lost` for k8s API retry !4285
- Add debug message to diagnose fetching issuer certificate bug !4274
- Add RISC-V support !4226 (Aaron Dewes @AaronDewes)
- Add link to documentation when using forbidden arguments in register !4266
- Add `connect: connection timed out` for k8s API retry !4257
- Put warning event retrieval feature behind a Feature Flag !4246

### Bug fixes

- Fix cmd escaping/quoting of parentheses !4301
- Revert "Prune tags when fetching" !4300
- Use Git --unshallow when Git_DEPTH is zero !4288
- Fix Docker Cleanup() panic when nothing has been configured !4287
- Mark project working directory as safe for Git !3538
- Only decode certificates if HTTP GET is successful !4281
- Panic during build now prints stack trace !4283
- Retry sync and update submodules on failure !4278
- Fix Docker ulimit validation warning !4248 (Dennis Voss @DennisVoss)
- Fix script typo that caused packages not to be pushed to Packagecloud !4253

### Maintenance

- Adding All to tier badges !4297
- Add RBAC as required config !4293
- Fix whitespace in docs !4291
- Fix typos !4284 (Sven Strickroth @mrtux)
- Include first multiline commit in MR description for default template !4282
- Update Docker dependencies version to fix invalid Host header !4249 (Sword @RryLee)
- Update fleeting and taskscaler to newer versions !4280
- Propagate Kubernetes executor context !4125
- Prune tags when fetching !4218 (Guilhem Bonnefille @gbonnefille)
- Rename runner token to runner authentication token !4264
- Fix documentation to work with Runner Helm Chart v0.53.0 onwards !4269 (Konstantin Köhring @konstantin.koehring)
- Provide guidance on minimal permissions needed for EC2 autoscaling !4175
- Doc | Add troubleshooting steps for private registry ssl errors !4267
- Update link to EKS !4268
- Add space before backtick !4265
- Add Vale to .tool-versions file !4252
- Add K8s and Docker logging location to troubleshooting !4262
- Add warnings about shell executor !4261
- Include steps to enable metrics for Runners using Helm Chart !4260
- Update installation type references for docs !4258
- Fix potential race condition in Docker provider test !4244
- Add missing release binaries/images to GitLab release page !4254
- Fix table item !4250
- Restructure executor page !4245
- Ensure Windows helper images builds fail upon error !4243

## v16.2.0 (2023-07-21)

### New features

- Update Runner package repository with OS availability !4215
- Add warning events on failure with k8s executor !4211
- Check forbidden arguments in register command before calling the server !4158
- Ignore forbidden arguments to register if using --registration-token !4157
- Retry all k8s API calls in the runner Kubernetes executor !4143
- Print number of jobs being processed for each new job !4113
- Added zip+zstd and tar+zstd archivers !4107
- Add Azure key vault support !3809 (Zehua Zhang @zhzhang93)

### Security fixes

- Do not install Python in ubi-fips-base image !4213
- Build Git-lfs from source in runner ubi-fips image !4206
- Update GitHub.com/Docker/distribution dependency !4205
- Upgrade Go version to 1.20.5 !4179
- Update `ubi8-minimal` image to version `8.8-860` !4171

### Bug fixes

- Downgrade Git from v2.41.0 to v2.40.1 !4236
- Fix misleading error when cache isn't configured !4212
- Fix common build dir implementation in instance executor !4209
- Add documentation to describe runner issue 30769 and its workarounds !4181
- Fix panic for instance executor when instance config option is nil !4173
- Kubernetes executor: prevent background processes from hanging the entire job !4162 (Snaipe @Snaipe)
- Fix Docker-autoscaler proxy tunnel for Windows !4161

### Maintenance

- Fix old metadata in docs !4240
- Refactor instance executor docs content !4238
- Fix Git LFS not building !4237
- Fix typo in Docker executor !4235 (Raphaël Joie @raphaeljoie)
- Mark integration_k8s as optional temporarily !4233
- Update documentation links !4232
- Update runner reg instructions in macOS setup !4230
- Add links to executor pages !4229
- Remove homebrew from docs to set up runner on MacOS !4227
- Build Git-lfs in the base UBI fips image as multiarch !4219
- Add Troubleshooting Case !4208
- Fix TestStackDumping flaky test and incorrect log output !4207
- Update vale rules and exceptions !4204
- Update text in runner registration page !4203
- Add note for limited config template setting support !4202
- Add documentation for SETFCAP configuration !4183
- Fix flaky k8s TestProcessLogs !4177
- Update to include Runner system requirements !4176
- Upgrade GitHub.com/MinIO/MinIO-go to v7.0.59 !4174
- Fixed outdated URL and type of variable !4168
- Add Crowdstrike troubleshooting guidance !4160
- Emphasize use of runnerToken in Helm chart !4150
- Mark ConfigExecTimeout as optional !4145 (Nikolay Edigaryev @edigaryev)
- Propagate build context !4128
- Add troubleshooting section about "permission denied" errors due to helper image user mismatch in k8s executor !3990

### GitLab Runner distribution

- Fix ECR and DockerHub sync !4180
- Fix windows servercore pwsh version and checksums !4178

## v16.1.0 (2023-06-21)

### New features

- Enable variable expansion in fallback cache keys !4152 (René Hernández Remedios @renehernandez)
- Automatically set GOMAXPROCS based on CPU Quotas !4142
- Allow Instance executor to use a common build directory !4136
- Pass clean command args to sub modules !4135 (Markus Ferrell @markus.ferrell)
- Add dedicated failure reason for image pulling failures !4098
- Support allowed images for privileged jobs and services !4089 (Stéphane Talbot @stalb)
- Variable expansion implementation in cache policy field !4085 (René Hernández Remedios @renehernandez)
- Use executor's context to enforce timeouts on VirtualBox commands !4026 (Patrick Pirringer @patrick-pirringer)

### Bug fixes

- Fix Windows IsRoot() path utility !4153
- Warn if runner with same token being registered multiple times !4122
- Upgrade taskscaler to latest version !4114
- Ensure lock for builds when listing jobs via debug API !4111
- Ensure instance connection is closed when vm isolation is enabled !4108
- Fix community Merge Request pipeline parse errors !4077 (Anthony Juckel @ajuckel)
- Fix cache keys processing by improving the handling of the fallback keys !4069 (René Hernández Remedios @renehernandez)

### Maintenance

- Docs maintenance: Delete trailing whitespace !4166
- Bump version of markdownlint-cli2 in project !4164
- Correct the filename of configmap !4163
- In UBI-fips helper images remove installation of extra packages since they are... !4159
- Fix k8s integration tests !4156
- Update code example with proper nesting !4155
- Expand Runner Helm chart troubleshooting section !4149
- Update documentation to mention that --registration-token is deprecated !4148
- Improve readability of table !4144 (Bastien ANTOINE @bastantoine)
- Upgrade fastzip to v0.1.11 !4141
- Update Runner docs for consistent SaaS runner naming !4138
- Docs maintenance: Update redirects !4134
- Refresh Vale and markdownlint rules !4133
- Add GitLab-runner section to values example !4132
- Removing podman references !4131
- Change heading used to describe reusing an authentication token !4129
- Refactor instance executor page !4124
- Correct example AWS zone used in an example !4123 (Nabil ZOUABI @nabil_zouabi)
- Improve formatting !4121 (Ben Bodenmiller @bbodenmiller)
- Mention use of runner tokens in Kubernetes runnerRegistrationToken !4120
- Follow up edits instance executor !4119
- Remove trailing spaces !4115
- Update project to use Ruby 3.2.2-based Docker images !4112
- Build Git from source for UBI images !4110
- Make GitLab network client respect Retry-After header !4102
- Documentation versions update !4096
- Improve cacheFile() errors !4078 (Nikolay Edigaryev @edigaryev)
- Update alpine and pwsh versions !4072
- Add info about grouped runners to docs !4056

### GitLab Runner distribution

- Sync ci images to dockerhub and ecr !4139

### Documentation changes

- Update nav step !4154

## v16.0.2 (2023-06-02)

### Bug fixes

- Upgrade taskscaler to latest version !4114

## v15.11.1 (2023-05-25)

### Bug fixes

- Fix cache keys processing by improving the handling of the fallback keys !4069 (René Hernández Remedios @renehernandez)

## v16.0.1 (2023-05-24)

### Maintenance

- Build Git from source for UBI images !4110

## v16.0.0 (2023-05-22)

### New features

- Add docs how to create an ephemeral PVC !4100
- Update autoscaler image handling !4097
- Send system_ID when unregistering runner !4053
- Consider node selector overwrites for the helper image !4048 (Mike Hobbs @mike554)
- Improve autoscaling executor providers shutdown !4035

### Security fixes

- Upgrade GitHub.com/kardianos/service to v1.2.2 !4105

### Bug fixes

- Close connection to instance on nesting client connect fail !4104
- Support health checking multiple service ports for Docker !4079
- Fix helper images being published with the wrong architecture !4073 (Anthony Juckel @ajuckel)
- Fix cache keys processing by improving the handling of the fallback keys !4069 (René Hernández Remedios @renehernandez)
- Unresolved secrets now return error by default !4064
- Expand container related options before they are used !4002

### Maintenance

- Update Git LFS checksums in release_Docker_images !4106
- Upgrade Git-lfs to 3.3.0 !4101
- Remove note on tested K8s's environments from Runner k8s docs !4087
- Upgrade GitHub.com/Docker/Docker to 23.0.6 !4086
- Remove section: Use the configuration template to set additional options !4084
- Upgrade GitHub.com/emicklei/go-restful/v3 to 3.10.2 !4082
- Update Windows version support policy for Runner !4074
- Fixed link that was breaking UI !4071
- GCP fleeting docs for Instance and Docker Autoscaler executors !4068
- Update alpha to experiment in executor page !4067
- Remove deprecated gosec-sast job !4065
- Update Docker-machine version !4061
- Remove reference to Docker-SSH and Docker-SSH+machine !4060
- Update GPG verification details !4059
- Upgrade GitLab-terminal dependency !4057
- Update grammar, remove extra word !4054 (Rasheed Babatunde @rasheed)
- Remove trailing whitespaces !4052
- Make clearer that force send interval is related to logs !4043
- Update redhat/ubi8-minimal Docker tag to v8.7-1107 !4025
- Update version of Docker-machine bundled in runner images !4024
- Add tests for internal autoscaler acquisition !4005
- Use Splitic test runner !3967
- Update golang Docker tag to v1.19.9 !3962
- Update alpine Docker tag !3918
- Remove lll linter !2837

### Documentation changes

- Add idle_time entry to docs !4093

## v15.11.0 (2023-04-21)

### New features

- Add Config Validation section to runner Docs !4017
- Add fine grained configuration of autoscaler histograms !4014
- Update runner internal metrics !4001
- Update taskscaler/fleeting metric collectors configuration !3984
- Reorganize index sections for runner use cases !3980
- Add high-level docs for Instance and Docker Autoscaler executors !3953
- Add Docker-autoscaler. !3885
- Implement fallback cache keys !3875 (René Hernández Remedios @renehernandez)
- Support remote Windows Docker environments from Linux hosts !3345
- Add support for absolute submodule URLs !3198 (Nejc Habjan @nejc)
- Support for custom Kubernetes PodSpec !3114

### Bug fixes

- Add hostname and find commands to UBI FIPS image !4040
- Remove stray omitempty in long form for --Docker-devices !4029 (Robin Voetter @Snektron)
- Interactive terminal: Wait for terminal to be set !4027
- Initialize nesting client lazily !4020
- Handle build's parent context cancelation correctly !4018
- Reduce config validation message noise !4016
- Try all specified TCP ports when doing a service container health-check !4010
- Fix Docker-machine detail races !3999
- Do not ask for registration token if runner token is specified !3995
- Explicitly start Docker service in windows tests !3994
- Resolve "Runner FIPS RPM packages conflicts itself" !3974
- Gracefully terminate Windows processes with Ctrl-C event !3920 (Chris Wright @inkychris)

### Maintenance

- Update Docker Autoscaler introduction milestone !4050
- Add missing code block end in docs/install/windows.md !4049 (Celeste Fox @celestefox)
- Add container support for Windows 2022 21H2 !4047
- Add reference to CI_CONCURRENT_PROJECT_ID variable !4046
- Remove Windows 21H1 !4045
- Add merge release config to bump the VERSION file after the stable branches are merged into main !4041
- Upgrade golang.org/x/net to v0.7.0 !4039
- Add troubleshooting of the error "unsupported Windows Version" for k8s on Windows !4038
- Experiment: Add reviewer roulette !4037
- Use Docker_HOST if set in the build time !4036
- Docker daemon change data-root directory !4034
- Post-merge edits for Executor pages !4033
- Make runner manager lowercase !4032
- Add GitLab Runner autoscaling page !4031
- Use a fixed time in register command integration tests !4023
- Update version in docs !4022
- Add note about runner registration permission !4021
- Fix flaky racy tests !4019
- Update index.md to remove typo in the second paragraph !4013 (vsvincent @vsvincent)
- Fix flaky TestDockerPrivilegedServiceAccessingBuildsFolder !4012
- Fix flaky interactive terminal test - ensure terminal connected !4011
- Temporarily skip Git-lfs for TestDockerCommandMultistepBuild !4009
- Remove comments metadata !4008
- Fix Test_Executor_captureContainerLogs race !4007
- Add note about Arm64 helper image for runner on arm64 Kubernetes clusters (docs) !4006
- Fix Docker-machine Windows tests !4003
- Re-use helper container for Docker executor's predefined stages !4000
- Improve troubleshooting documentation for the Job failed: prepare environment error with the Shell executor (docs) !3998
- Start prebuild stage earlier !3997
- Add a Runner glossary to the documentation (docs) !3996
- Remove note about selecting runner by name !3993
- Fix TestBuildOnCustomDirectory for PowerShell/pwsh !3992
- Only quote cmd batch strings where necessary !3991
- Use Ruby 3.2.1-based docs Docker images !3988
- Restructure registering runners page !3985
- Refactor executor setup/executor name function !3982
- CTRT edits Kubernetes part 4 !3963
- Drop extraneous "to" in feature flag docs !3946
- Update pipeline to depend on runner-incept passing !3940
- Improve layout with tabs !3894
- Update instructions to suggest go install rather than go build for building plugins !3819
- Building runner helper images with Windows nanoserver !3460 (Hoff_IO @82phil)

## v15.10.0 (2023-03-17)

### New features

- Change runner type "specific" to "project" !3979
- Configure external address usage for autoscaler provider readiness check !3973
- Use UBI Minimal for GitLab Runner UBI-FIPS image !3966
- Make the `gitlab-runner register` command happen in a single operation !3957
- Do not send system_ID in UpdateJob call !3925
- Best-effort config validation !3924
- Implement ability to parse JSON payload from /runners/verify !3923
- Add -y to apt-get install Git-lfs to prevent stalling the installation. !3921 (Antoon Huiskens @antoonhu)
- Handle registration for runners created in GitLab UI !3910
- Add support for activeDeadlineSeconds on CI Job Pod with k8s executor !3897
- Documentation for private fargate setup !3803
- Allow custom executor to specify the shell used !3789 (Robin Lambertz @roblabla)
- Allow configuration of environment variables for runner services !3784
- Docker executor: add services_security_opt config option !3760 (Glenn Dirkx @juravenator)
- Add API requests latency metric !3316
- Support for custom Kubernetes PodSpec !3114

### Security fixes

- Address vulnerability reports against runner-helper alpine images !3958
- Fix CVE-2022-1996 by upgrading k8s.io/client-go !3951

### Bug fixes

- Fix inconsiderate test !3971
- Fix non-amd64 alpine runner-helper images !3965
- Return BuildError from instance executor's client Run !3964
- Fix 'clear-Docker-cache' script for Docker 23.0 !3960
- Remove .runner_system_ID from Docker images !3950
- Remove re-writing config.TOML file on configuration reload !3934
- Add Windows Build Number to version mapping for Windows 2022 !3917
- Handle empty artifact paths !3912
- Execute the script from the right container !3900
- Shells/bash.go: set permissions before dir/file deletion !3726 (Karl Wette @karl-wette)

### Maintenance

- Fix TestBuildOnCustomDirectory for PowerShell/pwsh !3992
- Fix merge request link with missing '-' scope !3987 (Niklas @Taucher2003)
- Indicate that Command Line and Config.TOML are separate for debug !3986
- Fix missing parenthesis in the runners.Docker section !3981 (Tugdual Saunier @tucksaun)
- Fix Windows PowerShell encoding test !3977
- Fix flaky interactive terminal test !3975
- Slightly change message shown when .runner_system_ID cannot be written !3969
- Update SSL troubleshooting link !3961
- Remove link to Docker Machine on GitHub - docs !3956
- Fix failing fuzzing test !3955
- Use Labkit for FIPS check !3954
- Kubernetes executor CTRT edits part 3 !3949
- Corrected minor typo !3948
- Bump Ubuntu version, ease quickstart with Runner !3947
- CTRT edits Kubernetes executor part 2 !3944
- Use latest docs Docker images !3941
- Fix deprecation notice legal disclaimer !3936
- Update Docker engine client to v23.0.1 !3935
- Remove reference to GitLab Runner 10 [docs] !3933
- Add container images support lifecycle [docs] !3931
- CTRT refactor for Kubernetes executor page part 1 !3928
- Fix typo in the post_clone_script deprecated warning message !3927 (Tamás Dévai @dorionka)
- Remove overview heading from shell docs !3926
- Avoid running 1809 integration tests in CC !3922
- Language edits for "Automate keeping up to date with packagecloud release"" !3914
- Add troubleshooting item for background processes and hung job !3913
- Update golangci-lint version to 1.51.2 !3911
- Update the URL for the Docker-machine version from .11 to .19 !3909
- Update taskscaler version in GitLab-runner !3903
- Fix Warning log during prepare stage for the Kubernetes executor !3902
- Add type::feature as a new feature section for changelog !3898
- Expand and consolidate Git LFS docs for non-Docker executors !3892 (Nejc Habjan @nejc)
- Upgrade Go version to 1.19.6 !3889
- Update documentation links for pod security context !3823
- Add step to enable linger to GitLab-runner !3688 (Peter Harsfalvi @peterh.six)

## v15.9.1 (2023-02-20)

### Bug fixes

- Remove re-writing config.TOML file on configuration reload !3934

## v15.9.0 (2023-02-19)

### New features

- Ignore glrt prefix for runner short token !3888
- Log artifact download request host !3872
- Use taskscaler and nesting slots !3818

### Bug fixes

- Handle empty artifact paths !3912
- Execute the script from the right container !3900
- Update removal milestone in warning log message for step_script !3893
- Generate random system_ID for run-single mode !3881 (Helio Machado @0x2b3bfa0)
- Clarify checking out message to reduce confusion !3880
- Allow runner to start when config directory is not writeable !3879
- Fix bug with project dir not resolving as in the project !3877
- Use JobVariable.Value() for internal values !3870
- Prevent masking panic by ignoring zero length secrets !3869
- Sending debug_trace param on PATCH job_trace requests !3857

### Maintenance

- Fix misspelling in documentation !3896 (Shafiullah Khan @gitshafi)
- Add additional test coverage around path matching for artifacts (doublestar) !3890
- Add documetnation for shutdown_timeout config.TOML setting !3887
- Update Docker Machine installed in runner container image !3886
- Upgrade GitHub.com/BurntSushi/TOML !3883
- Clarify the use of --version when installing the Helm chart !3882
- Fixed wording for help command in docs !3878 (E Jo Zim @designerzim)
- Use new Ruby 3.0.5-based Docker images !3876
- Drop Windows exemption for warning about system cert pool !3871
- Improve Docker Machine executor finish message !3868
- Add link to all metrics available !3867
- Update documentation about helper image being pushed on dockerhub !3866
- Update documentation to highlight access to CI Variables from container entrypoint with k8s executor !3865
- Add backticks to fix kramdown warning !3864
- Reduce log level to reduce noise in logging !3863
- Clean up docs redirects, runner - 2023-01-23 !3861
- Add metrics for counting configuration file access !3859
- Handle the content of the new pre_get_sources_script and post_get_sources_script job payloads in Runner !3858
- Use latest docs linting images for project !3856
- Update always policy to match the Docker wording !3851
- Log type of shell when using Shell executor !3850 (Anatoli Babenia @abitrolly)
- Add default annotations to Kubernetes build pods !3845 (Adrian Rasokat @adrian.rasokat.tui)
- Update removal milestone in deprecation warning !3844
- Document requirement for Docker executor image ENTRYPOINT to support sh/bash COMMAND !3839 (Pierre Beucher @pbeucher)
- Update golang Docker tag to v1.18.10 !3828
- Docker executor CTRT part 4 !3826
- Automate keeping up to date with packagecloud release !3821
- Automatically set Alpine and Ubuntu version defaults in make !3816
- Warn about exceeding the global concurrency limit when setting up a new runner !3797
- CTRT Docker executor part 2 !3788
- Make external address usage configurable !3783
- Update redhat/ubi8 Docker tag to v8.7-1054 !3764
- Add support for setting procMount of build container !3546 (Alex Wied @alex-cm)

### Documentation changes

- Change removal date to 17.0 for GitLab-runner exec (docs only) !3884

## v15.8.0 (2023-01-19)

### New features

- Add system_ID to Prometheus metrics !3825
- Send system_ID in jobs requests !3817
- Prepare register command to fail if runner server-side configuration options are passed together with a new glrt- token !3805
- Add nesting client to support VM-isolated build environments !3654
- #27863 Add mac address with isolation !3454 (Artem Makhno @artem.makhno.softsmile)
- Display system_ID on build log !3852

### Bug fixes

- Fix doublestar implementation to use paths relative to working directory !3849
- Fix windows integration tests failure check !3846
- Re-merge "Artifact/cache helpers now use POSIX shell syntax for expansion" !3833
- PowerShell: fix unwanted progress streams leaking to output !3831
- Fix skipped windows integration tests !3830
- Fix relative URL path handling with clone_URL !3815
- Prevent new autoscaler thrashing instances !3813
- Add a check for any artifact paths that do not fall within the project directory or its subpaths !3757
- Use exec mode to create the scripts in attach mode !3751
- PowerShell: Fix stdin handling with scripts !3843

### Maintenance

- Revert "Fix go.mod to downgrade doublestar to v1.3.0 to be same as main" !3842
- Add pwsh to supported shells for Docker-windows executor !3829
- `--url` is GitLab instance URL, and not the address of the runner !3807 (Anatoli Babenia @abitrolly)
- Revert "Merge branch 'avonbertoldi/29451/pkgcloud-auto-versions' into 'main'" !3794
- Bump the k8s integration test timeout to 15m !3787
- Make runner support multiple service aliases !3550 (Alessandro Chitolina @alekitto)

### GitLab Runner distribution

- Start pushing Helper images to DockerHub again !3847

### Documentation changes

- Include reference to build pod configuration documentation !3848
- Add PowerShell to proper names list & minor formatting fixes !3837 (Ben Bodenmiller @bbodenmiller)
- Fix Git for Windows casing !3836 (Ben Bodenmiller @bbodenmiller)
- Improve wording !3835 (Ben Bodenmiller @bbodenmiller)
- Clarify that GitLab-runner is required for both download and upload !3834 (Dillon Amburgey @dillon4)
- Clarify variable type !3824
- Docs surround Kubernetes_ values with quotes !3820
- Documented how to protect environment variable in Kubernetes executor !3812
- Add clarifications for k8s pull policies !3811
- Fix kramdown warning issue !3808
- Update GitOps workflow warning !3806
- CTRT edits for Docker executor part3 !3802
- Adding namespace to anyuid command !3798
- Update fargate troubleshooting !3772
- Update using security context example !3723

## v15.7.3 (2023-01-19)

### Bug fixes

- PowerShell: Fix stdin handling with scripts !3843

## v15.7.2 (2023-01-13)

### Bug fixes

- Fix relative URL path handling with clone_URL !3815
- PowerShell: fix unwanted progress streams leaking to output !3831
- Re-merge "Artifact/cache helpers now use POSIX shell syntax for expansion" !3833

## v15.7.1 (2022-12-19)

### Bug fixes

- Revert automate for which supported distro releases we create packages. !3794

## v15.7.0 (2022-12-17)

### New features

- Add PrivilegedServices option for allowing/disallowing Docker services to be privileged !2652
- Add support for Windows Server 21H2 !3746
- Generate global system ID !3758
- Add start_type to virtualbox configuration !2558
- Update secret resolver to return raw & masked variables !3750
- Allow Executors to clone via SSH !3518
- Add Docker support for `IpcMode` for IPC namespace sharing !3781
- Expose the build timeout as an environment variable !3778
- Improve Runner's API health checking and handling !3658

## v15.6.3 (2023-01-19)

### Bug fixes

- PowerShell: Fix stdin handling with scripts !3843

## v15.6.2 (2023-01-13)

### Bug fixes

- PowerShell: fix unwanted progress streams leaking to output !3831

## v15.6.1 (2022-11-24)

### Bug fixes

- Fix cache config needing to be provided !3747
- Add GitLab-runner user during ubi-fips image building !3725
- Fix Kubernetes pod labels overwrite !3582
- Correctly handle expansion of job file variables, and variables that reference file variables !3613
- Artifact/cache helpers now use POSIX shell syntax for expansion !3752

### Maintenance

- Upgrade GitHub.com/urfave/cli to 1.22.10 !3744
- Unit test to catch urfave bug !3749
- Makefile.build.mk: allow building for arm64 without overriding ARCH !3498
- Renovate Go version !3768
- Add warning about using SIGTERM/SIGINT over SIGQUIT !3769
- Update golang Docker tag to v1.18.9 !3776
- Automate for which supported distro releases we create packages. !3756
- Fix silent Docker images build failure and retry buildx !3786
- Rename Docker's PrivilegedServices to ServicesPrivileged !3791

### Documentation changes

- Making things a little more obvious for those of us who may skip ahead !3697
- Clean up docs redirects, runner - 2022-11-23
- Document behavior for local addresses in [session_server] configuration !3676
- Docs: Nested guidelines for clarity !3729
- Fix some wording in docs and add links in convenient areas !3684
- Updated serviceaccount setting to match the code !3387
- Update agent for Kubernetes installation docs !3748
- Change deprecation documentation for register command !3742
- Make pod_labels more specific !3645
- Added doc to inform about saving cost when using private subnets and AWS S3 cache !3453
- Add more descriptive headings on executor pages !3763
- Add security warning to Runner install docs !3762
- Add troubleshooting details !3755
- Add note for self-managed customers !3761
- Update docs/executors/virtualbox native OpenSSH PowerShell !3775
- Fix Kubernetes Executor docs !3770
- Add note for AWS IAM instance profile !3774
- Add a requirement to create a namespace before overwriting !3696
- CTRT edits for The Docker executor part 1 !3753
- Expanded on downloading helper images and updated a link to use a more modern file. !3562
- Add `deprecated` to `gitlab-runner exec` !3773

## v15.6.0 (2022-11-21)

### New features

- Add support for Node Selector Overwrite !3221
- Handle job execution interruption for the new autoscaler executor provider !3672
- Add maximum size to uploaded cache !3552
- Allow multiple paths in Git_SUBMODULE_PATHS !3675
- Capture helper service logs into job/tasks main trace log !3680
- Add a feature flag to disable resolving of TLS chain !3699
- Adds proper handling of ExecutorProviders initialization and shutdown !3657

### Bug fixes

- Detect Windows build 10.0.19042 as 20H2 !3694
- Force PowerShell/pwsh input/output encoding to UTF-8 !3707
- Skip non-regular files for artifact metadata generator inclusion !3709
- Filter Kubernetes trace to remove newline added for long logs in attach mode !3691
- Enable PowerShell via stdin by default !3728
- Kubernetes executor: redial backend on internal server errors !3732

### Maintenance

- Update redhat/ubi8 Docker tag to v8.7-929 !3738
- Add OS versions supported by packagecloud 3.0.6 release !3734
- Add tests for Kubernetes scheduler name config !3643
- Update Go distribution to version 1.18.8 !3720
- Update logging levels from Debug to Info !3710
- Move autoscaler Acquire() to the ExecutorProvider !3660
- Document internal Executor Interface !3291
- Update Git to 2.38.1 and Git-lfs to 3.2.0 to address CVE-2022-29187 !3674
- Switch to markdownlint-cli2 !3683
- Ensure `go-fips` container is rebuilt when the version of Go is updated !3685
- Add logging in UpdateJob to include checksum and bytesize !3693
- Update taskscaler to newer version !3706
- Skip Docker Test_CaptureServiceLogs integration tests on windows !3703
- Update GoCloud to v0.27.0 and update Azure cache to use new SDK !3701

### Documentation changes

- Explain ANSI-relevance of log_format options !3739
- Fix broken links in runner docs !3737
- Add podman-plugins package dependency for service container network aliases !3733
- Add Taskscaler and Fleeting plugin instructions to Runner development !3730
- Document macOS workaround for TLS issues !3724
- Remove misleading statement regarding Bash in Windows planned feature support !3722
- Deprecate register command !3702
- Mark runnerRegistrationToken as deprecated !3704
- Add Helm repo update command to Kubernetes install docs !3736
- Add additional documentation around the use of submodules !3670
- Add Kubernetes certificate guide !3608
- Troubleshooting for pods always assigned worker node's IAM role !3678
- Change $shell to $SHELL in "Set up macOS runners" docs !3681
- Fix docs review app script and domain !3682
- Update redirected links in the runner docs !3690
- Improve development setup docs !3661
- Update Runner Helm chart docs to include list of deprecated fields !3686
- Add details to Documentation MR template !3698
- Adding Ubuntu 22 to the supported OS list !3712
- Adds deprecation notes for Docker-SSH and Docker-SSH+machine executors !3714
- Updated template to match other repo !3715

## v15.5.1 (2022-11-11)

### New features

- Add a feature flag to disable resolving of TLS chain !3699

## v15.5.0 (2022-10-21)

### New features

- Add shell+autoscaler executor !3617
- Add Docker volume driver ops !3620
- Kubernetes executor: support podspec.schedulerName !2740
- Add IPv6 support to Docker networks !3583
- Add Prometheus metrics to executor autoscaler !3635
- Add Git_SUBMODULE_DEPTH variable !3651
- Add support for PAT masking in trace !3639

### Bug fixes

- Set all existing variables into the build container !3607
- Add pgrep to ubi-fips image !3625
- Standardize Attestation Artifact Names and Permissions !3650
- Do not expand some CMD variables <https://gitlab.com/gitlab-org/security/gitlab-runner/-/merge_requests/38>

### Maintenance

- Upgrade Go to version 1.18.6 !3589
- Add TMPDIR to test's env allowlist !3603
- Go 1.18 mod tidy !3619
- Drop runtime.GC() after every check !3595
- Upgrade Go FIPS image version to 1.18 !3624
- Add internal autoscaler executor provider unit tests !3633
- Only generate mocks that are actually used in tests !3630
- Fix incorrect spelling of acquisition !3621
- Add User config setting for Docker executor !2913
- Upgrade Go FIPS image version to 1.18.7 !3640
- Upgrade Go distribution to version 1.18.7 !3656

### Documentation changes

- Added GitLab Runner to title !3618
- Clarify k8s executor overrides per CI/CD job !3626
- Add note about Docker-in-Docker !3628
- Fix indentation for [runners.cache] in Kubernetes docs !3634
- Clean up docs redirects !3632
- Document hidden retry for failed Docker pull !3638
- Refactor autoscaler terminology !3641
- Update redirecting external links for Runner !3631
- Explain metric …request_concurrency_exceeded_total !3558
- Update contribution details when it requires changes to both GitLab and Runner !3649
- Disk root size parameter !3652
- Remove Grafana dashboard link !3653
- Move Content from best_practices page !3665
- Remove content that didn't add value !3667
- Updated path for group runners !3664
- Fix ordered list display abnormal error !3663
- Set variable to new domain for docs review apps (Runner) !3671

## v15.4.2 (2022-11-11)

### New features

- Add a feature flag to disable resolving of TLS chain !3699

## v15.4.1 (2022-10-21)

### Security fixes

- Do not expand variables in Command <https://gitlab.com/gitlab-org/security/gitlab-runner/-/merge_requests/38>

## v15.4.0 (2022-09-21)

### New features

- Add renovate support !3592

### Bug fixes

- Reset token in config template when set !3593
- Remove reliance on text/transform for trace masking !3482

### Maintenance

- Update instructions with new menu title !3599
- Update project for latest Vale and markdownlint tooling and rules !3598
- Docs: Small edit to language !3596
- Updated title to match left nav !3588
- Delete tmp/GitLab-test directory. !3585
- Updated title to match our standards !3584
- Allow setting of Docker volume label mode independent of read/write mode !3580
- Improve clarity of runner metrics examples !3578
- Remove 'respectively' and 'please note' !3574
- Add io error to troubleshooting section !3573
- Docs: Adding details about GitOps configuration for agent !3572
- Fix runners location in docs !3555
- Add path implementation to support Windows Docker from unix !3344
- Update redhat/ubi8 Docker tag to v8.6-943 !3605
- Update alpine Docker tags !3604

### Security fixes

- Upgrade Prometheus/client-golang from v1.1.0 to v1.11.1

## v15.3.3 (2022-11-11)

### New features

- Add a feature flag to disable resolving of TLS chain !3699

## v15.3.2 (2022-09-21)

### Security fixes

- Do not expand variables in Command <https://gitlab.com/gitlab-org/security/gitlab-runner/-/merge_requests/38>

## v15.3.1 (2022-09-21)

### Security fixes

- Upgrade Prometheus/client-golang from v1.1.0 to v1.11.1

## v15.3.0 (2022-08-19)

### New features

- Improve documentation about installing and using Podman as a Docker executor replacement !3570
- Add support SELinux type label setting in Kubernetes executor !3451 (Omar Aloraini @ooraini)
- Add a check whether boringssl is being used by using the Enabled method !3390
- Add support for server side encryption for S3 Cache !3295 (Johan Lanzrein @lanzrein)
- Remove CentOS 6 packaging !2871 (Bene @bene64)

### Bug fixes

- Generate artifacts metadata only for zip !3565
- Build s390x images alongside the other images !3561
- Ensure that runner always uses the customized User-Agent !3543
- Revert GitHub.com/urfave/cli back to v1.20.0 !3539
- Improve error message when there's a conflict between `pull_policy` and `allowed_pull_policies` settings !3526
- Sanitize user-provided custom build directory before passing it forward !3360

### Maintenance

- Docs: Remove old install page !3563
- Update default label for documentation MR template !3559
- Promote GitLab.MultiLineLinks to error !3554 (Niklas @Taucher2003)
- Fix links split across multiple lines in Runner repo !3553
- Add note on GitLab instance pre-requisite for using Runners - docs !3549
- Update markdownlint and Vale configuration !3548
- Fix "broken" links (redirect) !3542 (Lee Tickett @leetickett)
- Add `hostname` to the UBI-fips helper image !3540
- Docs: Fix a typo in `pull_policy` which is should be underscore !3537
- Update linter version to 1.46.2 !3536
- Update Helm chart troubleshooting for missing secrets !3534
- Protect commands/config with a mutex !3507
- Fix dead link & other runner docs cleanup !3491 (Ben Bodenmiller @bbodenmiller)

### Documentation changes

- Remove premium tier from agent install docs !3535
- Add new functionality related to runner token expiration !3209 (Kyle Edwards @KyleFromKitware)

## v15.2.0 (2022-07-20)

### Bug fixes

- Update GitHub.com/containerd/containerd dependency !3525
- Rename DEBUG env var to RUNNER_DEBUG !3497

### Maintenance

- Push image on registry during release stage only when enabled !3528
- Fix version history formatting !3523
- Upgrade Go to 1.17.9 in project !3515
- Disable push to ECR in all cases !3514
- Make resource checking disabled by default !3513
- Fix DEB_PLATFORMS definition in the Makefile !3510
- Monitor Docker-machine provision failed state !3355 (StoneMan @Wenyuyang)
- Run incept tests only for canonical namespaces !3341

### Documentation changes

- Update command usage and GitLab Runner version !3531
- Restore previous step for freebsd install procedure !3527
- Fix link to cluster agent !3521
- Add explanation on how to select runner manager node with nodeSelector !3520
- Update sysrc command for Freebsd installation procedure
 !3519 (Roller Angel @rollerangel)
- Add security context for init permissions container !3516
- Add note about configurability of Fargate host properties !3509
- Remove columns to correct rendering config.TOML, CLI options and ENV variable for the register table !3508
- Add the pull-policy from jobs support to Kubernetes !3504
- Remove trailing spaces from docs !3502
- Add note for pre existing runner use condition !3501
- Improve the output of registration command !3500
- Fix description of 'Coordinator' in FAQ !3496
- Add some clarifications to how job_env in Custom Executor works !2810

## v15.1.0 (2022-06-20)

### New features

- Generate artifacts metadata !3489
- Add image pull-policy support to services !3488

### Bug fixes

- Init submodules prior to sync to ensure submodules remote URL configuration is properly synchronized !3265 (David Alger @davidalger)
- Honor entrypoint for build and helper images with exec passthrough !3212 (bdwyertech @bdwyertech)

### Maintenance

- Ignore TestPowershell_GetConfiguration for all windows versions !3494
- Add TestPowershell_GetConfiguration/pwsh_on_shell_with_custom_user_(windows)... !3492
- Update Docker images for linting docs !3490
- Add note about GitLab-runner-fips !3487
- Update MinIO-go dependency to fix FIPS endpoints !3484
- The context of the language would suggest the plural form of this noun. !3483
- Fixed a broken link for FIPS RHEL runner !3481 (Brock R @fearthebadger)
- Clarify on Docker engine version requirement !3479
- Expand variables for Pod volume subPath and mountpath config !3478
- Update documentation on interactive web terminal support for Helm chart !3477
- Add upgrade code sample for arm64 !3475
- Fix error in oc create configmap command - docs !3471
- Remove windows server 2004/20H2/21H1 related tests from community MR pipeline !3467
- Do not retry artifact download on 401 response !3461
- Modify doc mentions of RedHat to Red Hat !3459 (lousyd @lousyd)
- Update project to use latest linting images from GitLab-docs !3452
- Use `T.TempDir` to create temporary test directory !3410 (Eng Zer Jun @Juneezee)
- Use 'go install' instead of 'go get' to install tools !3402 (M. Ángel @jimen0)
- DeviceCgroupRules for Docker Executors !3309 (Alexander Sinn @embeddedcoder)
- Workaround to slow artifacts upload to GCS !3194
- Add extra information when "no matching files" !3079 (Adrian Mârza @adrian.marza.mambu)
- Override ci image and registry for all windows helper pushing jobs !3485
- health-check port discovery should be consistent with WAIT_FOR_SERVICE_TCP_PORT !3033 (Anton Neznaienko @neanton)

### GitLab Runner distribution

- Trigger UBI images for all releases and main branch !3466
- Fix not pushing main Runner images to Docker hub !3465

### Documentation changes

- Add Podman configuration steps !3480
- Implement allowed_pull_policies in config.TOML !3422
- Implement supporting pull_policy from jobs !3412
- Allow to overwrite Pod labels in the Kubernetes executor !3352 (Mathieu Parent @sathieu)
- Add a flag to `gitlab-runner exec` to specify the CI/CD config file !3246 (Alexis Jeandeau @jeandeaual)
- Use GCP metadata server and sign blob API for GCS cache URL !3231 (Jasper Maes @jlemaes)
- Complete the example configuration for gcp cache !2956 (Edward Smit @edwardsmit)
- Support Priority Class Name for Kubernetes executor !2685 (ayoub mrini @ayoubmrini424)

## v15.0.0 (2022-05-19)

### Security fixes

- Improve sensitive URL parameter masking !3404

### Bug fixes

- Allow S3 cache's AuthenticationType to be provided case-insensitively !3446

### Maintenance

- Update Git-lfs to 2.13.3 !3458
- Add TestMachineIdleLimits in the windows 21h1 test failure !3457
- Repair redirected links !3456
- Add history to docs for Kubernetes pull policy !3455 (Raimund Hook @stingrayza)
- Run bleeding edge windows builds for security pipelines as well !3449
- Fix minor grammatical error. !3448 (Crafton Williams @crafton)
- Fix windows 21H1 pushing helper images and integration tests !3447
- Delete trailing whitespace !3443
- Fix alpine-latest pipelines for pwsh and prevent this happening on main in the future !3442
- Moved content to executor pages !3440
- Add instructions for how to specify what user a job is run as via Docker executor !3438
- Update alpine versions to latest !3436
- Parallelize Kubernetes TestRunIntegrationTestsWithFeatureFlag tests !3435
- Update FIPS base UBI image to 8.6-754 !3434
- Add alpine-latest helper image flavor and switch default alias to 3.15 !3433
- List source of Default templates !3431 (Ben Bodenmiller @bbodenmiller)
- Switch from cobertura to coverage_report keyword !3429
- Stop publishing helper images to Docker Hub !3425
- Add a note to troubleshooting section regarding security release !3424
- Set max_line_length attribute in .editorconfig !3423
- Fix 21h1 hcsshim::CreateComputeSystem error !3421
- Fix indentation for Docker run runner example !3419
- Register runner with renamed paused argument !3414
- Enable CGO_ENABLED by default in golang-fips compiler !3413
- Change amazonec2-security-group to XXXX in example !3411
- Check serviceaccount and imagepullsecret availability before creating pod !3399
- Make clear-Docker-cache script to work for Docker versions below 17.06.1 !3394 (Roland Hügli @rhuegli)
- Servername in openssl command !3374
- Update index.md !3356 (Don Low @Don.Low)
- Docs: Small edit to change 'how' to 'what' !3325
- Update docs/monitoring/index.md !3216
- Expose fastzip configuration options !3130
- Docs: Update autoscale_aws_fargate to include ca certificate location !2625
- Print out service timeout seconds in Docker executor !279 (Elan Ruusamäe @glensc)

### GitLab Runner distribution

- Add packages added by package cloud 3.0.5 release !3437
- Use SHA256 instead of MD5 for digest !3415

### Documentation changes

- Add step for AppSec in the security release template !3432
- Make explicit disabling of strict-host-key-checking mandatory by default !3418
- Add support for Windows server 2022 !3218
- Add sh to --shell --help following documentation !2988 (David Hannasch @dHannasch)

## v14.10.1 (2022-05-02)

### Security fixes

- Disallow reserved CACHE_FALLBACK_KEY values !49

## v14.10.0 (2022-04-19)

### Bug fixes

- add tip for windows Docker permissions !3397
- Add newline between the command and the output when collapsible section is enabled !3389 (Thomas Chandelle @tchandelle)
- Increase token short length if it includes prefix !3373

### Maintenance

- Update lint-Markdown image for docs !3408
- Remove explicit mention of t4g.nano !3405
- Log object storage forbidden errors during artifact downloads !3400
- Change release milestone for k8s operator - docs !3395
- Link macOS install docs to config docs !3392
- Add runnerImage property to OpenShift Operator docs !3385 (Em Karisch @QuingKhaos)
- Artifacts download argument validation !3384
- Added how to fix TLS handshake timeout error in a proxy environment !3383
- Fix a typo in the cache uploading messaging !3382 (Lee Tickett @leetickett)
- Add new troubleshooting step to the Kubernetes docs !3380
- Change the docs review apps IP !3379
- Debian 9 won't build / qemu now requires -F !3369 (Donny Davis @donnydavis)
- Add support for Docker client version negotiation !3322
- docs: update region specific s3 endpoint urls !2975 (Casey Vockrodt @casey.vockrodt)
- Add archiver staging directory option to runner helper !3403

### GitLab Runner distribution

- Add amazon/2 RPM distribution to the release list !3378

### Documentation changes

- Add Kubernetes operator installation and uninstallation docs and updated OpenShift docs !3388
- Add runner registration related properties to OpenShift Operator !3386 (Em Karisch @QuingKhaos)
- Support Docker container custom labels !3304 (aylinsenadogan @aylinsenadogan)
- Update release process link in readme !3319 (Théo DELCEY @theodelcey)

## v14.9.0 (2022-03-21)

### New features

- Add posix shell quoting implementation !3367

### Bug fixes

- Use token from job payload when composing repository URL based on clone_URL !3366
- Upgrade MinIO to v7.0.24 pre-release, for IAM timeout fix !3354
- Upgrade fastzip to v0.1.9, fixes invalid timestamps !3353
- Update network responses to support 64-bit Job IDs !3346
- Upgrade fastzip to v0.1.8 !3333
- Allow changing shell executor with pwsh user !3298
- Remove bashisms from Bash shell implementation !3014 (Neil Roza @realtime-neil)

### Maintenance

- Update stringData for Custom TLS cert !3372
- Add default issue & MR templates !3368
- Docs: Added fleet management link !3364
- Add link to AWS driver docs in GitLab Docker machine - docs !3363
- Change fleet scaling to best practices for runner shared services - docs !3362
- Docs: Kubernetes volumes are mounted on services !3361 (Quentin Barbe @forty1)
- Add warning about enabling debug logging !3359
- Add links to clarify AWS and Docker credentials requirements and clarification on image: tag !3358
- Add link to Docker machine fork - docs !3357
- Edited for style !3351
- Run trigger-UBI-images-build job also for patch release tags !3350
- Update runner registration failure log message !3349
- Add runner registration message section - docs !3348
- Move Path interface to Docker volume consumer !3343
- Neaten helpers/path unix path impl !3342
- Fix misleading error during cache restoration !3340
- Clean up docs redirects - 2022-02-22 !3339
- Make SSH command/executor shell agnostic !3337
- Remove redundant shell config environment property !3336
- Updated agent for Kubernetes !3334
- Update CI toolchain versions !3330
- Upgrade Docker to 20.10.12 !3328
- Support Vault EE namespaces !3320 (Aleksander Zak @aleksanderzak)
- Add Debian bullseye to supported versions !3318
- Add post_clone_script hook !3211 (Dan Rice @dnrce)
- Docs: Update Kubernetes key file format !3097 (Brandon Hee @brandonhee)
- fix grammatical error !2896 (James Dube @jamesdube)

### GitLab Runner distribution

- Fixes version definition in VERSION file !3371
- Align Debian releases for stable and Bleeding Edge versions !3335

### Documentation changes

- Add support for Kubernetes runtime class !2326
- Add docs about security risks for using cache and the Git_strategy=fetch !3365

## v14.8.0 (2022-02-20)

### New features

- Allow specifying maintenance-note on runner registration !3268
- Support Apple Silicon (darwin/arm64) !2274
- Add variable support for services (Stefano Tenuta @ST-Apps1) !3158

### Bug fixes

- Fix artifacts upload redirection support !3308
- Handle redirects on artifact uploads !3303
- Introduce non-reusable Docker cache volumes !3269
- Merge the config template before asking the user for configuration !2561 (Matthias Baur @m.baur)
- Make use of build requests/limits for build permission init container !3321

### Maintenance

- Add details to docs on CI_SERVER_TLS_CA_FILE !3332 (Ben Bodenmiller @bbodenmiller)
- Ensure shell writers terminate with newline flush !3329
- Upgrade Go to 1.17.7 !3327
- Install supported Go version for Windows prior to testing !3324
- Upgrade MinIO to v7.0.21 !3323
- Fix milestone ship date error for the idlescalefactor feature - docs !3317
- Remove vendor/ directory !3314
- Divide packages buildling jobs in the pipeline even more !3313
- Use latest docs linting image for Markdown !3312
- Docs: Update shell descriptions to use full names !3310 (Neil Roza @realtime-neil)
- Bump version of Go for project to 1.17.6 !3305
- Fix Azure caching example config !3300 (Stefan Asseg @stefanasseg)
- Encourage use of K8s secrets !3299 (Christian Mäder @nxt.cma)
- Update interactive example that was incorrectly set to non-interactive !3297 (Arran Walker @ajwalker)
- Update support for session_server using Helm chart !3296
- Cleanup cache proxy pattern !3294
- Adds details about how to limit the number of VMs when autoscaling !3289
- Update linting configuration from GitLab project !3288
- Replace Ruby:2.6 in examples and test cases with Ruby:2.7 !3287
- Update runner security docs !3279
- Update Page with more common -machine-machine-options for use with Docker and amazon ec2 instances. !3259
- Add information on how to connect to S3 from Runners on Amazon EKS with IAM Role for ServiceAccount !3251
- Add version number to windows helper image tags !3217 (Florian Greinacher @fgreinacher)
- Update docs/executors/shell.md !3208
- To disable wait_for_services_timeout use -1 not 0 !3207
- Add support for extra submodule update flags !3192 (Nejc Habjan @nejc)
- Clarify that listed limitations are specific to Windows !3155
- Ensure proper assumptions !3038 (Deniz Adrian @zined)
- Update the security caveats about the usage of privileged mode !2482
- Add Debian/bullseye to packagecloud DEB_PLATFORMS !2940 (James Addison @jayaddison-collabora)

### Documentation changes

- Add details on concurrent parameter for Docker executor - docs !3286
- Add alpine 3.15 as new runner/helper-image flavor !3281 (Fabio Huser @fh1ch)

## v14.7.0 (2022-01-19)

### New features

- Add RHEL/UBI amd64 FIPS support !3255

### Bug fixes

- Exclude stderr content from parsing UID/GID information within Docker executor !2768

### Maintenance

- Fix fips rpm package name to sign !3285
- Mark "prepare go fips" job as optional !3284
- Updating documentation linting images for project !3283
- Fix external links from project and remove old redirects !3282
- Restore Git 1.8.3.1 tests !3278
- Fix tests using GitLab-grack submodule !3272
- Clarify how to configure network mode with Docker executor !3264
- Update golangci-lint !3261
- Pass UPSTREAM_CI_COMMIT_REF to incept tests !3257
- Update Sentry library from raven-go to Sentry-go !3199 (Markus Legner @mlegner)
- Bump used Go version to 1.17 !3112
- Show error details for failed artifact uploads !3240

### GitLab Runner distribution

- Fix the 'stable GitLab release' job !3252

### Documentation changes

- Point to GitLab maintained fork of Docker Machine !3276 (Thameez Bodhanya @thameezbo)
- Release of a FIPS Compliant runner !3274
- Adds note about 5 GB S3 cache limit !3266
- Added troubleshooting steps !3273
- Fix broken external links !3270 (Niklas @Taucher2003)
- Update to mention CentOS stream 8 instead of CentOS linux 8 !3267 (Ondřej Budai @ondrejbudai)
- Document need for entrypoint to open shell !3256
- Updated language for Kubernetes executor !3253
- Update link to K8s pull policy !3254
- Improve the cache documentation for k8s executor !3237
- Update docs for GitLab Runner Helm Chart using ACS (retired) to AKS !3219
- Remove trailing spaces for Jan 2022 TW monthly chores !3275

## v14.6.0 (2021-12-17)

### Bug fixes

- Implement improved JSON termination mode for Kubernetes !3225

### Maintenance

- Add Vale rule updates from the GitLab project to this project !3249
- Minor capitalization and style fix !3248
- Trigger UBI images build also from security fork !3245
- Add note about running Docker runner with Docker-machine functionality !3236 (Ihor Martyniuk @enoot)
- Remove coverage reports from S3 release !3235
- Add curl in alpine image !3233
- Fix flaky garbage collection test !3230
- Move the "static QA" job to the postrelease stage !3227
- Automatically retry integration_k8s jobs !3226
- Docs: Clarifying that it's "a" macOS machine, rather than "yours" !3223
- Remove unneeded quotes from markdownlint config !3215
- Run incept tests in the postrelease stage so that all binaries and images are available !3214
- Update markdownlint and Vale rules from GitLab project !3213
- Add additional docs and integration tests for cache.s3.AuthenticationType !3210
- Docs: Changed "clean up" from noun to verb !3206
- Docs: Clarify what Runner Cloud is !3205
- Drop gorilla/mux in favour of http.ServeMux !3203
- Add idle GitLab_runner_jobs metric per runner !3202
- Fix links to shared runners documentation !3201
- Add openssl command to download the cert !3200
- Improve Runner container image size for Ubuntu and alpine !3185 (Furkan Türkal @Dentrax)
- Autoscale VMs based on a percentage of in-use VMs !3179
- Use native go errors and drop pkg/errors !3104 (feistel   @feistel)
- Fix the 'stable GitLab release' job !3252

### GitLab Runner distribution

- Push stable images built on security fork to canonical repository !3242
- Update the GitLab Release job !3228

### Documentation changes

- Update lint-html image for docs !3239
- Docs: Added OpenSSL SSL_connect: SSL_ERROR_SYSCALL troubleshooting topic !3229
- Docs: Add pod cleanup info in the Kubernetes doc !3224
- Update docs for installing runner from binary !3222 (Wojciech Pater @wpater)
- Changed symbol in docs table !3220
- Add Native Windows OpenSSH Server and PowerShell support for Virtualbox and Parallels executors !3176 (Guillaume Chauvel @guillaume.chauvel)

## v14.5.2 (2021-12-10)

### Security fixes

- Fix `syscall.forkExec` calling `close(fd=0)` on pipe error [!44](https://gitlab.com/gitlab-org/security/gitlab-runner/-/merge_requests/44)

## v14.5.1 (2021-12-01)

### Security fixes

- Limit Docker executor's container reads to prevent memory exhaustion [!37](https://gitlab.com/gitlab-org/security/gitlab-runner/-/merge_requests/37)

## v14.5.0 (2021-11-21)

### New features

- Scrub the X-Amz-Security-Token parameter from query strings !3171 (Estelle Poulin @estelle.a.poulin)
- Kubernetes executor container security context !3116

### Bug fixes

- Fix lockfile cleanup for submodules !2858 (Nejc Habjan @nejch1)

### Maintenance

- Docs: Added SSH executor disable_strict_host_key_checking details !3195
- Fix releasing alpine 3.12 helper images !3193
- Renamed enterprise_guide to fleet_scaling !3191
- Add all available unix OS build tags to unix targeted go files !3189 (Arran Walker @ajwalker)
- Fix GitLab grack to use our own repositories !3187
- Use newer docs linting image !3186
- Update changelog generator configuration !3183
- Fix Docker pulling image integration test !3182
- Break out shell blocks to allow copy from button !3181
- Add troubleshooting info to Runner installation with Agent !3180
- Log errors when failing to close Docker client !3178
- GitLab-runner Dockerfile: clear /tmp of Ubuntu Docker image !3177 (Yalcin Ozhabes @trim_the_main)
- Fix PVC volume config generation in Kubernetes executor !3174 (Sandra Tatarevićová @sandra17)
- Add troubleshooting note for dind connection error on k8s executor !3173
- Docs: Clarified concurrency setting !3172
- Fixed broken external links !3168
- Fix: typo in docs/register/index.md !3166 (David Duncan @duncan.davidii)
- Docs: Clarify runner token !3165 (Stefan Schmalzhaf @the_s)
- docs: add useful notes on setting session_server !3164 (Yang Liu @robturtle)
- Updated broken external links !3163
- Refactor images building and publishing jobs !3162
- Add changeable config directory for root !3161 (Boris Korzun @boris.korzun)
- Docs: Correct link to Windows shared runner info !3160
- Use sync.Mutex rather than RWMutex for simple protections !3159
- Remove need for Git in runner images !3152 (Ben Bodenmiller @bbodenmiller)
- Suppress Git hints about branch naming standards !3148
- Update golang-cli-helpers library, support env namespaces !3147
- Handle situations when neither `ntpdate` nor `sntp` is available !3143 (Alexander Kutelev @kutelev)
- Docs: Small edits to enhance readability !3137 (Ankita Singh @ankita.singh.200020)
- Better support for PowerShell on Kubernetes !3119
- Do not pass in bash detection script into build container !3095
- Kubernetes executor should only used SharedBuildsDir behaviour when it is required !3078 (David Alger @davidalger)
- [DOCS] - Improve image pull secrets documentation clarity !3047 (Aaron Johnson @acjohnson1985)
- Document how to run jobs as non-root user for Kubernetes and Kubernetes with Helm !2900
- Allow finer-grained control over pod grace periods. !2130 (Dominic Bevacqua @dbevacqua)

### GitLab Runner distribution

- Provide Docker images for alpine 3.12 (default), 3.13 and 3.14. !3122

## v14.4.0 (2021-10-25)

### Security fixes

- Sanitize Git folder after each build !3134

### Bug fixes

- Add Kubernetes pod label sanitization !3054 (Theodor van Nahl @t.vannahl)

### Maintenance

- Revert "Merge branch 'alpine-3-13' into 'main'" !3157
- Consider all Docker pull image system error as runner script failure !3142
- Docker Executor: use Stop for graceful shutdown !3128 (Aaron Friel @frieltwochairs)
- Update to MinIO-go v7.0.13 !3120 (Philip Schwartz @pschwar1)
- Explicit configuration for cache s3 authentication type !3117
- refactor: remove osext dependency !3101 (feistel @feistel)
- Respect Docker Runtime setting for services !3063 (Jakob-Niklas See @networkException)

### GitLab Runner distribution

- Split packagecloud release by distribution flavor !3146

### Documentation changes

- Mark URLs compatible with markdownlint-cli 0.29.0 !3154
- Remove Fedora 34 from list of packages - docs !3151
- Fixed docs crosslink from Advanced Config !3149 (Raimund Hook @stingrayza)
- Update Autoscale config due to Docker machine deprecation docs !3144
- Compatibility chart update !3141 (Alexander Kutelev @kutelev)
- Update Docker_machine.md - docs !3140
- Change description for GitLab_runner_limit !3139
- docs: Delete link to GitLab.com-config (target does not exist) !3138 (Stefan Schmalzhaf @the_s)
- Fix YAML indention of GCS secretName !3136 (Kate @kate_stack11)
- Replace incorrect terminology (storage -> bandwidth) !3135 (Jay Williams @codingJWilliams)
- Docs: Updated Microsoft Service policy links !3133
- Runner: fix some broken external links !3127
- Additional step when install GitLab Runner using KAS !3126
- Added info about code handling for Windows runner !1975

## v14.3.0 (2021-09-21)

### New features

- Cleanup build directory with feature flag !3065
- Consider only Docker image pull system error as runner-system-failure !3060

### Security fixes

- Restrict accepted metric listener HTTP methods !3109

### Bug fixes

- Fix Docker-machine executor check to reduce warning log spam for no runners able to process a job !3106 (Thomas Scully @tscully49)

### Maintenance

- Turn on FF_SCRIPT_SECTIONS for GitLab Runner pipelines !3124
- Expose runner limit error message on registration !3108
- Split linux packages into multiple jobs !3105
- Upgrade MinIO to v7 !3099
- Update runner docs tests !3096
- Remove Docker-machine feature flag !3093
- Improve log line decoding for Kubernetes !3091
- Add strict host key checking to SSH config !3074
- Upgrade alpine version to 3.13.6 !3057
- Improved bash shell escaping (behavior, performance) !2882

### Documentation changes

- Added mac setup guide !3129
- Fix trailing spaces in Runner docs !3125
- Per-build networking is recommended !3118
- Fixed typo in Dockerfile example for installing Runner with Docker !3113 (Markus Möslinger @metabytewien)
- Update documentation template !3107
- Use latest docs linting images !3100
- Update feature-flags.md, fixed typo, runners.feature_flag -> runners.feature_flags !3098 (Joost van der Sluis @jvdsluis)
- Reword so that Docker services list "images" instead of "applications" !3094
- Adds Linux register command for behind a proxy !3087 (Rui Duarte @P0w3rb0y)
- Add info for Docker_HOST value in Using Docker:dind !3085
- Added Docker image build steps for Alpine !3076
- Add doc in FAQ about running Elasticsearch !3110
- Fix typo in security process !3092

## v14.2.0 (2021-08-22)

### Bug fixes

- Do not execute checks for windows integration test in docs only default branch pipeline !3070
- Limit job log to ensure it contains UTF-8 valid data !3037
- Fix Ubuntu helper image builds to use correct platform (not always amd64) !3032 (Sneha Kanekar @skanekar1)
- Fix trace short writes when large masks are configured !2979
- Fix cleaning of removed sub-submodules when using fetch strategy !2883 (DmtiryK @dkozlov)

### Maintenance

- Update trace force send interval to be dynamically adjusted based on update interval !3064
- Update rules for windows tests to fix docs pipeline !3062
- wrap each line in a script block as a section !3051
- Add new histogram metrics to Docker+machine executor !3050
- Do not ignore failure in Windows jobs due to timeout !3042
- Fix release job to use JOB-TOKEN !3041
- Support of Kubernetes lifecycle hooks !3036
- Add all of gl-docsteam to docs CODEOWNERS !3026
- Add Evan and Marcel to docs CODEOWNERS !3025
- Use CI_JOB_TOKEN to create releases !3023
- Explicitly set Kubernetes pull image failure as script failure !3015
- Implement changes rules for executing full and docs-only pipelines !2978
- Move build log's ANSI Reset to before newline to fix test output  !2977
- Update configuration of changelog generator !2968
- Update remaining only except to rules in pipeline !2938
- Add support for determining helper image from node selector information !2840
- Upgrade specified Git version to 2.30.2 !2825
- Add allowed images restriction to Kubernetes executor !2669 (Yi Wei Pang @pangyiwei)
- Allow CI image option to override base image name (VirtualBox & Parallels) !1257 (Alexander Kutelev @kutelev)

### Documentation changes

- Modified the runner troubleshooting page for confirming the GitLab version and runner version !3081
- Update docs with the correct link about runner scope !3077
- Clarify the need for max overwrite definitions when overwriting via CI/CD script !3075
- Add troubleshooting entries for k8s-caused faults !3073
- Docs: Recommend to use latest self-managed runners with .com !3072
- Docs: Addded FREE tier badge !3069
- Docs: Addded FREE tier badge !3068
- Docs: Addded FREE tier badge !3067
- Docs: Added code block end tag that was missing !3066
- Docs: Fixed typo, changed "process" to "signal" !3061 (Igor @igordata)
- Docs: Add how to log in as current user in the Terminal so GitLab-runner installs properly !3055
- Improve wording of docs/security/index.md !3031 (Ed Sabol @esabol)
- Docs update advanced configuration !3028
- Update Vale rules with latest settings from GitLab project !3024
- Fix outdated link to custom build directories in runner advanced configuration docs !3022 (zertrin @zertrin)
- Docs: Add version for Kubernetes custom builds directory mount option !3016 (Ben Bodenmiller @bbodenmiller)
- Capitalize CPU on line 187 !2893
- Create Enterprise guide for deploying and scaling a GitLab Runner Fleet !2755

### Other changes

- Improve testKubernetesGarbageCollection integration test !3080
- Update the Kubernetes executor's attach strategy to work with Windows pods !3059
- Fix missing end quote in packagecloud script !3049
- Fix incorrect Kubernetes Windows paths for artifacts and caches !3046
- Set DOCS_REVIEW_APPS_DOMAIN in the CI config directly !3044
- Updated CODEOWNERS for docs team members who are maintainers !3035
- Update build versions for Fedora !3034
- Enable container scanning for GitLab Runner !3027
- Garbage collection supports for Kubernetes executor !2983
- Fix flakiness of the TestAttachReconnectReadLogs test !2954

## v14.1.0 (2021-07-20)

### Bug fixes

- Fix trace short writes for large log lines !2993
- Confirm if Docker is installed in `clear-docker-cache` !2961

### Maintenance

- Add CODEOWNERS for docs !3017 (Ben Bodenmiller @bbodenmiller)
- Add TestBuildOnCustomDirectory/pwsh as test failure on windows 20h2 and 2004 and TestMachineIdleLimits on 1809 !3011
- Allow KUBECONFIG and GitLab_CI env in integration tests !3010
- Fix vendor out of sync !3008
- Use image's PowerShell Core for Windows tests !3005
- Remove explicit use of GOROOT/GOPATH now that we're using Go modules !3002
- Remove unneeded test configuration !3001
- Fail k8s integration tests when the check command fails !2999
- Fix on-demand releasing of helper images !2998
- Stop considering Docker pull image as runner system failure !2995
- Skip Docker-machine provision on failure by default !2986
- Fix make prepare_index read GPG_KEY from file !2985
- Fail CI build if test failures not updated !2976
- Only print necessary env vars in tests !2971
- Update environment name for Linux Docker images !2970
- Don't run fuzz variable mask test for docs !2965
- Add environment for GitLab stable release !2962
- Add environment name for package jobs !2959
- Use file based variables for GPG_KEY !2958
- Update default branch from master to main !2930
- Only allow failures with exit code 99 in Linux tests !2704
- Test passing a config template to the RegisterCommand !2451
- Make the variable type for the GitLab CI secret configurable !2414

### GitLab Runner distribution

- Add support for Windows Server core, version 20H2 [Semi-Annual Channel release] !2908

### Documentation changes

- Restructure markdownlint configuration !3012
- Update sudo command for linux repository install !3009
- Fix broken links in Runner docs !3007
- Add note on IdleCount to autoscaling docs !3004
- Update feature flag FF_SKIP_Docker_MACHINE_PROVISION_ON_CREATION_FAILURE grammar !3000
- Docs: Complete sentence, link to general SSL troubleshooting info !2994
- Update runner readmes to index !2990
- Added note for Overwriting Kubernetes Namespace section !2984
- Mention liveness project when adding Windows runners !2981
- Add details on how to assign Runner Manager to security fork project !2974
- Docs: Updated Shell topic titles to be more clear !2972
- Update Kubernetes execution strategy documentation !2966
- Fix outdated VS Code package recommendation !2964
- Add docs about DEB/RPM packages signature verification !2963
- Docs: Specify exact Parallels product names !2960
- Provide JSON job response file for custom executor. !2912 (Paul Bryant @paulbry)
- Add instructions for proxying the GitLab registry !2865
- Fix typo/incorrect grammar !2842 (Per Lundberg @perlun)

## v14.0.0 (2021-06-19)

### New features

- Send GPU config string !2848
- Add support for selective Git submodule paths inclusion/exclusion !2249

### Bug fixes

- Fix race blocking goroutine in shell executor !2910
- Order masked values by length to prevent longer values being partially revealed !2892
- Kubernetes attach strategy hangs when log file is deleted !2824

### Maintenance

- Enable Kubernetes attach strategy by default !2955
- Add ASDF .tool-versions file !2948
- Make check test directives depend on prepare_done !2947
- Fix broken test output produced by MakeFatalToPanic !2929
- Use main branch for docs reviews !2925
- Disable windows anti-malware monitoring !2920
- Remove FF_RESET_HELPER_IMAGE_ENTRYPOINT feature flag !2906
- Remove legacy process termination for shell executor !2905
- Pull helper image from GitLab registry by default !2904
- Pwsh shell support for Kubernetes when legacy execution strategy ff is set to false !2902
- Remove offpeak settings Docker autoscaling !2897
- Add shell benchmarks !2894
- Make pwsh the default shell for new registrations !2889
- Remove FF_USE_GO_CLOUD_WITH_CACHE_ARCHIVER feature flag !2887
- Remove deprecated Makefile targets !2885
- Update Kubernetes client-go library to 0.21.1 !2878
- Segregate `unit test` job into a separate `integration test` job !2783
- Add supported failure reasons for build errors !2744
- Upgrade kardianos service !2729
- Enable fastzip & progress meter !2565
- Allow building behind a proxy !2168 (dHannasch1 @dHannasch1)

### GitLab Runner distribution

- Remove support for Windows 1909 !2924
- Remove support for Windows 1903 !2915
- Remove Ubuntu/eoan package !2888
- Publish Windows helper image :latest tags !2879
- Add Ubuntu-based runner-helper image !2835

### Documentation changes

- Add troubleshooting note on GitLab-runner symlink removal !2953
- Disable skel directory usage by default for DEB/RPM installation !2942
- Update PROCESS.md referencing runner release helper templates !2939
- Add tlsctl to runner docs !2937
- Remove old redirects !2933
- Update troubleshooting documentation for old Docker versions on Windows Server !2927
- Add remove_date to YAML frontmatter !2922
- Revert (arch) change !2918
- Shell executor: Link to latest available Git version !2917
- Be more specific about Windows version support !2916
- Made images smaller !2909
- Add troubleshooting steps to GitLab Runner operator !2901
- Fix external links !2895
- Fixed typo in Docker runner documentation !2891
- Use DNS option in TOML to avoid proxy and route in docs !2815
- Change order of steps to configure autoscaling !2665
- Update docs/executors/Kubernetes.md !1903

### Other changes

- Remove conversion between failed and cancelled buildStage for Prometheus metrics !2932
- Delete unused 1909 allowed test failures !2928
- Updated test case names for TestBuildJobStatusEnvVars !2907 (listout @listout)
- Specify the working version for lsif-go image !2898
- Remove /usr/lib/GitLab-runner symlink from packages !2890
- Make Git-lfs tar checksum usage coherent !2268

## v13.12.0 (2021-05-20)

### New features

- Support Git strategy with Kubernetes executor !2862

### Bug fixes

- Add utf-8 invalid replacement encoder to trace transformers !2881
- Pass PowerShell scripts as a file to shell executor !2874
- Add new eval execution strategy for capturing exit code !2818

### Maintenance

- Revert "Publish Windows helper image :latest tags" !2880
- Use latest docs linting images for testing !2877
- Ensure Docker client is in experimental mode !2870
- Improve trace masking performance !2863
- Use PowerShell for resolving paths !2836
- Move commands package integration tests to own files !2795
- Allow whole Vault Secret configuration to be variable-expandable !2772
- Update coverage and windows tests to rules !2756

### Documentation changes

- Changed ${arch} to $(arch) !2875
- Fix TOML syntax in Kubernetes documentation !2872
- Convert pull policies bolds into headers !2867
- Update GitLab Runner connectivity !2866
- Update Kubernetes pull policy documentation !2860
- Document operator properties, custom installation and permissions !2847
- Clarify, N-to-M relationship of Runners to GitLab instances !2788

## v13.11.0 (2021-04-20)

### New features

- Allow user to specify multiple pull policies for Kubernetes executor !2807

### Bug fixes

- Use inspect.GID() to collect GID value in Docker executor !2769
- Fix Kubernetes attach strategy for non-root environments !2749

### Maintenance

- ci: wrap GOCACHE with double quotes !2859
- Add bridge job to runner-incept !2845
- Fix archives/zip tests on Windows !2832
- Report CI test build failures !2829
- Add job URL to container labels !2823
- Compile GitLab-runner binary for shell integration tests !2820
- Don't return error when checking feature flag !2812
- Simplify the triggerring of 'GitLab-docs' Review App pipelines !2809
- Fix Git 1.8.3.1 job errors !2791
- Fix job duration value when in log format is JSON !2787
- Add support for CSI volumes !2784 (Brandon Butler @brandonbutler)
- Move Kubernetes integration tests to separate file !2779
- Support for env variables expansion for image name for Kubernetes executor !2778
- Segregate integration tests in Docker executor !2776
- Remove test with int overflow !2597 (Fábio Matavelli @fabiomatavelli)
- Adding Git depth for submodules !2107 (Nico Bollen @bollenn)

### Documentation changes

- Removed reference to master !2855
- Fix pipeline configuration for docs branches !2853
- Make clear when FF runner configuration syntax was introduced !2852
- Roughly alphabetised Docker Container parms - docs !2851 (Raimund Hook @stingrayza)
- Updated docs reference to MinIO !2850 (Raimund Hook @stingrayza)
- Documentation Update/docs/security/index.md !2849 (Anshuman Singh @singhanshuman)
- Add clarification on Runner and GitLab Version match !2841
- Edited for style !2838
- More edits for style !2834
- Add services note to Windows container troubleshooting !2833
- Edited for grammar and style !2830
- Moved troubleshooting to OS topics !2819
- Fix heading type in GPU documentation !2817
- pWIP: Add configuration section to docs for runner Operator on OpenShift !2816
- Add feature flags in config.TOML !2811
- Update links to redirected files !2808
- Add a note to docs on usage of Docker script from `13.9` !2806
- Remove Docker-machine provision on creation failure !2805
- Improve documentation for GPUs for all executors !2804
- Update redirected links in runner docs !2802
- Add troubleshooting section in Kubernetes executor documentation !2799 (Vincent Firmin @winkies)
- Edited for style and consistency !2777
- Document how to customize environment variables for Runner !2775

### Other changes

- Update warning message URL for DockerHub !2844

## v13.10.0 (2021-03-21)

### Bug fixes

- Don't print DockerHub helper image warning when custom image is defined !2761
- Allow graceful termination on Windows !2739

### Maintenance

- Include symbols in GitLab-runner binary !2800
- Move process package integration tests to own files !2794
- Update `code navigation` job definition !2792
- Rename shell_writer_test.go to reflect use !2782
- Move virtualbox executor integration tests to own file !2781
- Move parallels executor integration tests to own file !2780
- Update trace limit wording !2765
- Update of Docker error message !2759
- Add integration tests for trace limit handling !2758
- Add integration tests for build trace masking !2754
- Version pin pwsh version inside of our CI tests !2748
- Update hashicorp/go-version dependency to v1.2.1 !2746
- Removal of unused replace from go.mod !2745
- Start updating runner pipeline to rules !2728

### Documentation changes

- Add mentions to pwsh to documentation !2797
- Update Vale rules !2789
- Add mention to pwsh support in Docker executor docs !2786
- Fix example gcp zone for Docker+machine config !2771
- Runner: Update spelling exceptions list !2770
- Docs for installing runner on a separate machine !2767
- Update docs/monitoring/README.md !2766
- Fix misspelling of "Force" in PowerShell examples !2764 (Gabriel Smith @yodal\_)
- Add runner execution flow diagram !2760
- Fix duplicate labels in CONTRIBUTING.md !2747 (h.yoshida @hirokiyoshida837)
- Add backticks around --Google-accelerator docs !2742
- Update documented check internal for config changes !2741
- Add documentation for using GPUs with Docker Machine !2736
- Update MachineOptions to only mandatory configuration. !2673

## v13.9.0 (2021-02-22)

### New features

- Enable PowerShell Core support in Kubernetes Executor !2705
- Enable PowerShell Core support in Docker Executor on Linux !2563
- Add support for setting the artifact/cache compression level !2684
- Display feature flags that are set to a non-default status !2606
- Add GPU support for Docker executor !1955 (Andreas Gravgaard Andersen @agravgaard)

### Security fixes

- Remove skipVerify from client struct !2654

### Bug fixes

- Fix panic when PKCS7-encoded payload has no certificate !2737
- Correctly set fastzip's staging directory !2693
- Improve trace secret masking with x/text/transform !2677
- Add explicit bash shell error checks !2671
- Terminate requests on process shutdown !1684

### Maintenance

- Change env to bash to resolve Illegal option !2732
- Upgrade Docker version to 20.10.2 !2722
- Update Docker script default to Docker prune volumes !2720
- Default to no Docker image compression in local environment !2717
- pwsh scripts can be passed over STDIN on shell executor !2715
- Update GitHub.com/Docker/cli dependency !2714
- Add artifact and cache download progress meter !2708
- Remove requirement for Docker daemon experimental mode from image build scripts !2707
- Fix the image that is used to create the pwsh tag !2706
- Exclude out/binaries/GitLab-runner-helper from binaries artifacts !2703
- Improve logging to packagecloud push !2702
- Upgrade PowerShell Core to 7.1.1 !2696
- Make TestHelperImageRegistry not need real prebuilt images !2682
- Add test for permissions container in k8s !2676
- Add object storage cache credentials adapter !2674
- Add artifact/cache upload progress meter !2670
- Refactor Docker pull logic into dedicated package !2659
- Update to Docker client v20.10.2 !2658
- Update GitLab-terminal package !2656
- Create separate helper image with PowerShell Core !2641
- Prioritize helper image specified in config to change K8s log dir permissions !2578 (naruhito @naruhito1)
- Remove helpers/trace redundant io.Pipe use !2464
- Kubernetes tests simplify build creation !2445
- Report deleted pods as a system failure with attach strategy !2444
- Fix incorrect path/filepath use !2313
- Improve Docker cleanup script to also include old builds and images !2310
- Output coverage to Cobertura report !2252
- Version pin pwsh version inside of our CI tests !2748
- Add integration tests for trace limit handling !2758
- Add integration tests for build trace masking !2754

### Documentation changes

- Document how to view Windows service logs with cli !2733
- Update linux-manually.md !2731 (Simon Carr @simonjcarr)
- Added details about guided install !2730
- Use correct Vale extension in VS Code ext file !2727
- Refresh Vale linting rules !2726
- Specify tag syntax for tagged releases !2725
- Add note about permissions !2723
- do not link to unmaintained Docker image cleanup app !2712 (Antoine Beaupré @anarcat)
- Fix formatting of FF_USE_LEGACY_Kubernetes_EXECUTION_STRATEGY !2701 (Ben Bodenmiller @bbodenmiller)
- Clarify download instructions !2700
- Replace x86 and amd64 with 32-bit and 64-bit terminology for download !2699
- Add buildImage in the default OpenShift operator example !2698
- 1/3 Add crosslink to Kubernetes Agent docs !2697
- docs: Clarify self-signed certs on windows !2695 (Stefan Schmalzhaf @the_s)
- Docs: Fix minor whitespace inconsistency !2694 (Stefan Schmalzhaf @the_s)
- 27451 Fix Documentation - podAnnotation should be a TOML table !2692 (Benjamin Souty @B-Souty)
- Split docs linting jobs !2689
- Docs: Links documentation to working example for CMD Shell usage on Windows GitLab Runners where only PowerShell can be the default !2687
- Documentation - Supported OS updates !2683
- Whole hour periods for autoscale !2681
- Mention version sync on first sign of trouble !2680
- Fix typo in Kubernetes.md !2675
- Removed extra spaces !2672
- Update install runner on Kubernetes install page - docs !2668
- Simplification of dind service section !2663 (Keith Kirkwood @keithkirkwood)
- Instructions for installing dependencies on CentOS. !2619 (David Hannasch @dHannasch)
- Include in docs details about the updated script !2586
- Changed recommendation to instance type in docs to a smaller one !2579 (Jan Pobořil @janpoboril)
- Document known race condition about Helm upgrade !2541
- Improve TLS custom cert documentation !2487

### Other changes

- Add CODEOWNERS for 3 files at repo root !2667
- Revert "Improve trace secret masking with x/text/transform" !2752

## v13.8.0 (2021-01-20)

### New features

- Allow user to specify multiple pull policies for Docker executor !2623

### Bug fixes

- Fix fastzip to support artifacts for nonroot users !2661
- Fix s3 cache upload for aws EKS IRSA !2644 (Clemens Buchacher @cbuchacher)
- Fix cache push for failed jobs for Docker and Kubernetes executor !2638 (Axel Amigo @hax0l)
- Fix Azure cache not working in K8S executor !2626
- Fix path checking in Build.getCustomBuildDir !2251

### Maintenance

- Add Docker integration tests for cache push for failed job !2657
- Report that the Runner returns exit codes !2645
- Update GoCloud to v0.21.1+ !2637
- Add tests to PowerShell shell !2634
- Lock mutex in Buffer.SetLimit !2627
- Fix/k8s skip hostaliases for empty services !2582 (Horatiu Eugen Vlad @hvlad)
- Fix windowsPath to handle local named pipes correctly !2470
- Override Git HTTP user agent !2392
- Allow using prebuilt Docker helper images when running from out/binaries !2104

### Documentation changes

- Finish runner standardization update !2666
- Update linux-repository.md changes date of end of life date of CentOS 8 !2662 (Mohammad.E @emamirazavi)
- Removed ntrights reference !2660
- Restructure "Supported options for self-signed certificates" doc section !2651
- Edited runner to be lowercase !2650
- Edited runner to be lowercase !2649
- Edited runner to be lowercase !2648
- Edited runner to be lowercase !2647
- Edited runner capitalization !2646
- Fix documentation issue in Kubernetes node_selector !2643
- Update docs for the new GitLab Runner operator !2640
- Synchronize Vale rules and fix !2633
- Improve documentation for configuring the cache with a K8S runner !2632
- Add Azure to possible runners cache type !2631
- Add reference to GitLab Runner Operator and 13.7 MVC issue !2630
- Add `make runner-and-helper-docker-host` to `make help` !2629
- Add troubleshooting guide for GitLab Runner !2628
- Runner: add Vale test for possessive form of GitLab !2624
- Docs: Removed possessive GitLab's !2620
- Runner: fix unquoted curl command URL strings !2618
- Runner: move CurlStringsQuoted.yml rule to error !2617
- Add Windows Server Core command for logs !2602
- Fixed typo: libivrt -> libvirt !2519 (Aaron @aaronk6)
- Autodetect VirtualBox path on Windows !2020 (Pedro Pombeiro @pedropombeiro)
- Update Kubernetes.md to reflect <https://gitlab.com/charts/gitlab-runner/merge_requests/34> !1470

### Other changes

- Add missing entry to 13.6 changelog !2642

## v13.7.0 (2020-12-21)

### Security fixes

- Updating min TLS version to 1.2 !2576
- Replace umask usage with files permission change when a non-root image used !2539

### Bug fixes

- Upgrade fastzip to v0.1.4 !2605
- Remove .Git/config.lock in build directory !2580
- Fix attempting Kubernetes Docker registry secret cleanup on failed creation !2429

### Maintenance

- Gracefully fail unexpected Stream() calls !2609
- Update lowest Git version support inside of CI !2600
- windows: Don't log crypto/x509: system root pool warning !2595
- Add .editorconfig !2588
- Use helper image to change K8s log dir permissions !2573
- Fix check_modules command !2572
- Replace assert.True and errors.Is with assert.ErrorAs/ErrorIs !2571
- Exclude secure jobs from docs pipelines !2564
- Submit exit code back to Rails when a job fails !2562
- Fix dead URL in Docker.go !2557 (Victor Mireyev @AmbientLighter)
- Pin StefanScherer/windows_2019_Docker box to 2020.04.15 !2555
- Pull helper image from GitLab.com registry !2554
- Update testify package to version supporting errors.Is/As directly !2537
- Introduce Docker internal user package !2534
- Introduce Docker internal exec package !2533
- Send build trace bytesize in the final build update !2521
- Support Pod DNS policy for Kubernetes executor !2477
- Support Pod DNS Config and Policy for Kubernetes executor !2473
- Add support for Windows Server Core 2004 !2459 (Raphael Gozzo @raphaelgz)
- Ensure that runner is unregistered on registration failure !2447
- Make runner-and-helper-Docker-host use host arch and os. !2432 (Horatiu Eugen Vlad @hvlad)
- Improve cache upload speed !2358 (Erik Lindahl @erik.lindahl)
- Disable syslogging by default for systemd systems !2333 (Matthias Baur @m.baur)

### GitLab Runner distribution

- Publish Docker images to ECR public !2608
- Add job to create ecr token for pipeline !2607
- Install aws cli in CI image !2599

### Documentation changes

- Removed spaces from diagram !2616
- Remove alert box vale rules !2613
- Add interaction diagram to Kubernetes executor docs !2612
- Changed format of alert boxes !2610
- Fix unescaped characters in a table !2604
- Correct grammar/spelling errors in advanced configuration !2603
- Removed one-sentence topics !2601
- Fixed error in `config example` !2598
- Fix indentation of runners.cache in Kubernetes.md !2592 (Yorgos Oikonomou @yorgos..oik)
- Fixed Vale future tense issues !2585
- Fixed Vale future tense errors !2584
- Moved Kubernetes keywords into sub-tables !2583
- Commented out modal install window details (2 of 2) !2577
- Fix trailing space issues in docs !2569
- Fix broken links in the GitLab-runner docs !2568
- Fix typo in monitoring documentation !2556 (Horst Gutmann @h.gutmann)
- Add documentation on how to add a new Windows version !2498
- Updated compatibility table !2489
- Update index page for style !2484
- Allow specifying `basefolder` when creating virtualbox VM !2461 (Jack Dunn @JackDunnNZ)
- Runner guided install (2 of 2) !2460
- Allow to set extra hosts on Kubernetes executor !2446 (Horatiu Eugen Vlad @hvlad)
- Updates documentation to highlight that SELinux can cause errors in the "Prepare Environment" state !2309 (Sean McNamara @seanmcn)
- Update AWS autoscale docs for clarity !1820
- Update generated PowerShell script example mkdir !1565
- Add advice on network segmentation !1404

### Other changes

- Update GitLab Changelog configuration !2615
- Remove product from product-categories URL from template !2611

## v13.6.0 (2020-11-21)

### New features

- Add labels to cache-init Docker container !2412
- Expose custom executor services with $CI_JOB_SERVICES !1827 (Jovan Marić @jovanmaric)
- Enable PowerShell Core support in Docker-Windows executor !2492

### Maintenance

- Expose ci job services as custom !2550
- Publish helper images to registry.GitLab.com !2540
- Allow user to define command and entrypoint to services from config !2525
- Consolidate helper exe location for Dockerfile build !2501
- Fix Azure cache uploads using Go Cloud !2500
- Fix definition of security related jobs !2499
- Move doc/dependency_decisions.yml file to a better place !2485
- Fix TestBuildCancel from timing out !2468
- Teach artifact/cache commands about the archive interface !2467
- Improve build logging testing !2465
- Skip CleanupFileVariables stage if no file variables !2456
- Change in interactive --URL question to match docs !2431
- Added SubPath support to Kubernetes volume definitions !2424 (Matt Mikitka @mmikitka)
- Add fastzip archiver/extractor !2210
- Implement archiver/extractor interface !2195
- Manage driver defined job variables in custom executor !2032 (Paul Bryant @paulbry)
- Update doc about release windows image script !1561

### Documentation changes

- More Vale rules updates !2552
- Clarify windows install instructions !2549
- synchronize Vale rules and fix !2547
- Add reference to config.TOML for setting Docker image pull policy - docs !2545
- Remove extra parentheses !2542 (Ben Bodenmiller @bbodenmiller)
- Docs: Rename and redirect docs/install/registry_and_cache_servers.md !2535
- Add stage / group metadata to docs pages !2528
- Add mention that registry mirror is started as HTTP not HTTPS !2527
- Elaborate on Docker mirror, and link to Docker doc !2526
- Docs: Redirected custom executor index page !2522
- Docs: Changed bullets to a table !2517
- Added docs for using a configuration template in the Helm chart !2503
- Update vale rules !2502
- Use latest docs linting image !2497
- Docs: Updated top-level page !2496
- Update link to runner helper image in documentation !2494 (botayhard @botayhard)
- Change mention of custom cache containers to volumes !2491
- Add missing supported architectures for Runner helper !2490
- Update [runners.machine] section in Autoscaling GitLab Runner on AWS EC2 documentation !2480
- Provide a full list of metrics available for GitLab runners in the documentation !2479
- Clarify how service_account in TOML is used !2476 (Ben Bodenmiller @bbodenmiller)
- Introduce usage of Runner Manager terminology !2474
- Docs: Revamp Runner home page !2472
- Update Kubernetes' documentation to include ephemeral storage requests/limits !2457
- Add Kubernetes runners allowPrivilegeEscalation security context configuration !2430 (Horatiu Eugen Vlad @hvlad)
- Update Runner registry and cache documentation page !2386
- Cap maximum Docker Machine provisioning rate !1038 (Joel Low @lowjoel)

## v13.5.0 (2020-10-20)

### New features

- Allow runner to archive cache on failure !2416
- Add job status environment variables !2342
- Add labels to Docker cache volumes !2334
- Set k8s runner ephemeral storage requests and limits !2279

### Bug fixes

- Docker executor: return error on pull/import failures !2113
- Fix path separator for CI_PROJECT_DIR in Windows in bash shells !1977

### Maintenance

- Ensure that for abort only abort is called !2463
- Detach runtime state/metric from CI_JOB_STATUS !2462
- Update stretchr/testify library to fix flaky test !2450
- Report Kubernetes pods' conditions when they're pending !2434
- Move variable creation out of specific resolver implementation !2413
- Test more executors in TestAskRunnerOverrideDefaults !2406
- Test for detecting overriding of CI server values !2403
- Support 'canceling' remote job status. !2377
- Add basic fuzz tests as part of dogfooding coverage guided fuzzing !2347
- Standardize indentation in YAML code !2328
- Use newest helper image version in tests !2223
- Update calls for SkipIntegrationTests to not return !2065
- Setup secure jobs !1897
- Disable secret_detection job !2471

### Documentation changes

- Doc `cleanup_file_variables` for custom executor !2455
- Link Azure storage container docs !2454
- Use Google driver for examples !2442
- Fix typo in k8s read_only config flag documentation !2441
- Docs: Removed extra notes !2440
- Removed many of the notes !2439
- Harmonize docs linting rules !2435
- Docs: Fixed here links and added metadata !2425
- Minor edits of recent edits !2423
- Remove contractions linting rule !2421
- Docs: Edits for Vale rules and other style !2420
- Documentation: Add log level mention to troubleshooting !2419
- Switch autoscaling Docker Machine examples to GCP and Ubuntu !2417
- Add troubleshooting about windows mapped drives !2415
- Docs: Updating metadata !2405
- Docs: Update Docker tables to clarify what's supported !2404
- Update default install docs to disable skel !2402
- Docker version requirements in Windows Server !2401
- Document vargrant-parallels plugin and add clone instructions !2399
- Changing Kubernetes executor service-account command !2312

## v13.4.0 (2020-09-18)

### New features

- Add Hashicorp Vault secret resolver !2374
- Add Hashicorp Vault integration package !2373
- Add Hashicorp Vault golang library !2371
- Add secrets handling abstraction !2370

### Bug fixes

- Improved interrupt/cancelation build tests !2382
- Fix Windows runner helper Docker container !2379
- Fix metric reading race conditions !2360
- Record only first resolved credentials for each Docker registry !2357
- Ensure PowerShell file variables contain no BOM !2320

### Maintenance

- Use consts for job state in TestUpdateJob !2397
- Support trace rewind !2390
- Support update interval on update job !2389
- Introduce `UpdateJobResult` and `PatchState` !2388
- Fix check_mocks make target !2387
- Update docs pipeline to use new image !2384
- Add support for custom PUT HTTP headers in cache archiver !2378
- Send trace checksum on job updates !2375
- Update node affinity tests assertions !2369
- Add test for cache archiver shell execution !2367
- Update log message for starting VM in Parallels executor !2361 (Per Lundberg @perlun)
- Fix changelog generator config to catch all maintenance related labels !2359
- Update log message for starting VM in virtualbox executor !2356 (Per Lundberg @perlun)
- Remove trailing spaces check !2352
- Replace whitelist terminology with allowlist !2338
- Use configured userns mode for services !2330 (Lukáš Brzobohatý @lukas.brzobohaty)
- Add Kubernetes node affinities settings !2324 (Alexander Petermann @lexxxel)
- Re-enable windows Docker tests !2308
- Use new function to create Docker client !2299
- Add Secrets entry to job payload structures !2288
- Remove redundant Docker executor integration tests !2211
- Add missing assert for mock !2116
- Allow overwriting Service and Helper container resources !2108 (Renan Gonçalves @renan.saddam)
- Use parallel compression and decompression for Gzip archives and caches !2055 (Ben Boeckel @ben.boeckel)
- Add variable to enable fallback cache key !1534 (Erik Lindahl @erik.lindahl)
- Print Docker image digest !1380 (David Nyström @nysan)

### Documentation changes

- Update docs-lint job to use latest image. !2398
- Add note not to use AWS security group ID with Docker machine !2396
- Docs: improve documentation grammar !2395 (Jonston Chan @JonstonChan)
- Fix grammar in documentation index page !2394 (AmeliaYura @AmeliaYura)
- Add documentation on how to use Ubuntu image in Kubernetes !2393
- adding a tip on configuring timestamp in Docker runner !2391
- Docs: Fix misspelled word !2383
- Update Vale and markdownlint rules !2380
- Docs: Fix minor typo in Registering runners page !2376
- Add Azure Blob Storage support for cache !2366
- Add note to docs about using shell executor when building macOS/iOS apps !2365
- Cleaned up some of the wording for macOS install !2364
- Document node affinity !2363
- Change order of headers in exec docs !2362
- Docs: Edited Fargate doc !2355
- Fix broken link !2354
- Update Kubernetes.md documentation replace example gitlabUrl !2353 (Tyler Wellman @tylerwel)
- Fix section numbering in docs/development !2349
- CONTRIBUTING.md: fix FreeBSD label !2348 (Kenyon Ralph @kenyon)
- Use `shell` instead of `bash` for Markdown !2345
- Update Registering Runners page !2337
- Add documentation for configuring private registries with imagePullSecrets !2131 (Tom Bruyninx @TomBrx)

### Other changes

- Clarify --help text for --ID flag !2385

## v13.3.0 (2020-08-20)

### Bug fixes

- Install Runner in /usr/bin and helper in /usr/lib in Linux !2329
- Fix PowerShell #requires use !2318
- Fix untagged registration and add regression tests !2303
- Add openssh-client to Docker images !2281
- Use container ID, not name, for service's healthcheck hostname !2118

### Maintenance

- Add security harness !2315
- Move GitLab release to its own job !2314
- Fix typo for security branch !2304
- Add MR piplines for security fork on master !2301
- Add release jobs to security fork !2300
- Add security issue and merge request templates !2298
- Refresh linting rules !2297
- Make `.stage_done` available also on docs MRs !2295
- Remove needs from feature flags docs job !2293
- Fix DAG dependencies of release jobs !2289
- Run Docker import for helper-dockerarchive-host !2275
- Update changelog generator to accept new labels !2271
- Fix typo in DUMB_INIT_S390X_CHECKSUM variable name !2270
- Cache GOCACHE in CI !2187
- Enable DAG for some jobs !2076
- Upgrade Git version !2306
- Update Ubuntu Docker container to Ubuntu 20.04 !2286 (Markus Teufelberger @markusteufelberger)
- Log additional Docker-machine prep/cleanup info !2277

### Documentation changes

- Synchronize lint rules and fix where required !2341
- Fix name script !2339 (Andros Fenollosa @tanrax)
- Document how to renew GPG key !2336
- Update Documentation template to reflect standard !2332
- Fix broken external links !2331
- Document security release process !2322
- Fix incorrect Fargate cluster name !2321 (Matt Breden @mattbred56)
- Added specific token steps !2317
- Update docs.GitLab-ci.yml to use trigger-build script !2311
- Add content describing Runner behavior for changes to config.TOML - docs !2307
- Made links descriptive !2302
- Creation of OpenShift Runner doc. !2296
- Removed accidentally commited installation instructions in 13.2 !2290
- Update info about support Linux/OS/archs !2287
- Add explicit location for Windows logs !2285
- Fix link to TOML docs Array of Tables. !2280 (Bheesham Persaud @bheesham)
- Added architecture info !2278
- Fixes mixed-case anchor !2272
- Make it clear which Fargate container should have the specific name !2269
- Update a link to download the latest Fargate driver version !2259 (Ricardo Mendes @ricardomendes)
- Replace backticks with bold for UI elements !2099
- Add an ENTRYPOINT script to the helper image Dockerfiles to add CA certificates !2058

## v13.2.0 (2020-07-20)

### New features

- Publish a GitLab Runner Docker image for Linux on IBM Z !2263
- Pass `multi_build_steps` as a Runner Feature when requesting a job !2213
- Leverage Docker buildx for the helper image and build for s390x !2206
- Enable PowerShell Core support in Shell Executor !2199
- Build and release binary for s390x !2196
- Label Docker networks in the same way as containers !1930
- Tag helper image with runner version !1919 (Fábio Matavelli @fabiomatavelli)

### Bug fixes

- Fix Kubernetes runner timeout when the image name is invalid !2197 (Matthias van de Meent @matthias.vandemeent)
- Update Git TLS settings to be configured for repo URL, not GitLab URL !2111
- Fix support for UNC paths in PowerShell executor !1976 (Pedro Pombeiro @pedropombeiro)
- Set EFS flag to indicate that filenames and comments are UTF-8 encoded !1325 (Kazunori Yamamoto @kaz.yamamoto)
- Add openssh-client to Docker images !2281

### Maintenance

- Unsilence the `make lint` target !2245
- Fix warnings reported by goargs linter !2233
- Fix shellcheck linter reported issues !2232
- Add goargs to CI build !2224
- Replace gocyclo linter with gocognit !2217
- Enable Windows tests for community MRs !2215
- Report `panic` failures in CI tests !2212
- Fix integration tests on Windows that rely on Git version !2207
- Enable optional checks in gocritic linter !2162
- Enable shadowing checking in govet !2150
- Enable funlen linter !2149
- Enable goprintffuncname linter !2148
- Enable nakedret linter !2143
- Enable nestif linter !2142
- Enable line limit linter !2141
- Dockerfiles restructuring !2114
- Rename trace.Fail to trace.Complete !2102
- Remove duplication from build_test.go !1843
- Ensure CI image is built if CI_IMAGE value changes !2267
- Retry helper image build !2265
- Remove `GOLANGCI_LINT_CACHE` usage !2257
- Remove unnecessary indentation in method !2256
- Update alpine image version in `static QA` job to 3.12.0 !2255
- Write diagnostics for missing `make development_setup` call !2250
- Run PSScriptAnalyzer on PowerShell scripts !2242
- Fix helper-Docker target !2226
- Fix code navigation job to wait until the image job is done !2221
- Fix a spelling error in the bug template and tidy up some other wording !2219
- Standardize Makefile target names !2216
- Fix data race in TestDockerCommandBuildCancel !2208
- Add native code intelligence block to CI !2201
- Speed up `clone test repo` job !2192
- Fix flaky TestListenReadLines in log processor !2191
- Run Kubernetes integration tests !2155
- Enable unparam linter and fix reported errors !2135
- Enable errcheck linter !2134
- Fix Dockerfile issues reported by halolint !2106
- Fix out-of-date test expectations !2012
- Update entrypoint shebang for Docker images !1780 (J0WI @J0WI)
- Reduced layer count on Windows helper images !1777 (Alexander Kutelev @kutelev)
- Update to alpine v3.12 !1763

### Documentation changes

- Docs: Updated note to add install from UI instructions !2264
- update "screenshot" of running GitLab-runner without arguments. from version 1.0.0 to 13.0 !2262 (@mxschumacher @mxschumacher)
- Session server listen on IPv4 and IPv6 !2260
- Update documentation for helper image tags !2258
- Synchronize lint rules !2254
- Update custom executor docs with `step_*` !2253
- Docs: Fixed Git commands !2244 (Stefan Zehe @szehe)
- Docs: Updated broken links !2240
- Adjust metadata and move page !2235
- Docs: fix broken external links !2234
- Fix Debian container path and SSH port in the Autoscaling GitLab CI on AWS Fargate guide !2230
- New config for Vale and markdownlint !2214
- Note that Interactive Web terminal don't work with Helm yet !2189 (Ben Bodenmiller @bbodenmiller)
- Update doc for Autoscaling GitLab CI on AWS Fargate, adds troubleshooting section. !2188 ( Rob @rwd4)
- Update Fargate Task connection info in autoscaling aws fargate doc !2181
- Review Handbook page: /runner/configuration/tls-self-signed.html !2170
- Add docs how to use k8s secrets for registration !2154
- Update index.md to include documentation in for the `--access-level` param values !2137

## v13.1.0 (2020-06-19)

### New features

- Fix file archiver message to include directories !2159
- Use direct-download on a first attempt for artifacts !2115
- Add full support for artifacts/exclude feature !2110
- Add data format definition for build / artifacts / exclude !2105
- Add support for `direct_download` artifacts !2093
- Publish Windows 1909 helper image !2086
- Support runner predefined variables inside overwrite variables Kubernetes !2069
- Add Centos8 and Ubuntu 19.10 & 20.04 packages !2002
- Change default Git fetch flags allowing user to overwrite them !2000 (Łukasz Groszkowski @falxcerebri)
- Run any step from job response in a separate BuildSection !1963

### Bug fixes

- Fix missing logs from Docker executor !2101
- Fix automatically adding cache directory when cache disabled on register !2091 (Max Wittig @max-wittig)
- Fix millicpu comparison for maxOverwrite !2019
- Make commander start process group for each process !1743
- Extract commander from custom executor !1654
- Extract process killing from custom executor !1653

### Maintenance

- Increase allowed data races !2204
- Fix test assertions for k8s integration tests !2171
- Increase allowed data races !2164
- Fix TestDockerCommandUsingCustomClonePath for Windows !2153
- Rename network manager file for Docker executor !2147
- Enable staticcheck linter !2136
- Update GitLab CI image to include Git LFS !2124
- Implement Is for \*BuildError !2121
- Update log message for failure of removing network for build !2119 (Max Wittig @max-wittig)
- Change license management to use rules !2096
- Use Docker client's ContainerWait !2073
- Use taskkill windows !1797
- Cleanup dependencies for alpine based Docker image !1778 (J0WI @J0WI)

### Documentation changes

- Add all Vale rules from main GitLab project !2203
- Docs: Fix distribution order !2200 (Martin @C0rn3j)
- Update the register page to use the correct Docker registration commands - docs !2186
- Sync spelling exceptions list from GitLab project !2184
- Docs: fix broken links in Runner docs !2183
- Remove reference to lack of arm64 Docker images !2178
- Fix documentation TOML examples with [[runners.machine.autoscaling]] !2177
- Update GitLab Runner in a container documentation to prevent errors in using the Runner image - docs !2175
- Docs: Edited runners.cache.s3 details !2167
- Add example logs for `runner` and `json` log-format options - docs !2163
- Adds workaround for env vars in config.TOML !2156
- Update redirected links !2152
- Add Docker to capitalization rules !2146
- Include MachineName and MachineDriver in autoscaling example !2140
- Specify pull policy for Kubernetes executor !2129
- Improve Batch deprecated details !2128 (Ben Bodenmiller @bbodenmiller)
- docs: Link to example of how to color PowerShell output !2127 (Ben Bodenmiller @bbodenmiller)
- Docs: removed Ubuntu from LXD instructions !2126
- Refresh Vale rules !2125
- Adds note about the image for AWS Fargate !2100
- Add GDK to capitalization rules !2097
- Docs: edited autoscaling period content !2094
- Drop mention of 'OffPeakPeriods' from 'docs/faq/README.md' !2092
- Skip build stages that have no operations !2081
- Add vale plugin to recommended VS Code extensions !2078
- AWS Fargate guide walkthrough !2075
- Mark Prepare environment stage as system failure !1915
- Expose Code coverage report artifact !1863
- Send `SIGTERM` then `SIGKILL` to process in Shell executor !1770
- Publish Windows 1903 helper image !1634

### Other changes

- Fix data race in TestNewReadLogsCommandFileLogStreamProviderCorrect !2193
- Fix building of Windows helper image !2180
- Rename ill-named script variable in release_Docker_images !2173
- Change alpine mirrors to default mirrors for arm/arm64 !2165
- Skip flaky log processor test TestResumesFromCorrectSinceTimeAfterSuccessThenFailure !2151
- Enable gocritic linter !2145
- Return error from k8s `limits` function when parsing resource limits !2144
- Upgrade golangci-lint to v1.27.0 !2139
- Pass an explicit context path to Docker build in `build_ci_image` !2133
- Fix error when using attach strategy and ErrSkipBuildStage is returned when generating script !2123
- Revert removal of Windows Batch support !2112
- Do not log warning if trace update interval header value is empty !2103
- Add retries for runner system failures in CI !2098
- Remove `--kubernetes-services` command line flag !2074
- More verbose logging for artifact uploading !2052 (Sashi @ksashikumar)
- Fix file name typo !2049
- Unify Docker registry authentication in Docker and Kubernetes executors !2048
- Improve Kubernetes executor attach strategy command execution and handling by using a new read-logs command in the helper image !2038
- Remove superfluous packages from Ubuntu based Docker image !1781 (J0WI @J0WI)

## v13.0.1 (2020-06-01)

### Bug fixes

- Fix missing logs from Docker executor !2101

## v13.0.0 (2020-05-20)

### Breaking Changes

- Remove support for --Docker-services flag on register command !2036
- Remove fedora/29 package !1905 (Fábio Matavelli @fabiomatavelli)
- Remove /debug/jobs/list?v=1 endpoint !1894 (Fábio Matavelli @fabiomatavelli)
- Remove backported os.Expand() implementation !1892 (Fábio Matavelli @fabiomatavelli)
- Remove FF_USE_LEGACY_VOLUMES_MOUNTING_ORDER feature flag !1889 (Fábio Matavelli @fabiomatavelli)
- Remove macOS 32 bit support !2051
- Remove support for Windows 1803 !2033
- Remove legacy build directory caching in Docker Executor !2067
- Remove support for array of strings when defining services for Docker Executor !2035

### New features

- Support more glob patterns for artifact/cache !1917
- Add arm64 Docker images for GitLab/GitLab-runner !1861
- Make Docker machine configuration more elastic !1980
- Add support for `direct_download` artifacts !2093

### Bug fixes

- Fix duplicate volume check with trailing slash !2050
- Fix permissions of Docker volumes created by Runner !2047
- Fix removal of build volume when disable_cache set to true !2042
- Fix err checks from volume manager !2034
- Revert "Merge branch '4450-fix-container-wait' into 'master'" !2026

### Maintenance

- Retry Docker build jobs !2087
- Update installation of mockery !2085
- Fix Docker Auth config to be platform agnostic !2077
- Refactor tests in builds_helper_test !2057
- Enable unused linter !2043
- Remove support for array of strings when defining services for Docker Executor !2035
- Update assertion for Docker test !2031
- Add tests for Docker config read when no username is specified !2024 (Andrii Zakharov @andriiz1)
- Skip flaky TestDockerCommandRunAttempts until fix is merged !2017
- Remove prealloc linter !2014
- Pin CI jobs to GitLab-org runners !1979
- Replace Code Climate with golangci-lint !1956
- Change license management to use rules !2096

### Documentation changes

- Update capitalization configuration !2084
- Update proxy.md documentation for grammar and clarity !2071 (Kade Cole @kadecole)
- Add link to AWS Fargate documentation page !2070
- Adds the link to new AWS Fargate page !2068
- Add more Vale rules to project !2061
- Remove tip alert box !2054
- Added Kaniko reference materials to Runner Helm charts page !2039
- Sync Vale substitutions rules from GitLab project !2029
- Update PowerShell documentation to include video and working example project. !2028
- Handle situation where vale docs-lint error is overwritten by markdownlint success !2025
- Update faq to include firewall troubleshooting !2023
- Add recommended extensions for VS Code !2022
- Move documentation linting to Makefile !2021
- Add section about using TLS with custom CA in regular build scripts !2018
- Sync markdownlint settings from GitLab project !2015
- Fixed Helm search command !2007 (penguindustin @penguindustin)
- Improve signals documentation and add a best practice for graceful shutdown !1988
- Make Docker machine configuration more elastic !1980
- Autoscale GitLab Runner on AWS Fargate configuration doc !1914
- Add details about how pull always is still fast and efficient !1885 (Ben Bodenmiller @bbodenmiller)
- Correct documentation inaccuracies for `OffPeakPeriods` !1805 (Wes Cossick @wescossick)
- Removed `CONTAINER_ID` in prepare.sh, so `CONTAINER_ID` in base.sh is used. !1723 (JUN JIE NAN @nanjj)

## v12.10.0 (2020-04-21)

### New features

- Allow Windows 1909 for Docker executor !1999
- Allow windows 1903 for Docker executor !1984
- Add support for `raw` variables !1882

### Bug fixes

- Add attempts to Docker executor for container not found !1995
- Use Docker volumes instead of cache containers !1989
- Use unique container names for Docker executor !1801

### Maintenance

- Fix TestScanHandlesCancelledContext having a WaitGroup without a delta and a few other log processor flaky tests !1961
- Rename `docker_helpers` to `docker` !1943
- Add retry when executing commands with kube attach !1907
- Fix golint issue for error starting with capital letter !1851
- Fix some Windows Docker executor test !1789

### Documentation changes

- Minor Update index.md !2004 (KATO Tomoyuki @tomo667a)
- Minor rewording in PROCESS.md templates !2003
- Add further checks from GitLab project !2001
- Add info that SSH is also required to be accessible in the security group !1997 (Daniel Schwiperich @d.schwiperich)
- Add Vale version text rule !1994
- Clean up note style !1993
- Fix redirected links in docs !1992
- Updates markdownlint configuration from GitLab project !1991
- Added link to the Git download page !1972
- Pull policy security concerns apply to Kubernetes executors too !1886 (Ben Bodenmiller @bbodenmiller)

### Other changes

- Clean Temporary Directories created by the Custom Executor !1978 (Mark McGuire @TronPaul)
- Fix broken master for non existent method call !1974
- Rely on `git ls-files` and `git diff` for checking mocks !1973

## v12.9.0 (2020-03-20)

### New features

- Handle 503 status when uploading artifacts and the object storage is unavailable !1887
- Add trigering of GitLab Runner UBI images pipeline !1869
- Add execution stage name in job trace !1847
- Provide rpm/deb package for arm64 and aarch64 !1826
- Expose CI_JOB_IMAGE env var on build environment !1813
- Create network per build in Docker executor !1569 (Steve Exley @steve.exley)
- Overwrite Kubernetes resource limits and requests for build container on job level !874 (Nicholas Colbert @45cali)

### Bug fixes

- Kubernetes execute commands with attach instead of exec !1775
- Retry Kubernetes commands when "error dialing backend: EOF" error is hit !1867

### Maintenance

- Upgrade Docker client to version 19.03.5 for CI image !1874
- Fix Docker machine executor test filename !1927
- Remove executor\_ prefix from filenames in the executors package !1902
- Fix 'make all' target !1900
- Replace changelog generator script !1888
- Bump MinIO to latest version !1881 (Tom Elliff @tomelliff)
- Rename build makefile target to build_all !1873
- Prevent building mips and s390x architectures by default !1872
- Make pipelines running also for X-Y-stable branches !1871
- Add double quotes around bash arguments in ci/release_Docker_images !1865
- Fix release Docker warning !1864
- Fix typo in PowerShell script comments !1862
- Simplify sha256 checksum file creation !1859
- Improve fpm detection !1858
- Replace which command usage !1857
- Convert indentation to spaces for package script !1856
- Update synced path for Windows 10 machine !1854
- Use chocolatey to install software in Vagrant boxes !1853
- Remove redundant type declaration !1852
- Bump to go 1.13.8 !1849
- Add debug logs when setting up pod !1844
- Improve message in Windows version detection !1841
- Set DinD image explicitly to 19.03.5 !1840
- Resolve data race in TestCommand_Run !1839 (Konrad Borowski @KonradBorowski)
- Use $(MAKE) instead of make !1825
- Refactor helpers/container/service pkg !1824

### Documentation changes

- Change document title to include EC2 !1912
- Fix typo in advanced configuration docs !1910 (Geo @geo4orce)
- Improve `Code format` instructions in the process documentation !1899
- Add fedora 30 to supported OS !1896
- Update docs for Windows services since we support services in network per build !1895
- Fix typo in release process docs !1891 (Ranit @ranit.appcode)
- Prevent full disk image copies in libvirt custom executor driver example !1878 (Tom Dohrmann @Freax13)
- Interactive Web terminal does not work on Windows !1877 (Ben Bodenmiller @bbodenmiller)
- List which executors are at risk of having Runner token & other project code stolen !1876 (Ben Bodenmiller @bbodenmiller)
- Allow service alias from config in Kubernetes executor !1868
- Update docs for image variable in custom executor !1866
- Remove bash from codeblock tags !1846
- Improve wording in docs/development/README.md !1837
- Document merge request title requirements and reviewing guidelines !1836
- Add documentation on building from sources !1835
- Update security docs !1833 (masOOd @masood.kamyab)
- Update the monitoring document !1831 (masOOd @masood.kamyab)
- Change flag to Docker-services !1830
- Document Windows supported versions !1533

## v12.8.0 (2020-02-22)

- Define most jobs as 'pipelines for merge requests' !1747
- Build ci images only on related file changes !1746
- Make referees package mocks to be generated by mockery !1729
- Replace Ruby:2.0/2.1 in examples and test cases with Ruby:2.6 !1749
- Update deprecation warning for runner.Docker.service !1751
- Only run image build jobs on main repo !1754
- Fix docs pipelines for merge requests !1756
- Add CI job to check for outdated mocks !1651
- Doc: Extend the compatibility section !1755
- Update `query_interval` to integer !1752
- Update outdated links it comments !1761
- Refactor referees package !1730
- Update process for issue tracker !1742
- Give custom executor scripts a name !1538
- Update only rule for building CI images !1766
- Change Runner src in vagrant configuraiton for Windows development !1767
- Fix broken CI Pipeline Badge on README !1772
- Typo/Grammar improvements in Docker.md !1757
- Fix casing on log !1774
- Fix link to Vagrant in docs/development/README.md !1773
- Add condition when custom executor term happens in documentation !1771
- Fixed kramdown error !1783
- Rename test file !1784
- Fix `--docker-services` flag in register command !1776
- add space before configuration file name in startup message !1785
- Support rate limiting headers from GitLab API !1728
- Update CHANGELOG for v12.7.1 !1787
- Delete changelog to release post script !1788
- Remove an extra '#' !1791
- Update Kubernetes.md, fix typo in `<CERTIFICATE_FILENAME>` !1802
- Update documentation template !1796
- Update AWS spot details in docs !1795
- Change the S3 release index file generator !1803
- Reduce the number for allowed data races !1804
- Fix golint issues for err msgs !1769
- Handle 422 on artifact upload !1794
- Bump Go version to 1.13.7 !1765
- Enabled shared windows runners internal beta !1764
- Fix a typo in S3 release script !1807
- Add one more fix to the S3 release !1808
- Add support for host aliases in services for Kubernetes executor !1680
- Use exec.ExitError.ExitCode() function from go 1.12 !1810
- Fix values.YAML file name in documentation !1812
- Update links to MRs in runner docs !1814
- Update removal date of feature flags to 13.0 !1818
- Increase allowed data races !1815
- Fix panic for exec command !1811
- Update GitHub.com/stretchr/testify dependencies !1806
- Add support for X-GitLab-Trace-Update-Interval header !1760
- Revert 9e1d067621855c7b75820d3a49ac82ef51e56342 !1816
- Cleanup Kubernetes versions when checking for host aliases and don't fail on parse error !1823
- Add GitLab-runner-helper binaries to S3 release !1819
- Minor fixes in advanced-configuration.md !1828
- Remove install Makefile target !1822
- Docs osx install !1829
- Set DinD image explicitly to 19.03.5 !1840
- Make pipelines running also for X-Y-stable branches !1871

## v12.7.1 (2020-01-23)

- Fix `--docker-services` flag in register command !1776

## v12.7.0 (2020-01-20)

- Fixing kramdown link error !1711
- Add caps and backtick testing to runner docs linting !1678
- Fix macOS label !1712
- Align markdownlint config to main repo version !1713
- Bump go version to 1.13.5 !1701
- Remove duplicate service description !1715
- fix(scripts): fix until typo !1717
- Use Prometheus to Query Runner Metrics Linked to Each Job !1545
- Remove unnecessary dependencies from vendor directory !1721
- Remove panic when metrics referee not configured properly !1724
- Add check for go modules !1702
- Update docs for Helm 3 !1727
- Empty Referee configuration on registration !1726
- Extract helperimage pkg outside of parent pkg !1720
- Removed --name argument from Helm install. !1718
- macOS limitations and example update !1505
- Update advanced-configuration.md - fix typo of mperiods !1722
- Fix Typos !1731
- Add a Git version caveat !1732
- Update docs for Windows to use backslashes not forwardslashes !1738
- Do not embed mutex !1734
- Refactor CI pipeline !1733
- Add missing 'needs' entry for release Docker images job template !1744
- docs: Replace Ruby:2.1/2.2 with Ruby:2.6 or 2.7 !1748
- Make 'tags: GitLab-org' a re-usable job tempalte !1745
- Change to go1.13 error wrapping !1709
- Refactor metrics referee tests !1714
- Refactor metrics referee !1725
- Copyedit doc for volumes_from in Docker executor config !1750
- Allow service alias from config in Docker executor !1673

## v12.6.0 (2019-12-22)

- Update list of fixes for Docker-machine fork !1655
- Remove outdated note regarding non-existent 1.8.x brew Go formula in contributing docs !1661
- Add manual rpm and deb installation details !1650
- Remove GetGitTLSVariables method !1663
- Link to example of how to run DinD !1515
- Update feature flag deprecation !1672
- Add timeout when sending request for certificate !1665
- Support Docker options for CPU shares and OOM adjust !1460
- Backport os.Expand from Go v1.10.8 !1677
- Switch to a specific version of govet analyzer !1690
- Update cloud.Google.com/go to v0.49.0 !1682
- Add cmd to helper image !1645
- Update blurb for when people use the issue tracker for support tickets !1691
- Fixing typos !1685
- Remove dead code !1686
- Distribute arm64 binaries !1687
- (Rebased) Update Kubernetes.md adding the missing GitLab-helper container which is ever created. !1693
- Various spelling, punctuation and readability fixes !1660
- Add docs link to arm64 manual install !1694
- Fixed empty_dir name to empty-dir !1681
- Expose image to custom executor !1666
- Reorder methods and add some more logging to RunCommand !1683
- Refactor unused parameters for multi.go !1698
- Migrate to go 1.13 and go modules !1625
- Change log message for failing to set console mode !1662
- Use time.Round from Go stdlib for web terminal !1631
- Close session server on graceful shutdown !1699
- Add deprecation warning for cmd shell in Job log !1659
- Fix rpm signing !1703
- Fix regex for finding virtualbox snapshot name and add tests !1656
- Remove file locking !1710
- Change tone of error on Windows test failure !1610
- Fix CI image build !1707

## v12.5.0 (2019-11-20)

- Update docs for Runner configuration inside of a Docker container !1613
- Remove misleading comment !1622
- Remove absolute paths from chart !1626
- Fix lint on Markdown files !1602
- Document GitLab Docker machine fork !1596
- Update redirected link !1637
- Fix certificates chain generation regression introduced with 12.4.0-rc1 !1639
- Bump Docker_MACHINE_VERSION !1595
- Fix golint issues in machine pkg !1641
- Upgrade to alpine 3.10 !1636
- Fix #4684 for K3s/containerd !1605
- Update makefile to setup dev dependencies before running tests !1589
- Fix external Helm documentation links !1644
- Update Git version for Windows dev environment !1646
- Change config lock to create a separate lock file !1647
- Add few constants to executors/custom/API !1657
- Fix bind propagation for Linux volumes !1632
- Populate a list of machines with machines that might not yet be persisted on disk !914
- Add service definition in config for Kubernetes executor !1476

## v12.4.1 (2019-10-28)

- Fix TLS chain building !1643

## v12.4.0 (2019-10-21)

- Fix err logging for runner limit !1403
- Add the note about incompatibility of session_server with Helm chart runner !1575
- Fix prepare_exec typo in docs !1576
- Docs edits to clarify feature flags motivations and usage in Runner !1568
- Change log levels for common errors !1578
- Extend custom executor config !1583
- Fix JSON inside of docs !1587
- Update link for Helm chart issue tracker !1588
- Add pipeline ID to Docker labels !1592
- Fix typo in helpers/path/windows_path !1594
- Fix broken check for Git LFS that breaks lfs pulling !1599
- Update advanced-configuration.md !1597
- Use certutil to create certificate chain for Git !1581
- Add Go Report Card badge to the README file !1601
- Add pipeline link !1608
- Rename mentions of OSX to MacOS !1440
- Enable pinentry mode to loopback for GPG signing !1614
- Update various runner doc links !1585
- Add note about IAM role usage for s3 cache configuration !1598
- Bump used Go version to 1.10.8 !1617
- Update gopkg.in/YAML.v2 !1619
- Update Prometheus libraries !1620
- Bump GitHub.com/JSON-iterator/go to 1.1.7 !1621
- Update k8s client go to 11.0 !1615
- Rename log to trace in runner docs !1616
- Change Review priority label meaning !1600
- Add timeout when waiting for the build to finish !1609

## v12.3.0 (2019-09-20)

- Change log levels for common errors !1578
- Update a redirected link !1520
- Removal of conditions which are always evaluated either to true or false !1517
- Add initial docs for best practice !1509
- Update VirtualBox executor docs !1527
- Document configuration template file feature !1522
- Rename landing page for consistency !1528
- Edit new config template file section !1529
- Update windows dev environment to Git 2.22 !1530
- Update PowerShell ErrorActionPreference documentation !1535
- Remove Debian buster from package list !1536
- Update tls-self-signed.md !1537
- Improve windows helper images build !1519
- show which service exactly is invalid !1531
- Change docs Markdown linter from mdl to markdownlint !1540
- Replace bastion with Runner Manager !1547
- Add entry to FAQ, restructure also !1539
- Change docs review and cleanup jobs to same CI stage !1543
- Docker.md: Correct Image Sizes !1542
- Add note on shell-based Docker image requirement !1459
- Fixed PowerShell commands for Windows Runner !1544
- Remove the scripting for release checklist issue creation !1556
- Use new location for Helm charts repo !1553
- Make Notes look consistent !1555
- Change markdownlint wildcard format !1554
- Edit Docker images section !1550
- Update capitalization in runner docs !1559
- Docs/update Ubuntu dev docs !1557
- Use standard commands for directory creation to make it PowerShell core compatible !1563
- Fix exiting with zero exit code when cmdlets fail !1558
- Enable support for long paths !1524
- Prevent dollar signs in shell codeblocks !1574
- Clarify feature flag usage instructions !1566
- Expose variable containing the 'short token' value !1571
- Update documentation about OffPeakTimezone !1567
- Set default PATH for helper image !1573

## v12.2.0 (2019-08-22)

- Update docs executor titles !1454
- Only default to PowerShell on Windows if no other shell is specified !1457
- Add more MDL rules !1462
- Add PROCESS.md !1410
- Fix wrong rc script for freebsd. !1418
- Allow to build development version of DEB, RPM and Docker with make !824
- Add custom executor documentation !1416
- docs: clarify the requirements for pinning !823
- Adds explanation of our review label system. !1461
- Use FreeBSD's built-in stop and status scriplets from /etc/rc.subr !757
- Fix typo on security docs !956
- Update doc about Debian version !1464
- Move note to subsection !1469
- Correct spelling in help string !1471
- Force an opt-out from Docker Machine bugsnag report !1443
- Improved go install instructions for macOS !1472
- Fix some linting issues !1424
- Make it clear what is the default shell for Windows !1474
- Add LXD example for custom executor !1439
- Add libvirt custom executor example !1456
- Update self-signed certificate docs for Windows service !1466
- Docs/update min Docker version !1480
- Docs: Fix typo in custom executor !1479
- Track Windows tests failures !1450
- Add requirements for contributing new hardware architectures !1478
- Fix Markdown in runner docs (part 1) !1483
- Fix Markdown in runner docs (part 2) !1484
- Update docs to specify default shell of OS !1485
- Further clarify Docker requirements !1486
- Fix typo and spacing in two runner docs !1487
- docs: GitLab-runner helper image has no arm64 build yet !1489
- Fix custom executor default config on register !1491
- Update Windows test failures !1490
- Expand Markdown lint rules in runner !1492
- Fix PowerShell capitalization !1497
- Quarantine more windows tests !1499
- Update tracked Windows tests failures list !1502
- Quarantine windows tests !1501
- Add docs for tls_verify config field !1493
- Reorder methods in abstract.go to bring calees closer to the callers !1481
- Update docs about bash on windows not working !1498
- Cleanup commands/config.go !1494
- Switch to DinD TLS for GitLab CI !1504
- Add .gitattributes !1122
- Prevent running multiple instances of the GitLab-runner process using the same configuration file !1496
- Update test assertion !1510
- Remove need for externally configured variable !1512
- Change CI_COMMIT_REF to CI_COMMIT_SHA in docs !1513
- Update reference to CI_COMMIT_REF to CI_COMMIT_SHA !1514
- Configuration file template for registration command !1263
- Update AWS autoscaling docs !1518
- Add test for <at> and <colon> masking !1516

## v12.1.0 (2019-07-22)

- Extend custom executor with configuration injects !1449
- Fix "WARNING: apt does not have a stable CLI interface. Use with caution in scripts" !1143
- Fix artifact uploading for Windows Docker containers !1414
- Upgrade base image for GitLab/GitLab-runner:ubuntu to Ubuntu:18.04 !1413
- Add tip to execute batch from PowerShell !1412
- Replace wget commands with curl commands !1419
- Wrap submodule command with a string !1411
- Add missing test cases for s3 IAM checks !1421
- Add Markdown linting and one rule !1422
- Fix indentation for docs !1417
- Add docs for not supporting LCOW !1415
- Disallow bare URLs from project !1425
- Update zglob !1426
- Add note in docs for mounting volumes to services !1420
- Clarify docs for `builds_dir` & `cache_dir` !1428
- Update docs to fix Markdown and square bracket use !1429
- Enforce consistent prefix for numbered lists !1435
- Remove fedora/30 from supported list !1436
- Add STOPSIGNAL to GitLab-runner Docker images !1427
- Add trace entry for Docker authConfig resolving !1431
- Enforce consistent prefix for bullet lists !1441
- Fix concurrent updates !1447
- docs: add --config for install command !1433
- Document why we no longer accept new executors !1437
- Document limitation for Windows Docker target drive !1432
- Trivial update to virtualbox.md - 'shutdown' is not the verb, barely the noun. !1445
- Update description of flag in docs !1451
- Docs: Update redirected links in runner docs !1453
- Add lint rule that headings must increment one level at a time !1452
- Add custom executor !1385

## v12.0.0 (2019-06-21)

**Release notices:**

With GitLab Runner 12.0 we're adding several breaking changes:

- [Require refspec to clone/fetch Git repository](https://gitlab.com/gitlab-org/gitlab-runner/issues/4069).
- [Change command line API for helper images usage](https://gitlab.com/gitlab-org/gitlab-runner/issues/4013).
- [Remove old cache configuration](https://gitlab.com/gitlab-org/gitlab-runner/issues/4070).
- [Remove old metrics server configuration](https://gitlab.com/gitlab-org/gitlab-runner/issues/4072).
- [Remove `FF_K8S_USE_ENTRYPOINT_OVER_COMMAND` feature flag and old behavior](https://gitlab.com/gitlab-org/gitlab-runner/issues/4073).
- [Remove support for few Linux distributions that reached EOL](https://gitlab.com/gitlab-org/gitlab-runner/merge_requests/1130).
- [Remove old `git clean` flow](https://gitlab.com/gitlab-org/gitlab-runner/issues/4175).

Please look into linked issues for details.

**Release changes:**

- Support windows Docker volumes configuration !1269
- Fix PowerShell cloning !1338
- Docs: Update Docker register non-interactive command !1309
- Update mocks !1343
- Change source for go-homedir !1339
- improve MR and issues templates !1347
- docs: reuse previous clone !1346
- Prevent copy and paste error due to not existed alpine tag. !1351
- Fix typo for usage of proxies within Docker containers for runners !1342
- Add documentation for Windows Docker Executor !1345
- Fix volume mounting when mode specified !1357
- Update docs for Docker executor description !1358
- Show error when volume length is not expected !1360
- Add feature flag to mounting volumes to services !1352
- Implement session endpoint to proxy build services requests !1170
- add build info for fedora 30 !1353
- Limit `docker-windows` to Windows !1362
- Update logging key for Docker Machine !1361
- Update docs to refer to Windows Batch deprecation !1371
- Remove deprecated Git clean strategy !1370
- Remove support for deprecated metrics_server setting !1368
- Add labels to templates !1375
- Remove support for deprecated entrypoint configuration for K8S !1369
- Fix support for SELinux volume mounts & case sensitivity !1381
- Remove old Docker helper image commands !1373
- Remove support for deprecated S3 cache configuration !1367
- Added --system flag information into GitLab-runner install command !1378
- Minor Markdown fixes !1382
- Remove support for deprecated distributions !1130
- Add configuration of access_level for runners on registration !1323
- Remove doc notice for deprecated OSes !1384
- Remove deprecated clone/fetch command !1372
- Allow configuration of Pod Security Context by Kubernetes Exeutor !1036
- Fix case sensitivity for windows volumes !1389
- Accept Docker-windows as an option on register !1388
- Add documentation for windows development !1183
- Document clear-Docker-cache script !1390
- Store traces on disk !1315
- Make Git init to be quiet !1383
- Fix several typos !1392
- Make volumes to work on linux Docker on windows !1363
- Update CHANGELOG.md with 11.11.x patch releases !1393
- Dependencies license management with GitLab CI/CD !1279
- Fix default cache volume Docker-windows register !1391
- Fixed date typo for v11.11.2 CHANGELOG entry !1394
- Update GitHub.com/Microsoft/go-winio dependency !1348
- Update compatibility heading as it's no longer a chart/table !1401
- Docker Credentials helper support !1386
- Numerous typos fixed !1258
- Update some logrus fields used in Runner logs !1405
- Update osx.md so the update instructions work as well as the install instructions !1402
- Make PowerShell default for new registered Windows shell executors !1406
- Restore gofmt rules from before codeclimate update !1408
- Update logrus to v1.4.0 !1407

## v11.11.2 (2019-06-03)

- Fix support for SELinux volume mounts & case sensitivity !1381
- Fix case sensitivity for windows volumes !1389
- Update logging key for Docker Machine !1361
- Limit `docker-windows` to Windows !1362
- Make volumes to work on linux Docker on windows !1363

## v11.11.1 (2019-05-24)

- Fix volume mounting when mode specified !1357
- Add documentation for Windows Docker Executor !1345
- Add feature flag to mounting volumes to services !1352

## v11.11.0 (2019-05-22)

- Fix PowerShell cloning !1338
- Add PowerShell support for Docker Executor !1243
- Support windows Docker volumes configuration !1269
- Fix Git LFS not getting submodule objects !1298
- Add homebrew installation method for macOS runners !837
- mention the 59th second timeperiod issue in the docs !490
- Refactor macOS install instructions !1303
- Edit note on edge case !1304
- Extract unsupportedOSTypeError to errors pkg !1305
- Optimise trace handling for big traces !1292
- Cleanup feature flags mess !1312
- Add more documentation for node tolerations !1318
- Typo: varialbes -> variables !1316
- Allow to configure FF using config.TOML !1321
- Update link to the introduction of custom build directories !1302
- Allow to use FF to configure `/builds` folder !1319
- Create a single source of truth for feature flags !1313
- Clear up docs on how to select shell !1209
- Update feature flag documentation !1326
- Refactor Helper Image package to work with Kubernetes !1306
- Fix broken internal links !1332
- Refactor helperimage package tests !1327
- Change deprecation of FF_USE_LEGACY_BUILDS_DIR_FOR_Docker to 12.3 !1330
- Update cmd script example !1333
- Better explain the workflow in Docker executors doc !1310
- Exclude mock files from coverage reporting !1334
- Fix link syntax in advanced-configuration.md !1311
- Docs: Update contributing links from GitLab-ce !1308
- Update Docker executor Executor Options initialization !1296
- Add test case for Linux helper image !1335
- Extract volumes configuration to a separate struct !1261

## v11.10.0 (2019-04-22)

**Deprecations:**

All deprecations, with a detailed description, are listed at
<https://about.gitlab.com/2019/04/22/gitlab-11-10-released/#release-deprecations>

1. With version 11.10 we're deprecating the feature flag
   [FF_USE_LEGACY_GIT_CLEAN_STRATEGY](https://docs.gitlab.com/runner/configuration/feature-flags.html#available-feature-flags).

**Release changes:**

- Fix Git LFS not getting submodule objects !1298
- Refactor slightly ./shells/shellstest !1237
- Fix CI_PROJECT_DIR handling !1241
- Log time took preparing executors !1196
- Restore availability of pprof in the debug server !1242
- Move variables defining .gopath to a shared place for all Windows jobs !1245
- Docs: clarify runner API registration process !1244
- add lfs support to Ubuntu Docker runner !1192
- Add information about Kaniko for Kubernetes executor !1161
- Enable the docs CI job !1251
- Rename test to be more descriptive !1249
- Create the reviewers guide base document !1233
- Update codeclimate version !1252
- Add retryable err type !1215
- Get windows tag for helper image !1239
- Remove unnecessary log alias for logrus inport !1256
- Make GitLab-runner:alpine more specific, Add link to Dockerfiles sources,... !1259
- Docs: Fix broken anchor in Docker.md !1264
- Replace the current k8s manual installation with the Helm chart !1250
- Create cache for `/builds` dir !1265
- Expose `CI_CONCURRENT_(PROJECT)_ID` !1268
- DOC: note on case-sensitive proxy variables and the need for upper and lower case versions !1248
- Add new links checker !1271
- Update log messages for listen & session address !1275
- Use delayed variable expansion for error check in cmd !1260
- Unexport common.RepoRemoteURL !1276
- Update index.md - added sudo when registering the service on macos (without... !1272
- Add new lines around lists for renderer !1278
- Fix color output on Windows !1208
- Make it again possible to disable Git LFS pull !1273
- Add cross references to Runners API !1284
- Improve support for `git clean` !1281
- Make Kubernetes executor to clone into /builds !1282
- Add option to specify clone path !1267
- Allow to disable debug tracing !1286
- Add Route Map for runner docs !1285
- Do not print remote addition failure message !1287
- Add true to the run-untagged subcommand !1288
- Cleanup k8s cleanup test !1280
- Change helper image to servercore !1290
- Add note about Git-lfs !1294

## v11.9.2 (2019-04-09)

- Fix Git LFS not getting submodule objects !1298

## v11.9.1 (2019-04-03)

- Make it again possible to disable Git LFS pull !1273
- Use delayed variable expansion for error check in cmd !1260
- Unexport common.RepoRemoteURL !1276

## v11.9.0 (2019-03-22)

**Deprecations:**

All deprecations, with a detailed description, are listed at
<https://about.gitlab.com/2019/03/22/gitlab-11-9-released/#release-deprecations>

1. With version 11.9 we're deprecating the support for Docker Executor on CentOS 6

2. With version 11.9 we've implemented a new method for cloning/fetching repositories.
   Currently GitLab Runner still respects the old configuration sent from GitLab, but with
   12.0 old methods will be removed and GitLab Runner will require at least GitLab 11.9
   to work properly.

3. With version 11.0 we've changed how the metrics server is configured for GitLab Runner.
   `metrics_server` was replaced with `listen_address`. With version 12.0 the old configuration
   option will be removed.

4. With version 11.3 we've implemented support for different remote cache providers, which
   required a change in how the cache is configured. With version 12.0 support for old
   configuration structure will be removed.

5. With version 11.4 we've fixed the way how `entrypoint:` and `command:` options of
   Extended Docker configuration (<https://docs.gitlab.com/ee/ci/docker/using_docker_images.html#extended-docker-configuration-options>)
   are being handled by Kubernetes Executor. The previous implementation was wrong and
   was making the configuration unusable in most cases. However some users could relay
   on this wrong behavior. Because of that we've added a feature flag `FF_K8S_USE_ENTRYPOINT_OVER_COMMAND`
   which, when set to `false`, could bring back the old behavior. With version 12.0 the
   feature flag as well as the old behavior will be removed.

6. Some Linux distributions for which GitLab Runner is providing DEB and RPM packages
   have reached their End of Life. With version 12.0 we'll remove support for all
   EoL distributions at the moment of 12.0 release.

7. With version 11.9 we've prepared a go-based replacement for Runner Helper commands
   executed within Docker executor inside of the Helper Image. With version 12.0
   we will remove support for old commands basing on bash scripts. This change will
   affect only the users that are configuring their custom Helper Image (the image
   will require an update to align with new requirements)

**Release changes:**

- fix(parallels): use the newer sntp command to time sync !1145
- Update Docker API verion !1187
- Update alpine images to alpine 3.9 !1197
- Fix a typo in the description of the configuration option !1205
- Document creation of Docker volumes passed with Docker exec --Docker-volumes !1120
- Correct spelling of timed out in literals !1121
- Fix spelling and other minor improvements !1207
- Migrate service wait script to Go !1195
- Docs update: Run runner on Kubernetes !1185
- Increase test timeout for shell executor !1214
- Follow style convention for documentation !1213
- Add test for runner build limit !1186
- Migrate cache bash script to Go for helper image !1201
- Document OS deprecations for 12.0 !1210
- Fix anchors in Runner documentation !1216
- Add `build_simple` to `help` make target !1212
- Split `make docker` for GitLab Runner Helper !1188
- Add windows Dockerfiles for GitLab-runner-helper !1167
- Make Runner tests working on Windows with our CI Pipeline !1219
- Fetch code from provided refspecs !1203
- Check either ntpdate command exists or not before trying to execute it !1189
- Deprecate helper image commands !1218
- Add script for building windows helper image !1178
- Fix ShellWriter.RmFile(string) for cmd shell !1226
- Mask log trace !1204
- Add note about pod annotations for more clarity !1220
- Resolve memory allocation failure when cloning repos with LFS objects bigger than available RAM !1200
- Release also on GitLab releases page !1232
- Restore availability of pprof in the debug server !1242

## v11.8.0 (2019-02-22)

- Kubernetes executor: add support for Node tolerations !941
- Update logrus version to v1.3.0 !1137
- Docs - Clarify Docker Runner Documentation !1097
- Update GitHub.com/stretchr/testify dependency !1141
- Update LICENSE file !1132
- Update example of cache config !1140
- Update documentation for autoscaling on AWS !1142
- Remove unnecessary dep constraint !1147
- readme: make author block render md !999
- Corrected note when using a config container to mount custom data volume. !1126
- Fix typo in documentation of k8s executor. !1118
- Make new runner tokens compatible with Docker-machine executor !1144
- docs: Use `sudo tee` for apt pinning. !1047
- docs: fix indendation !1081
- Updated hint on running Windows 10 shell as administrator !1136
- Fixed typo in logged information !1074
- Update registry_and_cache_servers.md !1098
- Update golang.org/x/sys !1149
- Refactor frontpage for grammar and style !1151
- Update GitHub.com/Azure/go-ansiterm dependency !1152
- Testing on windows with vagrant !1003
- Add fix for race condition in windows cache extraction !863
- Consolidate Docker API version definition !1154
- Prevent Executors from modifying Runner configuration !1134
- Update ExecutorProvider interface signature !1159
- Update logging for processing multi runner !1160
- Update Kubernetes.md - fix typo for bearer_token !1162
- Update GitHub.com/Prometheus/client_golang dep !1150
- Remove ContainerWait from Docker client !1155
- Update advanced-configuration.md: Fix blockquote not reaching the entire note !1163
- Fix docs review app URL !1169
- docs: Add a helpful command to reload config !1106
- Update AWS autoscale documentation !1166
- Refactor dockerfiles !1068
- Add link to AWS driver about default values !1171
- Add support for fedora/29 packages !1082
- Add windows server 2019 as default for windows development !1165
- Docs: Fix bad anchor links in runner docs !1177
- Improve documentation concerning proxy setting in the case of Docker-in-Docker-executor !1090
- Add few fixes to Release Checklist template !1135
- Set table to not display under TOC !1168
- Update Docker client SDK !1148
- docs: add GitLab Runner Helm Chart link !945

## v11.7.0 (2019-01-22)

- Docs: Cleaning up the executors doc !1114
- Update to testify v1.2.2 !1119
- Fix a typo in VirtualBox Executor docs !1124
- Use the term `macOS` instead of `OS X` or `OSX` !1125
- Update GitHub.com/sirupsen/logrus dependency !1129
- Docs update release checklist !1131
- Kill session when build is cancelled !1058
- Fix path separator for CI_PROJECT_DIR in Windows !1128
- Make new runner tokens compatible with Docker-machine executor !1144

## v11.6.0 (2018-12-22)

- Make compatibility chart super clear and remove old entries !1078
- Add Slack notification option for 'dep status' check failures !1072
- Docker executor: use DNS, DNSSearch and ExtraHosts settings from configuration !1075
- Fix some invalid links in documentation !1085
- Fix SC2155 where shellcheck warns about errors !1063
- Change parallel tests configuration ENV names !1095
- Improve documentation of IAM instance profile usage for caching !1071
- Remove duplicate builds_dir definition from docs !952
- Make k8s object names DNS-1123 compatible !1105
- Docs: working example of helper image with CI_RUNNER_REVISION !1032
- Docs: omit ImagePullPolicy !1107
- Disable the docs lint job for now !1112
- Docs: comment about how listen_address works !1076
- Fix the indented bullet points of the features list in documentation !1093
- Add note on the branch naming for documentation changes !1113
- Docs: add session-server link to advanced list in index !1108

## v11.5.0 (2018-11-22)

- Support RAW artifacts !1057
- Docs: changing secret variable to just variable in advanced-configuration.md !1055
- Docs: Fixing some bad links in Runner docs. !1056
- Docs: Updating Docs links from /ce to /ee !1061
- Docs: Fixing Substrakt Health URL !1064
- Add failure reason for execution timeout !1051

## v11.4.0 (2018-10-22)

- Do not create apk cache !1017
- Handle untracked files with Unicode characters in filenames. !913
- Add metrics with concurrent and limit values !1019
- Add a GitLab_runner_jobs_total metric !1018
- Add a job duration histogram metric !1025
- Filter content of X-Amz-Credential from logs !1028
- Disable escaping project bucket in cache operations !1029
- Fix example for session_server and added the note about where this section should be placed !1035
- Fix job duration counting !1033
- Log duration on job finishing log line !1034
- Allow disabling Docker entrypoint overwrite !965
- Fix command and args assignment when creating containers with K8S executor !1010
- Support JSON logging !1020
- Change image for docs link checking !1043
- Fix command that prepares the definitions of tests !1044
- Add OomKillDisable option to Docker executor !1042
- Add Docker support for interactive web terminal !1008
- Add support Docker machine web terminal support !1046

## v11.3.0 (2018-09-22)

- Fix logrus secrets cleanup !990
- Fix test failure detection !993
- Fix wrongly generated `Content-Range` header for `PATCH /api/v4/jobs/:id/trace` request !906
- Improve and fix release checklist !940
- Add ~"Git operations" label to CONTRIBUTING guide !943
- Disable few jobs for docs-/-docs branches !996
- Update release checklist issue template !995
- Fix HTTPS validation problem when SSH executor is used !962
- Reduce complexity of reported methods !997
- Update Docker images to alpine:3.8 !984
- Fail build in case of code_quality errors !986
- Add initial support for CI Web Terminal !934
- Make session and metrics server initialization logging consistent !994
- Make prepare-changelog-entries.rb script compatible with GitLab APIv4 !927
- Save compilation time always in UTC timezone !1000
- Extend debug logging for k8s executor !949
- Introduce GCS adapter for remote cache !968
- Make configuration of helper image more dynamic !1005
- Logrus upgrade - fix data race in helpers.MakeFatalToPanic() !1011
- Add few TODOs to mark things that should be cleaned in 12.0 !1013
- Update debug jobs list output !992
- Remove duplicate build_dir setting !1015
- Add step for updating Runner Helm chart !1009
- Clenup env, cli-options and deprecations of cache settings !1012

## v11.2.0 (2018-08-22)

- Fix support for Unicode variable values when Windows+PowerShell are used !960
- Update docs/executors/Kubernetes.md !957
- Fix missing code_quality widget !972
- Add `artifact` format !923
- Improve some k8s executor tests !980
- Set useragent in Kubernetes API calls !977
- Clarifying the tls-ca-file option is in the [[runners]] section !973
- Update mocks !983
- Add building to development heading !919
- Add coverage report for unit tests !928
- Add /etc/nsswitch.conf to helper on Docker executor to read /etc/hosts when upload artifacts !951
- Add busybox shell !900
- Fix support for features for shells !989
- Fix logrus secrets cleanup !990
- Fix test failure detection !993

## v11.1.0 (2018-07-22)

- Fix support for Unicode variable values when Windows+PowerShell are used !960
- Unify receivers used for 'executor' struct in ./executors/Docker/ !926
- Update Release Checklist template !898
- Cache the connectivity of live Docker Machine instances !909
- Update Kubernetes vendor to 1.10 !877
- Upgrade helper image alpine 3.7 !917
- Detect possible misplaced boolean on command line !932
- Log 'metrics_server' deprecation not only when the setting is used !939
- Speed-up ./executor/Docker/executor_Docker_command_test.go tests !937
- Remove go-bindata !831
- Fix the release of helper images script !946
- Sign RPM and DEB packages !922
- Improve Docker timeouts !963
- Wrap all Docker errors !964

## v11.0.0 (2018-06-22)

- Resolve "Invalid OffPeakPeriods value, no such file or directory." !897
- Add --paused option to register command !896
- Start rename of "metrics server" config !838
- Update virtualbox.md temporary fix for #2981 !889
- Fix panic on PatchTrace execution !905
- Do not send first PUT !908
- Rename CI_COMMIT_REF to CI_COMMIT_SHA !911
- Fix test file archiver tests !915
- Document how check_interval works !903
- Add link to development guide in readme !918
- Explain GitLab-runner workflow labels !921
- Change Prometheus metrics names !912

## v10.8.0 (2018-05-22)

- Resolve "Invalid OffPeakPeriods value, no such file or directory." !897
- Fix type in Substrakt Health company name !875
- Rename libre to core !879
- Correct hanging parenthesis in index.md !882
- Update interfaces mocks !871
- Rename keyword in Kubernetes executor documentation !880
- Temporary add 'retry: 2' for 'unit tests (no race)' job !885
- Update docs/executors/README.md !881
- Add support for fedora/27 and fedora/28 packages !883
- Update supported distribution releases !887
- Automatize release checklist issue creation !870
- Change docs license to CC BY-SA 4.0 !893
- Update Docker installation method docs !890
- Add new metrics related to jobs requesting and API usage !886

## v10.7.0 (2018-04-22)

- Rename Sirupsen/logrus library !843
- Refer to GitLab versions as libre, starter, premium, and ultimate !851
- Fix assert.Equal parameter order !854
- Upgrade Docker-machine to v0.14.0 !850
- Refactor autoscale docs !733
- Add possibility to specify memory in Docker containers !847
- Upgrade helper image to alpine 3.6 !859
- Update Docker images bases to alpine:3.7 and Ubuntu:16:04 !860
- Verify Git-lfs checksum !796
- Improve services health check !867
- Add proxy documentation !623
- Downgrade go to 1.8.7 !869
- Add support for max_job_timeout parameter in registration !846

## v10.6.0 (2018-03-22)

- Upgrade Docker-machine to v0.14.0 !850
- Upgrade helper image to alpine 3.6 !859
- Add CI_RUNNER_VERSION, CI_RUNNER_REVISION, and CI_RUNNER_EXECUTABLE_ARCH job environment variables !788
- Always prefer creating new containers when running with Docker Executor !818
- Use IAM instance profile credentials for S3 caching !646
- exec command is no longer deprecated !834
- Print a notice when skipping cache operation due to empty cache key !842
- Switch to Go 1.9.4 !827
- Move dependencies to dep !813
- Improve output of /debug/jobs/list !826
- Fix panic running Docker package tests !828
- Fixed typo in console output !845

## v10.5.0 (2018-02-22)

- Always prefer creating new containers when running with Docker Executor !818
- Improve output of /debug/jobs/list !826
- Fix panic running Docker package tests !828
- Fix Git 1.7.1 compatibility in executors/shell package tests !791
- Do not add /cache volume if already provided by the user during GitLab-runner register !807
- Change confusing Built value for development version !821
- docs: explain valid values for check_interval !801
- docs: Fix OffPeak variables list !806
- docs: Add note about GitLab-runner on the SSH host being used for uploads !817

## v10.4.0 (2018-01-22)

- Always load OS certificate pool when evaluating TLS connections !804
- Add (overwritable) pod annotations for the Kubernetes executor !666
- Docker.allowed_images can use glob syntax in config.TOML !721
- Added Docker runtime support !764
- Send `failure_reason` when updating job statues (GitLab API endpoint) !675
- Do not use `git config --local` as it's not available in Git v1.7.1 !790
- Use local GOPATH in Makefile !779
- Move Bleeding Edge release from Ubuntu/yakkety to ububut/artful !797
- Fix data race in commands package unit tests !787
- Fix data race in function common.(\*Trace).Write() !784
- Fix data races in executor/Docker package !800
- Fix data races in network package !775

## v10.3.1 (2018-01-22)

- Always load OS certificate pool when evaluating TLS connections !804

## v10.3.0 (2017-12-22)

- Do not use `git config --local` as it's not available in Git v1.7.1 !790
- new RC naming schema !780
- Stop Docker Machine before removing it !718
- add `--checkout --force` options to `git submodule update --init` !704
- Fix trailing "<nil>" in syslog logging !734
- Fix Kubernetes executor job overwritten variables behavior !739
- Add zip archive for windows release files !760
- Add Kubernetes executor connection with service account, bearer token can also be overwritten !744
- Fix SIGSEGV in Kubernetes executor Cleanup !769

## v10.2.1 (2018-01-22)

- Do not use `git config --local` as it's not available in Git v1.7.1 !790
- Always load OS certificate pool when evaluating TLS connections !804

## v10.2.0 (2017-11-22)

- Update supported platforms !712
- Fix typo in Kubernetes runner docs !714
- Add info on upgrading to Runner 10 !709
- Add some documentation for disable_cache configuration option !713
- Remove .Git/HEAD.lock before Git fetch !722
- Add helper_image option to Docker executor config !723
- Add notes about GitLab-runner inside the VM being used for uploads !719
- Fix panic when global flags are passed as command flags !726
- Update MinIO go library to v3.0.3 !707
- Label ci_runner_builds metric with runner short token !729

## v10.1.1 (2018-01-22)

- Do not use `git config --local` as it's not available in Git v1.7.1 !790
- Always load OS certificate pool when evaluating TLS connections !804

## v10.1.0 (2017-10-22)

- Allow customizing go test flags with TESTFLAGS variable !688
- Clarify that cloning a runner could be considered an attack vector !658
- Remove disable_verbose from docs !692
- Add info about pre 10.0 releases !691
- Update BurntSushi/TOML for MIT-license !695
- Expose if running in a disposable environment !690
- Adds EmptyDir support for k8s volumes !660
- Update Git-lfs to 2.3.1 !703
- Collect metrics on build stages !689
- Construct Git remote URL based on configuration !698
- Set Git SSL information only for GitLab host !687

## v10.0.2 (2017-10-04)

- Hide tokens from URLs printed in job's trace !708

## v10.0.1 (2017-09-27)

- Remove deprecation message from service management commands !699

## v10.0.0 (2017-09-22)

> **Note:** With 10.0, we've moved repository from <https://gitlab.com/gitlab-org/gitlab-ci-multi-runner>
> to <https://gitlab.com/gitlab-org/gitlab-runner>. Please update your Bookmarks!

> **Note:** Starting with 10.0, we're marking the `exec` and service-related commands as **deprecated**. They will
> be removed in one of the upcoming releases.

> **Note:** Starting with 10.0, we're marking the `docker-ssh` and `docker-ssh+machine` executors as **deprecated**.
> They will be removed in one of the upcoming releases.

> **Note:** Starting with 10.0, behavior of `register` command was slightly changed. Please look into
> <https://gitlab.com/gitlab-org/gitlab-runner/merge_requests/657> for more details.

- Lock runners to project by default on registration !657
- Update cli library !656
- Fix RunSingleCommand race condition in waitForInterrupts !594
- Add handling of non-existing images for Docker >= 17.07 !664
- Document how to define default image to run using Kubernetes executor !668
- Specify an explicit length for Git rev-parse --short to avoid conflicts when run !672
- Add link to Kubernetes executor details !670
- Add install VirtualBox step & improve VM setup details !676
- Rename repository from GitLab-ci-multi-runner to GitLab-runner !661
- Fix variable file permission !655
- Add Release Checklist template !677
- Fix randomly failing test from commands/single_test.go !684
- Mark Docker-SSH and Docker-SSH+machine executors as DEPRECATED !681
- Mark exec and service-management commands as DEPRECATED !679
- Fix support for `tmpfs` in Docker executor config !680

## v9.5.1 (2017-10-04)

- Hide tokens from URLs printed in job's trace !708
- Add handling of non-existing images for Docker >= 17.07 !664

## v9.5.0 (2017-08-22)

- Fix allowed_images behavior !635
- Cleanup formatting on windows upgrade details !637
- Names must meet the DNS name requirements (no upper case) !636
- Execute steps for build as-is, without joining and splitting them !626
- Fix typo on killall command !638
- Fix usage of one image for multiple services in one job !639
- Update Docker Machine to 0.12.2 and add checksum checking for Docker Machine and dumb-init for official Docker images !640
- Fix services usage when service name is using variable !641
- Remove confusing compatibility check !642
- Add sysctl support for Docker executor !541
- Reduce binary size with removing debugging symbols !643
- Add support for credentials store !501
- Fix I am not sure section link !650
- Add tzdata by default to official Docker images to avoid OffPeakPeriods timezone error !649
- Fix read error from upload artifacts execution !645
- Add support for tmpfs on the job container !654
- Include note about volume path on OSX !648
- Start using 'toc' in YAML frontmatter to explicitly disable it !644

## v9.4.3 (2017-10-04)

- Hide tokens from URLs printed in job's trace !708
- Add handling of non-existing images for Docker >= 17.07 !664

## v9.4.2 (2017-08-02)

- Fix usage of one image for multiple services in one job !639
- Fix services usage when service name is using variable !641

## v9.4.1 (2017-07-25)

- Fix allowed_images behavior !635

## v9.4.0 (2017-07-22)

- Use Go 1.8 for CI !620
- Warn on archiving Git directory !591
- Add CacheClient with timeout configuration for cache operations !608
- Remove '.Git/hooks/post-checkout' hooks when using fetch strategy !603
- Fix VirtualBox and Parallels executors registration bugs !589
- Support Kubernetes PVCs !606
- Support cache policies in .GitLab-ci.yml !621
- Improve Kubernetes volumes support !625
- Adds an option `--all` to unregister command !622
- Add the technical description of version release !631
- Update documentation on building Docker images inside of a Kubernetes cluster. !628
- Support for extended Docker configuration in GitLab-ci.yml !596
- Add ServicesTmpfs options to Docker runner configuration. !605
- Fix network timeouts !634

## v9.3.0 (2017-06-22)

- Make GitLab Runner metrics HTTP endpoint default to :9252 !584
- Add handling for Git_CHECKOUT variable to skip checkout !585
- Use HTTP status code constants from net/http library !569
- Remove tls-skip-verify from advanced-configuration.md !590
- Improve Docker machine removal !582
- Add support for Docker '--cpus' option !586
- Add requests backoff mechanism !570
- Fixed doc typo, change `--service-name` to `--service` !592
- Slight fix to build/ path in multi runner documentation !598
- Move docs on private Registry to GitLab docs !597
- Install Git LFS in Helper image for X86_64 !588
- Docker entrypoint: use exec !581
- Create GitLab-runner user on alpine !593
- Move registering Runners info in a separate document !599
- Add basic support for Kubernetes volumes !516
- Add required runners.Docker section to example config. !604
- Add userns support for Docker executor !553
- Fix another regression on Docker-machine credentials usage !610
- Added ref of Docker app installation !612
- Update linux-repository.md !615

## v9.2.2 (2017-07-04)

- Fix VirtualBox and Parallels executors registration bugs !589

## v9.2.1 (2017-06-17)

- Fix regression introduced in the way how `exec` parses `.gitlab-ci.yml` !535
- Fix another regression on Docker-machine credentials usage !610

## v9.2.0 (2017-05-22)

This release introduces a change in the ordering of artifacts and cache restoring!

It may happen that someone, by mistake or by purpose, uses the same path in
`.gitlab-ci.yml` for both cache and artifacts keywords, and this could cause that
a stale cache might inadvertently override artifacts that are used across the
pipeline.

Starting with this release, artifacts are always restored after the cache to ensure
that even in edge cases you can always rely on them.

- Improve Windows runner details !514
- Add support for TLS client authentication !157
- Fix apt-get syntax to install a specific version. !563
- Add link to Using Docker Build CI docs !561
- Document the `coordinator` and make the FAQ list unordered !567
- Add links to additional Kubernetes details !566
- Add '/debug/jobs/list' endpoint that lists all handled jobs !564
- Remove .godir !568
- Add PodLabels field to Kubernetes config structure !558
- Remove the build container after execution has completed !571
- Print proper message when cache upload operation failed !556
- Remove redundant ToC from autoscale docs and add intro paragraph !574
- Make possible to compile Runner under Openbsd2 !511
- Improve Docker configuration docs !576
- Use contexes everywhere !559
- Add support for Kubernetes service account and override on GitLab-ci.YAML !554
- Restore cache before artifacts !577
- Fix link to the LICENSE file. !579

## v9.1.3 (2017-07-04)

- Fix VirtualBox and Parallels executors registration bugs !589

## v9.1.2 (2017-06-17)

- Print proper message when cache upload operation fails !556
- Fix regression introduced in the way how `exec` parses `.gitlab-ci.yml` !535

## v9.1.1 (2017-05-02)

- Fix apt-get syntax to install a specific version. !563
- Remove the build container after execution has completed !571

## v9.1.0 (2017-04-22)

- Don't install docs for the fpm Gem !526
- Mention tagged S3 sources in installation documentation !513
- Extend documentation about accessing Docker services !527
- Replace b.CurrentStage with b.CurrentState where it was misused !530
- Docker provider metrics cleanups and renaming !531
- Replace godep with govendor !505
- Add histogram metrics for Docker machine creation !533
- Fix cache containers dicsovering regression !534
- Add urls to environments created with CI release jobs !537
- Remove unmanaged Docker images sources !538
- Speed up CI pipeline !536
- Add job for checking the internal docs links !542
- Mention Runner -> GitLab compatibility concerns after 9.0 release !544
- Log error if API v4 is not present (GitLab CE/EE is older than 9.0) !528
- Cleanup variables set on GitLab already !523
- Add faq entry describing how to handle missing zoneinfo.zip problem !543
- Add documentation on how Runner uses MinIO library !419
- Update Docker.md - typo in runners documentation link !546
- Add log_level option to config.TOML !524
- Support private registries with Kubernetes !551
- Cleanup Kubernetes typos and wording !550
- Fix runner crashing on builds helper collect !529
- Config docs: Fix syntax in example TOML for Kubernetes !552
- Docker: Allow to configure shared memory size !468
- Return error for cache-extractor command when S3 cache source returns 404 !429
- Add executor stage to ci_runner_builds metric's labels !548
- Don't show image's ID when it's the same as image's name !557
- Extended verify command with runner selector !532
- Changed information line logged by Runner while unregistering !540
- Properly configure connection timeouts and keep-alives !560
- Log fatal error when concurrent is less than 1 !549

## v9.0.4 (2017-05-02)

- Fix apt-get syntax to install a specific version. !563
- Remove the build container after execution has completed !571

## v9.0.3 (2017-04-21)

- Fix runner crashing on builds helper collect !529
- Properly configure connection timeouts and keep-alives !560

## v9.0.2 (2017-04-06)

- Speed up CI pipeline !536

## v9.0.1 (2017-04-05)

- Don't install docs for the fpm Gem !526
- Mention tagged S3 sources in installation documentation !513
- Replace b.CurrentStage with b.CurrentState where it was misused !530
- Replace godep with govendor !505
- Fix cache containers dicsovering regression !534
- Add urls to environments created with CI release jobs !537
- Mention Runner -> GitLab compatibility concerns after 9.0 release !544
- Log error if API v4 is not present (GitLab CE/EE is older than 9.0) !528

## v9.0.0 (2017-03-22)

- Change dependency from `github.com/fsouza/go-dockerclient` to `github.com/docker/docker/client`" !301
- Update Docker-machine version to fix coreos provision !500
- Cleanup windows install docs !497
- Replace io.Copy with stdcopy.StdCopy for Docker output handling !503
- Fixes typo: current to concurrent. !508
- Modifies autoscale algorithm example !509
- Force-terminate VirtualBox and Parallels VMs so snapshot restore works properly !313
- Fix indentation of 'image_pull_secrets' in Kubernetes configuration example !512
- Show Docker image ID in job's log !507
- Fix word consistency in autoscaling docs !519
- Rename the binary on download to use GitLab-runner as command !510
- Improve details around limits !502
- Switch from CI API v1 to API v4 !517
- Make it easier to run tests locally !506
- Kubernetes private credentials !520
- Limit number of concurrent requests to builds/register.JSON !518
- Remove deprecated Kubernetes executor configuration fields !521
- Drop Kubernetes executor 'experimental' notice !525

## v1.11.5 (2017-07-04)

- Fix VirtualBox and Parallels executors registration bugs !589

## v1.11.4 (2017-04-28)

- Fixes test that was failing 1.11.3 release

## v1.11.3 (2017-04-28)

- Add urls to environments created with CI release jobs !537
- Speed up CI pipeline !536
- Fix runner crashing on builds helper collect !529

## v1.11.2 (2017-04-04)

- Force-terminate VirtualBox and Parallels VMs so snapshot restore works properly !313
- Don't install docs for the fpm Gem !526
- Mention tagged S3 sources in installation documentation !513
- Limit number of concurrent requests to builds/register.JSON !518
- Replace b.CurrentStage with b.CurrentState where it was misused !530

## v1.11.1 (2017-03-03)

- Update Docker-machine version to fix coreos provision !500

## v1.11.0 (2017-02-22)

- Fix S3 and packagecloud uploads step in release process !455
- Add Ubuntu/yakkety to packages generation list !458
- Reduce size of GitLab-runner-helper images !456
- Fix crash on machine creation !461
- Rename 'Build (succeeded|failed)' to 'Job (succeeded|failed)' !459
- Fix race in helpers/Prometheus/log_hook.go: Fire() method !463
- Fix missing VERSION on Mac build !465
- Added post_build_script to call scripts after user-defined build scripts !460
- Fix offense reported by vet. Add vet to 'code style' job. !477
- Add the runner name to the first line of log output, after the version !473
- Make CI_DEBUG_TRACE working on Windows CMD !483
- Update packages targets !485
- Update Makefile (fix permissions on /usr/share/GitLab-runner/) !487
- Add timezone support for OffPeak intervals !479
- Set Git_SUBMODULE_STRATEGY=SubmoduleNone when Git_STRATEGY=GitNone !480
- Update maintainers information !489

## v1.10.8 (2017-04-04)

- Force-terminate VirtualBox and Parallels VMs so snapshot restore works properly !313
- Don't install docs for the fpm Gem !526
- Mention tagged S3 sources in installation documentation !513
- Limit number of concurrent requests to builds/register.JSON !518
- Replace b.CurrentStage with b.CurrentState where it was misused !530

## v1.10.7 (2017-03-03)

- Update Docker-machine version to fix coreos provision !500

## v1.10.6 (2017-02-22)

- Update Makefile (fix permissions on /usr/share/GitLab-runner/) !487

## v1.10.5 (2017-02-20)

- Update packages targets !485

## v1.10.4 (2017-01-31)

- Fix race in helpers/Prometheus/log_hook.go: Fire() method !463

## v1.10.3 (2017-01-27)

- Fix crash on machine creation !461

## v1.10.2 (2017-01-26)

- Add Ubuntu/yakkety to packages generation list !458
- Reduce size of GitLab-runner-helper images !456

## v1.10.1 (2017-01-23)

- Fix S3 and packagecloud uploads step in release process !455

## v1.10.0 (2017-01-22)

- Make /usr/share/GitLab-runner/clear-Docker-cache script /bin/sh compatible !427
- Handle Content-Type header with charset information !430
- Don't raise error if machines directory is missing on machines listing !433
- Change digital ocean autoscale to use stable coreos channel !434
- Fix package's scripts permissions !440
- Use -q flag instead of --format. !442
- Kubernetes termination grace period !383
- Check if directory exists before recreating it with Windows CMD !435
- Add '--run-tagged-only' cli option for runners !438
- Add armv6l to the ARM replacements list for Docker executor helper image !446
- Add configuration options for Kubernetss resource requests !391
- Add poll interval and timeout parameters for Kubernetes executor !384
- Add support for Git_SUBMODULE_STRATEGY !443
- Create index file for S3 downloads !452
- Add Prometheus metric that counts number of catched errors !439
- Exclude unused options from AbstractExecutor.Build.Options !445
- Update Docker Machine in official Runner images to v0.9.0 !454
- Pass ImagePullSecrets for Kubernetes executor !449
- Add Namespace overwrite possibility for Kubernetes executor !444

## v1.9.10 (2017-03-23)

- Force-terminate VirtualBox and Parallels VMs so snapshot restore works properly !313

## v1.9.9 (2017-03-03)

- Update Docker-machine version to fix coreos provision !500

## v1.9.8 (2017-02-22)

- Update Makefile (fix permissions on /usr/share/GitLab-runner/) !487

## v1.9.7 (2017-02-20)

- Update packages targets !485

## v1.9.6 (2017-01-25)

- Add Ubuntu/yakkety to packages generation list !458

## v1.9.5 (2017-01-21)

- Update Docker Machine in official Runner images to v0.9.0 !454

## v1.9.4 (2017-01-15)

- Add armv6l to the ARM replacements list for Docker executor helper image !446

## v1.9.3 (2017-01-14)

- Fix package's scripts permissions !440
- Check if directory exists before recreating it with Windows CMD !435

## v1.9.2 (2017-01-04)

- Handle Content-Type header with charset information !430
- Don't raise error if machines directory is missing on machines listing !433

## v1.9.1 (2016-12-24)

- Make /usr/share/GitLab-runner/clear-Docker-cache script /bin/sh compatible !427

## v1.9.0 (2016-12-22)

- Add pprof HTTP endpoints to metrics server !398
- Add a multiple Prometheus metrics: !401
- Split prepare stage to be: prepare, Git_clone, restore_cache, download_artifacts !406
- Update CONTRIBUTING.md to refer to go 1.7.1 !409
- Introduce Docker.Client timeouts !411
- Allow network-sourced variables to specify that they should be files !413
- Add a retry mechanism to prevent failed clones in builds !399
- Remove shallow.lock before fetching !407
- Colorize log entries for cmd and PowerShell !400
- Add section describing Docker usage do Kubernetes executor docs !394
- FreeBSD runner installation docs update !387
- Update prompts for register command !377
- Add volume_driver Docker configuration file option !365
- Fix bug permission denied on ci build with external cache !347
- Fix entrypoint for alpine image !346
- Add windows vm checklist for virtualbox documentation !348
- Clarification around authentication with the Kubernetes executor !296
- Fix Docker hanging for Docker-engine 1.12.4 !415
- Use lib machine to fetch a list of Docker-machines !418
- Cleanup Docker cache clear script !388
- Allow the --limit option to control the number of jobs a single runner will run !369
- Store and send last_update value with API calls against GitLab !410
- Add graceful shutdown documentation !421
- Add Kubernete Node Selector !328
- Push prebuilt images to dockerhub !420
- Add path and share cache settings for S3 cache !423
- Remove unnecessary warning about using image with the same ID as provided !424
- Add a link where one can download the packages directly !292
- Kubernetes executor - use pre-build container !425

## v1.8.8 (2017-02-22)

- Update Makefile (fix permissions on /usr/share/GitLab-runner/) !487

## v1.8.7 (2017-02-20)

- Update packages targets !485

## v1.8.6 (2017-01-25)

- Add Ubuntu/yakkety to packages generation list !458

## v1.8.5 (2017-01-21)

- Update Docker Machine in official Runner images to v0.9.0 !454

## v1.8.4 (2017-01-15)

- Add armv6l to the ARM replacements list for Docker executor helper image !446

## v1.8.3 (2017-01-14)

- Fix package's scripts permissions !440
- Check if directory exists before recreating it with Windows CMD !435

## v1.8.2 (2017-01-04)

- Handle Content-Type header with charset information !430

## v1.8.1 (2016-11-29)

- Rrefactor the private container registry docs !392
- Make pull policies usage clear !393

## v1.8.0 (2016-11-22)

- Fix {Bash,Cmd,Ps}Writer.IfCmd to escape its arguments !364
- Fix path to runners-SSH page !368
- Add initial Prometheus metrics server to runner manager !358
- Add a global index.md for docs !371
- Ensure that all builds are executed on tagged runners !374
- Fix broken documentation links !382
- Bug Fix: use a regex to pull out the service and version in the splitServiceAndVersion method !376
- Add FAQ entry about handling the service logon failure on Windows !385
- Fix "unit tests" random failures !370
- Use correct constant for Kubernetes ressource limits. !367
- Unplug stalled endpoints !390
- Add PullPolicy config option for Kubernetes !335
- Handle received 'failed' build state while patching the trace !366
- Add support for using private Docker registries !386

## v1.7.5 (2017-01-21)

- Update Docker Machine in official Runner images to v0.9.0 !454

## v1.7.4 (2017-01-15)

- Add armv6l to the ARM replacements list for Docker executor helper image !446

## v1.7.3 (2017-01-14)

- Fix package's scripts permissions !440
- Check if directory exists before recreating it with Windows CMD !435

## v1.7.2 (2017-01-04)

- Handle Content-Type header with charset information !430

## v1.7.1 (2016-10-25)

- Fix {Bash,Cmd,Ps}Writer.IfCmd to escape its arguments !364

## v1.7.0 (2016-10-21)

- Improve description of --s3-bucket-location option !325
- Use Go 1.7 !323
- Add changelog entries generation script !322
- Add Docker_images release step to CI pipeline !333
- Refactor shell executor tests !334
- Introduce Git_STRATEGY=none !332
- Introduce a variable to enable shell tracing on bash, cmd.exe and PowerShell.exe !339
- Try to load the InCluster config first, if that fails load kubectl config !327
- Squash the "No TLS connection state" warning !343
- Add a benchmark for helpers.ShellEscape and optimise it !351
- Godep: update GitHub.com/Sirupsen/logrus to v0.10.0 !344
- Use Git clone --no-checkout and Git checkout --force !341
- Change machine.machineDetails to machine.Details !353
- Make runner name lowercase to work with GCE restrictions !297
- Add per job before_script handling for exec command !355
- Add OffPeak support for autoscaling !345
- Prevent caching failures from marking a build as failed !359
- Add missed "server" command for MinIO in autoscaled S3 cache tutorial !361
- Add a section for Godep in CONTRIBUTING.md !302
- Add a link to all install documentation files describing how to obtain a registration token !362
- Improve registration behavior !356
- Add the release process description !176
- Fix documentation typo in docs/configuration/advanced-configuration.md !354
- Fix data races around runner health and build stats !352

## v1.6.1 (2016-09-30)

- Add changelog entries generation script !322
- Add Docker_images release step to CI pipeline !333

## v1.6.0 (2016-09-22)

- Remove an unused method from the Docker executor !280
- Add note about certificate concatenation !278
- Restore 755 mode for GitLab-runner-service script !283
- Remove Git-lfs from Docker helper images !288
- Improve Kubernetes support !277
- docs: update troubleshooting section in development. !286
- Windows installation, added a precision on the install command (issue related #1265) !223
- Autodetect "/ci" in URL !289
- Defer removing failed containers until Cleanup() !281
- fix typo in tls-self-signed.md !294
- Improve CI tests !276
- Generate a BuildError when Docker/Kubernetes image is missing !295
- cmd.exe: Caret-escape parentheses when not inside double quotes !284
- Fixed some spelling/grammar mistakes. !291
- Update Go instructions in README !175
- Add APT pinning configuration for Debian in installation docs !303
- Remove YAML v1 !307
- Add options to runner configuration to specify commands executed before code clone and build !106
- Add RC tag support and fix version discovering !312
- Pass all configured CA certificates to builds !299
- Use Git-init templates (clone) and Git config without --global (fetch) to disable recurseSubmodules !314
- Improve Docker machine logging !234
- Add possibility to specify a list of volumes to inherit from another container !236
- Fix range mismatch handling error while patch tracing !319
- Add Docker+machine and Kubernetes executors to "I'm not sure" part of executors README.md !320
- Remove ./Git/index.lock before fetching !316

## v1.5.3 (2016-09-13)

- Fix Caret-escape parentheses when not inside double quotes for Windows cmd
- Remove LFS from prebuilt images

## v1.5.2 (2016-08-24)

(no changes)

## v1.5.1 (2016-08-24)

- Fix file mode of GitLab-runner-service script !283

## v1.5.0 (2016-08-22)

- Update vendored TOML !258
- Release armel instead arm for Debian packages !264
- Improve concurrency of Docker+machine executor !254
- Use .xz for prebuilt Docker images to reduce binary size and provisioning speed of Docker Engines !249
- Remove vendored test files !271
- Update GitLab-runner-service to return 1 when no Host or PORT is defined !253
- Log caching URL address
- Retry executor preparation to reduce system failures !244
- Fix missing entrypoint script in alpine Dockerfile !248
- Suppress all but the first warning of a given type when extracting a ZIP file !261
- Mount /builds folder to all services when used with Docker Executor !272
- Cache Docker client instances to avoid a file descriptor leak !260
- Support bind mount of `/builds` folder !193

## v1.4.3 (2016-09-13)

- Fix Caret-escape parentheses when not inside double quotes for Windows cmd
- Remove LFS from prebuilt images

## v1.4.2 (2016-08-10)

- Fix abort mechanism when patching trace

## v1.4.1 (2016-07-25)

- Fix panic while artifacts handling errors

## v1.4.0 (2016-07-22)

- Add Sentry support
- Add support for cloning VirtualBox VM snapshots as linked clones
- Add support for `security_opt` Docker configuration parameter in Docker executor
- Add first integration tests for executors
- Add many logging improvements (add more details to some logs, move some logs to Debug level, refactorize logger etc.)
- Make final build trace upload be done before cleanup
- Extend support for caching and artifacts to all executors
- Improve support for Docker Machine
- Improve build aborting
- Refactor common/version
- Use `environment` feature in `.gitlab-ci.yml` to track latest versions for Bleeding Edge and Stable
- Fix Absolute method for absolute path discovering for bash
- Fix zombie issues by using dumb-init instead of GitHub.com/ramr/go-reaper

## v1.3.5 (2016-09-13)

- Fix Caret-escape parentheses when not inside double quotes for Windows cmd

## v1.3.4 (2016-07-25)

- Fix panic while artifacts handling errors

## v1.3.3 (2016-07-15)

- Fix zombie issue by using dumb-init

## v1.3.2 (2016-06-28)

- Fix architecture detection bug introduced in 1.3.1

## v1.3.1 (2016-06-24)

- Detect architecture if not given by Docker Engine (versions before 1.9.0)

## v1.3.0 (2016-06-22)

- Add incremental build trace update
- Add possibility to specify CpusetCpus, Dns and DnsSearch for Docker containers created by runners
- Add a custom `User-Agent` header with version number and runtime information (go version, platform, os)
- Add artifacts expiration handling
- Add artifacts handling for failed builds
- Add customizable `check_interval` to set how often to check GitLab for a new builds
- Add Docker Machine IP address logging
- Make Docker Executor ARM compatible
- Refactor script generation to make it fully on-demand
- Refactor runnsers Acquire method to improve performance
- Fix branch name setting at compile time
- Fix panic when generating log message if provision of node fails
- Fix Docker host logging
- Prevent leaking of goroutines when aborting builds
- Restore valid version info in --help message
- [Experimental] Add `GIT_STRATEGY` handling - clone/fetch strategy configurable per job
- [Experimental] Add `GIT_DEPTH` handling - `--depth` parameter for `git fetch` and `git clone`

## v1.2.0 (2016-05-22)

- Use Go 1.6
- Add `timeout` option for the `exec` command
- Add runtime platform information to debug log
- Add `docker-machine` binary to Runner's official Docker images
- Add `build_current` target to Makefile - to build only a binary for used architecture
- Add support for `after_script`
- Extend version information when using `--version` flag
- Extend artifacts download/upload logs with more response data
- Extend unregister command to accept runner name
- Update shell detection mechanism
- Update the GitHub.com/ayufan/golag-kardianos-service dependency
- Replace ANSI_BOLD_YELLOW with ANSI_YELLOW color for logging
- Reconcile VirtualBox status constants with VBoxManage output values
- Make checkout quiet
- Make variables to work at job level in exec mode
- Remove "user mode" warning when running in a system mode
- Create `gitlab-runner` user as a system account
- Properly create `/etc/gitlab-runner/certs` in Runner's official Docker images
- Disable recursive submodule fetchin on fetching changes
- Fix nil casting issue on Docker client creation
- Fix used build platforms for `gox`
- Fix a limit problems when trying to remove a non-existing machines
- Fix S3 caching issues
- Fix logging messages on artifacts dowloading
- Fix binary panic while using VirtualBox executor with no `vboxmanage` binary available

## v1.1.4 (2016-05-14)

- Create /etc/GitLab-runner/certs
- Exclude architectures from GOX, rather then including
- Update mimio-go to a newest version
- Regression: Implement CancelRequest to fix S3 caching support
- Fix: Skip removal of machine that doesn't exist (autoscaling)

## v1.1.3 (2016-04-14)

- Regression: On Linux use `sh -s /bin/bash user -c` instead of `sh user -c`. This fixes non-login for user.
- Regression: Fix user mode warning
- Fix: vet installation
- Fix: nil casting issue on Docker client creation
- Fix: Docker client download issue

## v1.1.2 (2016-04-06)

- Regression: revert shell detection mechanism and limit it only to Docker

## v1.1.1 (2016-04-06)

- Fix: use different shell detection mechanism
- Regression: support for `gitlab-runner exec`
- Regression: support for login/non-login shell for Bash

## v1.1.0 (2016-03-29)

- Use Go 1.5
- Change license to MIT
- Add Docker-machine based auto-scaling for Docker executor
- Add support for external cache server
- Add support for `sh`, allowing to run builds on images without the `bash`
- Add support for passing the artifacts between stages
- Add `docker-pull-policy`, it removes the `docker-image-ttl`
- Add `docker-network-mode`
- Add `git` to GitLab-runner:alpine
- Add support for `CapAdd`, `CapDrop` and `Devices` by Docker executor
- Add support for passing the name of artifacts archive (`artifacts:name`)
- Add support for running runner as system service on OSX
- Refactor: The build trace is now implemented by `network` module
- Refactor: Remove CGO dependency on Windows
- Fix: Create alternative aliases for Docker services (uses `-`)
- Fix: VirtualBox port race condition
- Fix: Create cache for all builds, including tags
- Fix: Make the shell executor more verbose when the process cannot be started
- Fix: Pass GitLab-ci.yml variables to build container created by Docker executor
- Fix: Don't restore cache if not defined in GitLab-ci.yml
- Fix: Always use `json-file` when starting Docker containers
- Fix: Error level checking for Windows Batch and PowerShell

## v1.0.4 (2016-02-10)

- Fix support for Windows PowerShell

## v1.0.3 (2016-02-08)

- Fix support for Windows Batch
- Remove Git index lock file: this solves problem with Git checkout being terminated
- Hijack Docker.Client to use keep-alives and to close extra connections

## v1.0.2 (2016-01-27)

- Fix bad warning about not found untracked files
- Don't print error about existing file when restoring the cache
- When creating ZIP archive always use forward-slashes and don't permit encoding absolute paths
- Prefer to use `path` instead of `filepath` which is platform specific: solves the Docker executor on Windows

## v1.0.1 (2016-01-24)

- Use nice log formatting for command line tools
- Don't ask for services during registration (we prefer the .GitLab-ci.yml)
- Create all directories when extracting the file

## v1.0.0 (2016-01-22)

- Add `gitlab-runner exec` command to easy running builds
- Add `gitlab-runner status` command to easy check the status of the service
- Add `gitlab-runner list` command to list all runners from config file
- Allow to specify `ImageTTL` for configuration the frequency of Docker image re-pulling (see advanced-configuration)
- Inject TLS certificate chain for `git clone` in build container, the GitLab-runner SSL certificates are used
- Remove TLSSkipVerify since this is unsafe option
- Add go-reaper to make GitLab-runner to act as init 1 process fixing zombie issue when running Docker container
- Create and send artifacts as zip files
- Add internal commands for creating and extracting archives without the system dependencies
- Add internal command for uploading artifacts without the system dependencies
- Use umask in Docker build containers to fix running jobs as specific user
- Fix problem with `cache` paths never being archived
- Add support for [`cache:key`](http://doc.gitlab.com/ce/ci/yaml/index.html#cachekey)
- Add warnings about using runner in `user-mode`
- Push packages to all upcoming distributions (Debian/Ubuntu/Fedora)
- Rewrite the shell support adding all features to all shells (makes possible to use artifacts and caching on Windows)
- Complain about missing caching and artifacts on some executors
- Added VirtualBox executor
- Embed prebuilt Docker build images in runner binary and load them if needed
- Make possible to cache absolute paths (unsafe on shell executor)

## v0.7.2 (2015-11-25)

- Adjust `umask` for build image
- Use absolute path when executing archive command
- Fix regression when variables were not passed to service container
- Fix duplicate files in cache or artifacts archive

## v0.7.1 (2015-11-22)

- Fix caching support
- Suppress tar verbose output

## v0.7.0 (2015-11-21)

- Refactor code structure
- Refactor bash script adding pre-build and post-build steps
- Add support for build artifacts
- Add support for caching build directories
- Add command to generate archive with cached folders or artifacts
- Use separate containers to run pre-build (Git cloning), build (user scripts) and post-build (uploading artifacts)
- Expand variables, allowing to use $CI_BUILD_TAG in image names, or in other variables
- Make shell executor to use absolute path for project dir
- Be strict about code formatting
- Move network related code to separate package
- Automatically load TLS certificates stored in /etc/GitLab-runner/certs/<hostname>.crt
- Allow to specify tls-ca-file during registration
- Allow to disable tls verification during registration

## v0.6.2 (2015-10-22)

- Fix PowerShell support
- Make more descriptive pulling message
- Add version check to Makefile

## v0.6.1 (2015-10-21)

- Revert: Fix tags handling when using Git fetch: fetch all tags and prune the old ones

## v0.6.0 (2015-10-09)

- Fetch Docker auth from ~/.Docker/config.JSON or ~/.dockercfg
- Added support for NTFSSecurity PowerShell module to address problems with long paths on Windows
- Make the service startup more readable in case of failure: print a nice warning message
- Command line interface for register and run-single accepts all possible config parameters now
- Ask about tags and fix prompt to point to GitLab.com/ci
- Pin to specific Docker API version
- Fix Docker volume removal issue
- Add :latest to imageName if missing
- Pull Docker images every minute
- Added support for SIGQUIT to allow to gracefully finish runner: runner will not accept new jobs, will stop once all current jobs are finished.
- Implicitly allow images added as services
- Evaluate script command in subcontext, making it to close stdin (this change since 0.5.x where the separate file was created)
- Pass container labels to Docker
- Force to use go:1.4 for building packages
- Fix tags handling when using Git fetch: fetch all tags and prune the old ones
- Remove Docker socket from GitLab/GitLab-runner images
- Pull (update) images and services every minute
- Ignore options from Coordinator that are null
- Provide FreeBSD binary
- Use -ldflags for versioning
- Update go packages
- Fix segfault on service checker container
- WARNING: By default allow to override image and services

## v0.5.5 (2015-08-26)

- Fix cache_dir handling

## v0.5.4 (2015-08-26)

- Update go-dockerclient to fix problems with creating Docker containers

## v0.5.3 (2015-08-21)

- Pin to specific Docker API version
- Fix Docker volume removal issue

## v0.5.2 (2015-07-31)

- Fixed CentOS6 service script
- Fixed documentation
- Added development documentation
- Log service messages always to syslog

## v0.5.1 (2015-07-22)

- Update link for Docker configuration

## v0.5.0 (2015-07-21)

- Allow to override image and services for Docker executor from Coordinator
- Added support for additional options passed from coordinator
- Added support for receiving and defining allowed images and services from the Coordinator
- Rename GitLab_ci_multi_runner to GitLab-runner
- Don't require config file to exist in order to run runner
- Change where config file is stored: /etc/GitLab-runner/config.TOML (*nix, root), ~/.GitLab-runner/config.TOML (*nix, user)
- Create config on service install
- Require root to control service on Linux
- Require to specify user when installing service
- Run service as root, but impersonate as --user when executing shell scripts
- Migrate config.TOML from user directory to /etc/GitLab-runner/
- Simplify service installation and upgrade
- Add --provides and --replaces to package builder
- PowerShell: check exit code in writeCommandChecked
- Added installation tests
- Add runner alpine-based image
- Send executor features with RunnerInfo
- Verbose mode by using `echo` instead of `set -v`
- Colorize bash output
- Set environment variables from bash script: this fixes problem with su
- Don't cache Dockerfile VOLUMEs
- Pass (public) environment variables received from Coordinator to service containers

## v0.4.2

- Force GC cycle after processing build
- Use log-level set to info, but also make `Checking for builds: nothing` being print as debug
- Fix memory leak - don't track references to builds

## v0.4.1

- Fixed service reregistration for RedHat systems

## v0.4.0

- Added CI=true and GitLab_CI=true to environment variables
- Added output_limit (in kilobytes) to runner config which allows to enlarge default build log size
- Added support for custom variables received from CI
- Added support for SSH identity file
- Optimize build path to make it shorter, more readable and allowing to fix shebang issue
- Make the debug log human readable
- Make default build log limit set to 4096 (4MB)
- Make default concurrent set to 1
- Make default limit for runner set to 1 during registration
- Updated kardianos service to fix OSX service installation
- Updated logrus to make console output readable on Windows
- Change default log level to warning
- Make selection of forward or back slashes dependent by shell not by system
- Prevent runner to be stealth if we reach the MaxTraceOutputSize
- Fixed Windows Batch script when builds are located on different drive
- Fixed Windows runner
- Fixed installation scripts path
- Fixed wrong architecture for i386 Debian packages
- Fixed problem allowing commands to consume build script making the build to succeed even if not all commands were executed

## v0.3.4 (2015-06-15)

- Create path before clone to fix Windows issue
- Added CI=true and GitLab_CI=true
- Fixed wrong architecture for i386 Debian packages

## v0.3.3 (2015-05-11)

- Push package to Ubuntu/vivid and ol/6 and ol/7

## v0.3.2 (2015-05-03)

- Fixed Windows batch script generator

## v0.3.1 (2015-05-03)

- Remove clean_environment (it was working only for shell scripts)
- Run bash with --login (fixes missing .profile environment)

## v0.3.0 (2015-05-03)

- Added repo slug to build path
- Build path includes repository hostname
- Support TLS connection with Docker
- Default concurrent limit is set to number of CPUs
- Make most of the config options optional
- Rename setup/delete to register/unregister
- Checkout as detached HEAD (fixes compatibility with older Git versions)
- Update documentation

## v0.2.0 (2015-04-23)

- Added delete and verify commands
- Limit build trace size (1MB currently)
- Validate build log to contain only valid UTF-8 sequences
- Store build log in memory
- Integrate with ci.GitLab.com
- Make packages for ARM and CentOS 6 and provide beta version
- Store Docker cache in separate containers
- Support host-based volumes for Docker executor
- Don't send build trace if nothing changed
- Refactor build class

## v0.1.17 (2015-04-15)

- Fixed high file descriptor usage that could lead to error: too many open files

## v0.1.16 (2015-04-13)

- Fixed systemd service script

## v0.1.15 (2015-04-11)

- Fix order of executor commands
- Fixed service creation options
- Fixed service installation on OSX

## v0.1.14 (2015-04-07)

- Use custom kardianos/service with enhanced service scripts
- Remove all system specific packages and use universal for package manager

## v0.1.13 (2015-04-01)

- Added abstraction over shells
- Moved all bash specific stuff to shells/bash.go
- Select default shell for OS (bash for Unix, batch for Windows)
- Added Windows Cmd support
- Added Windows PowerShell support
- Added the kardianos/service which allows to easily run GitLab-ci-multi-runner as service on different platforms
- Unregister Parallels VMs which are invalid
- Delete Parallels VM if it doesn't contain snapshots
- Fixed concurrency issue when assigning unique names

## v0.1.12 (2015-03-20)

- Abort all jobs if interrupt or SIGTERM is received
- Runner now handles HUP and reloads config on-demand
- Refactored runner setup allowing to non-interactive configuration of all questioned parameters
- Added CI_PROJECT_DIR environment variable
- Make golint happy (in most cases)

## v0.1.11 (2015-03-11)

- Package as .deb and .rpm and push it to packagecloud.io (for now)

## v0.1.10 (2015-03-11)

- Wait for Docker service to come up (Loïc Guitaut)
- Send build log as early as possible

## v0.1.9 (2015-03-10)

- Fixed problem with resetting Ruby environment

## v0.1.8 (2015-03-10)

- Allow to use prefixed services
- Allow to run on Heroku
- Inherit environment variables by default for shell scripts
- Mute Git messages during checkout
- Remove some unused internal messages from build log

## v0.1.7 (2015-02-19)

- Fixed Git checkout

## v0.1.6 (2015-02-17)

- Remove Docker containers before starting job

## v0.1.5 (2015-02-14)

- Added Parallels executor which can use snapshots for fast revert (only OSX supported)
- Refactored sources

## v0.1.4 (2015-02-01)

- Remove Job and merge it into Build
- Introduce simple API server
- Ask for services during setup

## v0.1.3 (2015-01-29)

- Optimize setup
- Optimize multi-runner setup - making it more concurrent
- Send description instead of hostname during registration
- Don't ask for tags

## v0.1.2 (2015-01-27)

- Make it work on Windows

## v0.1.1 (2015-01-27)

- Added Docker services

## v0.1.0 (2015-01-27)

- Initial public release<|MERGE_RESOLUTION|>--- conflicted
+++ resolved
@@ -1,6 +1,3 @@
-<<<<<<< HEAD
-## v17.0.3 (2024-10-10)
-=======
 ## v17.1.2 (2024-10-10)
 
 ### Bug fixes
@@ -9,7 +6,6 @@
 - Prevent script dump on job cancellation through UI [!4980](https://gitlab.com/gitlab-org/gitlab-runner/-/merge_requests/4980)
 
 ## v17.1.1 (2024-07-25)
->>>>>>> c455d182
 
 ### Bug fixes
 
