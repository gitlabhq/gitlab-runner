<<<<<<< HEAD
## v17.0.2 (2024-07-25)
=======
## v17.1.1 (2024-07-25)
>>>>>>> 21127735

### Bug fixes

- Cancel stage script upon job cancellation in attach mode !4813

<<<<<<< HEAD
## v16.11.3 (2024-07-25)

### Bug fixes

- Cancel stage script upon job cancellation in attach mode !4813

## v17.2.0 (2024-07-18)
=======
### Maintenance

- Remove git 1.8.3.1 test !4856

## v17.1.0 (2024-06-20)
>>>>>>> 21127735

### New features

- Add mount propagation volume option for kubernetes executor !4784 (Subhashis Suara @subhashissuara)
- Always attempt to retrieve pod warning events !4852
- Ability to turn on/off running umask 0000 command for Kubernetes executor !4842
- Make directories for scripts and logs configurable for k8s Executor !4805 (Thomas John Randowski @WojoInc)

### Bug fixes

- Ensure that dialing fleeting instance can be canceled !4874
- Upgrade fleeting/taskscaler: fixes reservation/unavailability instance churn !4865
- Shorten network names created by FF_NETWORK_PER_BUILD !4830 (Ricardo Katz @rikatz)
- Docs: fix kubernetes executor runner api permission !4800 (EuVen @euven)
- Upgrade fleeting and taskscaler to fix instance churn/runaway !4843
- Fix default runner alpine flavour version !4850
- Upgrade fleeting and taskscaler to fix instance churn/runaway !4844
- Update clear-docker-cache script to keep cache volumes !4847
- Set file permissions before creating runner rpm/deb packages !4835
- Fix parsing of --kubernetes-host_aliases command-line flag !4837

### Maintenance

- Change product lifecycle status of the Fleeting Plugin for AWS from Beta to generally available !4887
- Manually update linting configuration and update Vale version !4881
- Update docs for modifying Git LFS endpoints !4886
- Add note about Runner install requirement !4885
- Update dependency danger-review to v1.4.1 !4860
- Docs maintenance: Fix 404 links !4882
- Fix periods example in [[runners.autoscaler.policy]] documentation. !4863 (Jan Jörke @janjoerke)
- Add note that AWS and GCP Fleeting plugins is beta !4879
- Bump golang to 1.22.5 !4878
- Fix more k8s integration test !4869
- Manually update Vale and markdownlint rules and fix docs !4873
- Add note to runner autoscaling for runner manager on fault tolerant design !4870
- Add note to runner autoscaling for runner manager on preemptive mode !4871
- Add note on the runner `tls_verify` setting to the docs !4872
- Add note to runner autoscaling on use of credentials file !4868
- Add note to runner autoscaling for runner manager on containers !4867
- Fix testKubernetesPodEvents integration test !4866
- Fix link that is broken when published !4864
- Remove git 1.8.3.1 test !4856
- Remove git 1.8.3.1 test !4856
- Bump docker+machine version to v0.16.2-gitlab.27 !4859
- Use the danger-review component !4828
- Adress CVE-2024-6104 in github.com/hashicorp/go-retryablehttp !4858
- Bump UBI bases image from `9.4-949` to `9.4-1134` !4857
- Remove git 1.8.3.1 test !4856
- Add note about `FF_ENABLE_JOB_CLEANUP` feature flag !4849
- Suppress golangci-lint config deprecations and warnings !4845
- Fix some external links in the project !4851
- Document k8s executors for read-only root filesystem !4848
- Replace sysvinit-adjacent commands with systemd equivalents !4841
- Bump to Go 1.22.4 !4838
- Specify in which scenarios missing index has been seen !4839
- Create issue template for bumping golang !4840
- Use upstream spdystream again !4836

## v17.0.1 (2024-07-05)

### Bug fixes

- Upgrade fleeting and taskscaler to fix instance churn/runaway !4844

### Maintenance

- Remove git 1.8.3.1 test !4856

## v16.11.2 (2024-07-05)

### Bug fixes

- Upgrade fleeting and taskscaler to fix instance churn/runaway !4843

### Maintenance

- Remove git 1.8.3.1 test !4856

## v17.0.0 (2024-05-16)

### New features

- Add fleeting docs describing new plugin installation method !4749
- Support Google Cloud secrets from projects other than the one containing the WIF pool !4718 (Rich Wareham @rjw57)
- Interpret failed pods as system failures rather than script failures for Kubernetes executor !4698 (Daniel Barnes @dbarnes3)
- Implement new GCS Cache adapter that uses Google Cloud SDKs auth discovery defaults !4706
- Add cpuset_mems option to Docker executor !4725 (Karthik Natarajan @karthiknatarajan)
- Add docs for Runner Operator in disconnected network environments !4716
- Add support for taskscaler scale throttle !4722
- Add the ability to disable the automatic token rotation !4721

### Security fixes

- Stop installing tar in ubi fips base image !4703

### Bug fixes

- Revert "Merge remote-tracking branch 'origin/16-11-stable'" !4761
- Upgrade fleeting and taskscaler for fixes !4745
- Upgrade fleeting and taskscaler for fixes !4745
- Remove runner from config when unregister with token !4750 (Karthik Natarajan @karthiknatarajan)
- Correctly set CI_JOB_STATUS to timedout/canceled when appropriate !4717
- Fix fleeting install subcommand for Windows !4753
- Fix fleeting install subcommand for Windows !4753
- Correctly set CI_JOB_STATUS to timedout/canceled when appropriate !4717
- Upgrade fleeting-artifact to fix plugin installation !4748
- Fix buildlogger write race !4734
- Upgrade fleeting-artifact to fix plugin installation !4748
- Fix buildlogger write race !4734

### Maintenance

- Require ci prep before incept !4762
- Upgrade runner-linters image and golangci-lint for Go 1.22 !4776
- Improve upgrade docs !4780
- Clean up docs redirects, runner - 2024-05-02 !4756
- Added missing apostrophe !4781
- State clearly one job = one VM = one container !4774
- Add information regarding Beta feature !4757
- Updating docs tier badge rules !4779
- Fix broken link and typo !4775
- Add badge info to autoscaler page !4772
- Provide examples and clarify how MachineOptions work for the MachineDriver !4768
- Update GitLab Runner Version !4773
- Fix stuck Windows 1809 jobs !4771
- Remove unsupported GitLab versions from Verify Runner group docs !4764
- Remove support for old pre_clone_script and post_clone_script configuration settings !4767
- Clarify "circular" docs links !4738
- Remove slsa_v02 from artifact_metadata !4760
- Remove cmd shell !4754
- Remove shared runner naming from gitlab runner docs !4744
- Switch to Lychee for link checking !4737
- Convert custom kubernetes error to retryError !4662 (Nabil ZOUABI @nabil_zouabi)
- Remove license scanning template !4735
- Fix jsonschema validation warning for monitoring struct !4724 (Malte Morgenstern @malmor)
- Updated examples to avoid helm error !4752
- April: fixes trailing whitespace in GitLab Runner project !4751
- Remove legacy shell quoting and FF_USE_NEW_SHELL_ESCAPE feature flag !4742
- Remove `gitlab-runner exec` command !4740
- Add ssh: handshake failed to troubleshooting !4743
- Update autoscaler config option documentation !4730
- Fix dead documentation anchor links in README !4733 (Markus Heidelberg @marcows)
- Remove terminationGracePeriodSeconds !4739
- Remove license scanning template !4735
- Add prerequisite info to runner registration token section !4714
- Document the Beta status of the Google Cloud plugin for fleeting !4726
- Add security risk on runner debug for Shell executors !4586

## v16.11.1 (2024-05-03)

### Bug fixes

- Upgrade fleeting and taskscaler for fixes !4745
- Correctly set CI_JOB_STATUS to timedout/canceled when appropriate !4717
- Fix fleeting install subcommand for Windows !4753
- Upgrade fleeting-artifact to fix plugin installation !4748
- Fix buildlogger write race !4734

### Maintenance

- Remove license scanning template !4735

## v16.11.0 (2024-04-18)

### New features

- Taskscaler and fleeting now use logrus logger !4719
- Add autoscaler instance_ready_command option !4709
- Implement timestamped logs !4591
- Add Jfrog Artifactory Secretes engine as External Secrets option in Hashicorp Vault !4486 (Ivo Ivanov @urbanwax)
- Add fleeting subcommand to manage fleeting plugins !4690
- Extend GitInfo with RepoObjectFormat to store object format !4645

### Bug fixes

- Fix log timestamps fixed format !4712
- Avoid errors when creating files in pwsh 2.0 !4661 (Robin Lambertz @roblabla)
- Give up on the trace finalUpdate if it keeps on failing !4692
- Fix test coverage report job !4701
- Fix Makefile.build.mk for armv7l (#36976) !4682 (Alexander Puck Neuwirth @APN-Pucky)
- Rename ssh.Config to common.SshConfig to avoid misleading config.toml validation error !4694
- Update GO_FIPS_VERSION to match GO_VERSION !4687
- Revert "Merge branch 'avonbertoldi/27443/graceful-shutdown-shell' into 'main'" !4686

### Maintenance

- Bump Go version to 1.21.9 !4711
- Re-enable SAST scanning !4683
- Update a few dependencies !4700
- docs: Remove period in the middle of a sentence !4708 (Markus Heidelberg @marcows)
- Runner: Updates docs-lint image for new SVG use !4697
- Remove extra square brackets in podman section !4705
- Check docker version before using deprecated arg !4699 (Anthony Juckel @ajuckel)
- Change beta to pre in version string !4681
- Upgrade github.com/BurntSushi/toml to v1.3.2 !4695
- Docs Update - Missing Hosted Runner Renaming !4693
- Use fork of moby/spdystream to fix race condition !4685
- Fix typo in note !4691

## v16.10.0 (2024-03-21)

### New features

- [Experimental] Define monitoring threshold for job queue duration !4480
- Enable feature cancel_gracefully !4655
- Add support for cgroup_parent setting on Docker executor !4652 (Stefano Tenuta @stenuta)
- Add runner token to header !4643
- Add support for isolating jobs to individual namespaces !4519 (Markus Kostrzewski @MKostrzewski)

### Security fixes

- FedRAMP/CVE: Don't install wget in ubi images !4660

### Bug fixes

- Revert "Merge branch 'avonbertoldi/27443/graceful-shutdown-shell' into 'main'" !4686
- Build is now canceled if autoscaled instance disappears !4669
- Add jobs to compile all tests !4651
- Set UseWindowsLegacyProcessStrategy to false by default !4659
- Really silence error when `exec`ing on container that does not exists !4665
- Gracefully stop long running processes when using the shell executor !4601
- Call Value() instead of Get() when validating variables !4647
- Call Value() instead of Get() when validating variables !4647
- Fix get ip on parallels executor on macOS intel !4642 (Carlos Lapao @cjlapao)
- Fix fallback_key for local cache !4349 (Andreas Bachlechner @andrbach)
- Revert default runner script timeout !4621

### Maintenance

- Update windows support section !4641
- Upgrade fleeting library !4679
- Document connection_max_age parameter !4678
- Remove broken link to Kubernetes docs' emptyDir !4656 (Victor M. @victoremepunto)
- Bump docker+machine version to v0.16.2-gitlab.25 !4676
- Document how to troubleshoot Docker Machine issues !4677
- Update plugin status, link timeline/epic !4674
- Runner: updates last two redirecting links !4675
- Fix typo (Telsa -> Tesla) !4673 (Per Lundberg @perlun)
- Enabling Vale for badges !4671
- Service_linux.go: Remove non-existent syslog.target from service file !4667 (Martin @C0rn3j)
- Refactor network.newClient to use Go functional option pattern !4648
- Finishes link fixes in Runner docs !4670
- Fix Experimental -> Beta references !4668 (Per Lundberg @perlun)
- Updating SaaS to be .com !4666
- Update runner sizes !4664
- Fix reference to project issue !4663
- Skip TestBuildGitFetchStrategyFallback on Windows cmd !4653
- Update no-trailing-spaces configuration for consistency !4658
- Remove unneeded trailing spaces !4644
- Skip TestBuildGitFetchStrategyFallback on Windows cmd !4653
- Restructure Kubernetes executor page part 2 !4650
- Restructure Kubernetes executor page !4649
- Add-vale-plugin-to-runner-dev-env-setup !4639
- Update usage of GCP to Google Cloud !4623
- GIT_LFS_VERSION is no longer required to be set !4636 (Matthew Bradburn @mbradburn-ext)

## v16.9.1 (2024-02-28)

### Bug fixes

- Call Value() instead of Get() when validating variables !4647

### Maintenance

- Skip TestBuildGitFetchStrategyFallback on Windows cmd !4653

## v16.9.0 (2024-03-01)

### New features

- Add Kubernetes configurable retry limits !4618
- Support cancelation of job script with resumed execution of later stages !4578
- Add support for s3 accelerate in runner cache !4313 (ArtyMaury @ArtyMaury)
- Kubernetes: add automount_service_account_token option !4543 (Thorsten Banhart @banhartt)
- Register runner using docker exec !4334 (Zhiliang @ZhiliangWu)
- Clear worktree on git fetch failures !4216 (Tim @timmmm)
- Kubernetes: add option to skip explicit imagePullSecrets configuration !3517 (Miao Wang @shankerwangmiao)
- Limit number, memory and cpu of services container for docker runners !3804 (Kevin Goslar @kev.go)
- Provide early build setting validation !4611
- Allow FreeBSD to be used with Docker executor (unofficially supported) !4551 (Ben Cooksley @bcooksley)
- Add support for service health checks for the Kubernetes executor !4545
- Limit the max age of a TLS keepalive connection !4537
- Retry on tls: internal error message for k8s executor !4608
- Retry on connection refused k8s error message !4605
- Increment package build number !4595
- Make kubernetes API retries configurable !4523 (Michał Skibicki @m.skibicki)
- Add support for Node Tolerations overwrite !4566 (Marc Ostrow @marc.ostrow)
- Rewrite ci package script to mage !4593

### Security fixes

- Address CVE-2023-48795 - upgrade golang.org/x/crypto !4573

### Bug fixes

- Call Value() instead of Get() when validating variables !4647
- Correctly use volume driver for all volumes !4579 (Mitar @mitar)
- Revert default runner script timeout !4621
- Avoid recursing into submodules on checkout and fetch !3463 (Ciprian Daniel Petrisor @dciprian.petrisor)
- Fix edge case where git submodule sync is not being called !4619
- Fix file variable quoting issue with cmd shell !4528 (Robin Lambertz @roblabla)
- Allow zero value for cleanup_grace_period_seconds !4617
- Use Windows job to improve process termination !4525
- Helper image container should always use native platform !4581
- Helper image container should always use native platform !4581

### Maintenance

- Skip TestBuildGitFetchStrategyFallback on Windows cmd !4653
- Fix warning event integration test !4633
- Retry package cloud push on HTTP error 520 !4635
- Allow explicit cpu/memory service resources overwrites for the Kubernetes executor !4626 (Tarun Khandelwal @tkhandelwal1)
- Fix rpmsign invocation by quoting all arguments !4632
- Fix verify stable resources job !4630
- Fix rpmsign invocation again !4631
- Fixing badge format !4629
- Explain side-effect of using pre_build_script commands !4627
- Create separate Kubernetes troubleshooting page !4622
- Vale and Markdown rule refresh for project !4620
- Update Go version to v1.21.7 !4458
- Check directives script ignores .tmp dir !4615
- Fix rpmsign command invocation !4614
- Retry bad gateway errors for package cloud jobs !4606
- Restore argument "NoProfile" for powershell in encoded command !4427 (Alexandr Timoshenko @saw.friendship)
- Add Apple Silicon support to Parallels Executor !4580 (Carlos Lapao @cjlapao)
- Update alpine Docker tag !4603
- Fully implement markdownlint-cli2 in project !4610
- Update docker+machine version to v0.16.2-gitlab.24 !4609
- Add ~"Category:Runner Core"  to bug issue template !4612
- Housekeeping docs update !4604
- Resolve merge conflicts for Updated documentation S3 endpoints to support IPv6 !4602
- Remove removed feature from docs !4594
- Replace old handbook URLs !4554
- Change file name usage in docs per word list !4596
- Remove timeout and retry of package-deb and package-rpm jobs !4597
- Update version notes to new style - Runner !4590
- Update Harbor self-signed certificate x509: unknown Certificate Authority gotcha !4321
- Add specific steps on secret creation !4589
- Clean up docs redirects, runner - 2024-01-22 !4588
- Update persona links to handbook subdomain !4587
- Update `k8s dumb-init` FF doc to convey its support in both Kubernetes modes !4582
- Update `k8s dumb-init` FF doc to convey its support in both Kubernetes modes !4582
- Fix the architecture of pwsh x86-64 helper images !4559

## v16.8.0 (2024-02-27)

### New features

- Set default runner script timeout to allow after_script !4491
- Move PodSpec feature to beta !4568
- Allow IAM Session Tokens for S3 cache client credentials !4526 (Mike Heyns @mike.heyns)
- Add allowed_users config for docker executor !4550
- Add GCP Secret Manager secrets integration !4512

### Bug fixes

- Revert default runner script timeout !4621
- Helper image container should always use native platform !4581
- Delete cache dirs after failed extraction !4565
- Truncate runner token so it won't get logged !4521 (Matthew Bradburn @mbradburn-ext)
- Allow empty string on emptyDir volume size !4564
- Support default paths on Windows for custom clone path !2122 (Ben Boeckel @ben.boeckel)
- Hide docker executor init behind a feature flag !4488
- Revert "Add custom entrypoint for the build container for Kubernetes executor" changes !4535

### Maintenance

- Build images with `bleeding` postfix rather than `main` !4583
- Use version instead of sha commit to reference helper images !4558
- Update glossary !4574
- Remove alpine 315 !4575
- Add alpine 3.19 !4561
- Fix FPM building RPM packages !4560
- Update `k8s dumb-init` FF doc to convey its support in both Kubernetes modes !4582
- Rebuild CI image !4576
- Change update to upgrade for 'Update GitLab Runner' !4572
- Add omitempty to allowed_users runner config spec !4571
- Helm documentation for ImagePullSecrets less confusing !4536 (Baptiste Lalanne @BaptisteLalanne)
- Document hostname length issue when using docker-machine !4518 (Andrés Delfino @andredelfino)
- Removing docs Vale rule !4567
- Fix the architecture of pwsh x86-64 helper images !4559
- Create subtests for each allowed image !4540 (Zubeen @syedzubeen)
- Changing title to active verb !4563
- Updating title to be verb !4562
- Adding metadata descriptions !4556
- Document runner managers and system_id !4549
- Add section for unhealthy configuration !4552
- Add `grep` as a dependency when overriding an image's ENTRYPOINT !4553
- Clarify / revise gitlab-runner SIGQUIT config !4548
- Update to go 1.21.5 !4541
- Add missing Docker configuration for docker-autoscaler !4534 (Nabil ZOUABI @nabil_zouabi)

## v16.7.0 (2023-12-21)

### Bug fixes

- Helper image container should always use native platform !4581

### Maintenance

- Update `k8s dumb-init` FF doc to convey its support in both Kubernetes modes !4582

## v16.6.2 (2023-12-21)

### Bug fixes

- Revert "Add custom entrypoint for the build container for Kubernetes executor" changes !4535
- Improve the collapsible element logic !4487
- Avoid SIGTERM propagation to processes on Windows OS !4524
- Fix powershell native command error output with Kubernetes executor !4474 (Matthew Bradburn @mbradburn-ext)
- Use -File to improve pwsh exit status !4468 (Matthew Bradburn @mbradburn-ext)
- Add a better handling of signal on both Helper and Build container for k8s executor in exec mode !4485
- Fix broken main !4499
- Hide docker executor init behind a feature flag !4488
- Hide docker executor init behind a feature flag !4488
- Make TestDockerBuildContainerGracefulShutdown less flaky !4479

### Maintenance

- Update alpine Docker tag !4167
- Fix orphaned links for Autoscaling GitLab Runner on AWS EC2 docs page !3575
- Fix flaky resolver_url_test.go due to lack of cleanup !4542
- Fix broken link !4539
- Troubleshoot more "No URL provided" cases !4502
- Move section in Kubernetes executor page !4538
- Update alpha to experiment in k8s executor page !4532
- Add support for Windows 11 23H2 !4504 (Matthew Bradburn @mbradburn-ext)
- Add troubleshooting for docker connect failed !4516 (Matthew Bradburn @mbradburn-ext)
- Document limitation in gcs-fuse-csi-driver for mounting volumes in init container !4527
- Exclude empty slices during the validation of the config.toml !4520
- Improve docker executor platform option integration test !4489
- Add 204 error troubleshooting steps to the k8s executor docs !4508
- Upgrade fleeting and taskscaler !4510
- Add clarification about feature flags usage !4503
- Clarify ability to set other non-root user ids for k8s runner !4513
- Update "filename" to "file name" !4515
- Rewrite Image building to Mage to export them for verification !4295
- Update links to TW team handbook page !4511
- Generate k8s api permissions docs !4442
- Separate trace/job log streams !3983
- Delete docs marked for removal !4507
- Change RBAC option from "enable" to "create" !4506 (Chen Wu @wuchen)
- Clarify user membership for docker !4498
- Change "Experiment` to Beta in supported public cloud instances table !4492
- Revert "Merge branch 'less-verbose-logging' into 'main'" !4496
- Make autoscaler integration tests pass !4497
- Make autoscaler integration tests pass !4497
- Cross-link Docker in Docker TLS configuration docs !4495
- Bump some test timeouts !4490
- Doc | Add new error to the troubleshooting section of instance executor !4475
- Improve formatting !4484 (Ben Bodenmiller @bbodenmiller)
- Clarify process tree in kuberenetes build container !4482
- Recommend a mountpoint other than /Users/Shared !4478 (Matthew Bradburn @mbradburn-ext)
- Retry package-deb and package-rpm when job times out !4481
- Bump some test timeouts !4471

## v16.6.1 (2023-11-24)

### Bug fixes

- Hide docker executor init behind a feature flag !4488

### Maintenance

- Make autoscaler integration tests pass !4497

## v16.6.0 (2023-11-16)

### New features

- feat: allow specifying image platform to pull images !3916 (Muhammed Ali @ar-mali)
- docker executor: Add configuration to include docker's `--group-add` !4459 (Ben Brown @benjamb)
- Add custom entrypoint for the build container for Kubernetes executor !4394 (Baptiste Lalanne @BaptisteLalanne)
- Prevent logging every connection to the instance when using an autoscaler !4332 (Mattias Michaux @mollux)
- Add SizeLimit option to emptyDir volumes for Kubernetes executor !4410
- Enable git transfer.bundleURI by default !4418

### Security fixes

- Update various images to use latest docker-machine version !4454
- Update some dependencies to resolve vulnerabilities !4453

### Bug fixes

- Implement graceful build container shutdown for docker executor !4446
- Add a better handling of signal on both Helper and Build container for k8s executor in attach mode !4443
- Add a mutex to sync access to sentryLogHook !4450 (Matthew Bradburn @mbradburn-ext)
- Use lchmod for zip extract !4437 (Matthew Bradburn @mbradburn-ext)
- Don't use docker links for user-defined networks !4092
- Fix compilation of kubernetes integration tests !4455
- Sanitize image entrypoint to remove empty string !4452
- Manually refresh JobVariables prior to ConfigExec !4379 (Paul Bryant @paulbry)
- Fix file secrets in debug terminal !4423 (Matthew Bradburn @mbradburn-ext)
- Fix labeling of the gitlab_runner_failed_jobs_total metric !4433
- Fix azure key vault JWT convert bug !4396 (Zehua Zhang @zhzhang93)

### Maintenance

- Doc | Fix typo: rename key_pathname to key_path !4476
- Add a link to runner tutorial !4467
- docs: Use "prerequisites," plural (Runner) !4473
- Clarify powershell defaults !4470 (Matthew Bradburn @mbradburn-ext)
- Change docker and instance executor from experiment to beta !4463
- Skip instance executor tests for cmd !4462
- Removed deprecated link !4461
- Use latest Technical Writing images !4449
- Misc test fixes !4460
- Add link to forceful shutdown definition !4445
- Add basic Azure instance/docker autoscaler examples !4451
- Update versions in documentation !4457
- Update runner_autoscale_aws documentation with required iam:PassRole !4286 (Sjoerd Smink @sjoerdsmink)
- Add Docker Autoscaler and Instance executor integration tests !4402
- Refactor the retry interface to be generic !4422
- Update CI_IMAGE to include Debian image flavor !4447
- Fix sync_docker_images test not building !4448
- Change instance, docker autoscaler and AWS plugin to BETA !4432
- Update gocloud.dev to v0.34.0 !4430
- Doc | Add sample command for creating docker machines for troubleshooting !4444
- Update imagePullSecrets documentation !4440
- Add upgrade troubleshooting info to Runner docs !3968
- Update information regarding new runner creation workflow !4436
- Merge "Example" page into register runners page !4413
- Add tip about No URL provided !4435 (Matthew Bradburn @mbradburn-ext)
- Set test build timeout to the DefaultTimeout value !4439
- Add a support policy page for GitLab Runner support policies !4434
- Reduce timeout for package-deb/rpm jobs to 30 minutes !4431
- Fix usage of 'build' !4429
- Fix formatting in Docker Autoscaler executor page !4428
- Clarify how FF_USE_POD_ACTIVE_DEADLINE_SECONDS works !4424 (Ben Bodenmiller @bbodenmiller)
- Update runner version reference !4426

## v16.5.0 (2023-10-20)

### New features

- Print Kubernetes Pod events !4420
- Support of multi-line command output in job terminal output view for bash shell when FF_SCRIPT_SECTIONS is enabled !3486

### Security fixes

- Install git and git-lfs via package manager in ubi.fips.base image !4405
- Run `apk upgrade` in runner alpine images !4378

### Bug fixes

- docker-machine: Ensure runner stays under limit when IdleCount is 0 !4314
- When single-quoting, don't also quote with backtick with PowerShell/pwsh !4387 (Matthew Bradburn @mbradburn)
- Add config to autoset Helper Image ARCH and OS !4386
- Add missing findutils package to ubi-base image !4414
- Set `FF_USE_POD_ACTIVE_DEADLINE_SECONDS` default value to `true` !4361
- Retrieve script exit command after execution !4397
- Add missing runtime packages to ubi base image !4359
- Fix the repository cloning error on Windows with `cmd` shell executor !4341
- Fix powershell SourceEnv permission failure !4369
- Fix powershell SourceEnv permission failure !4369

### Maintenance

- Display the stage command exit code when debug log is enabled !4421
- Fix docs typo !4419 (Alex @AJIOB)
- Downgrade CI image to use Debian bullseye instead of bookworm !4417
- Enhance debug secrets warning in documentation !4415 (Matthew Bradburn @mbradburn-ext)
- Add missing rbac when debugging services !4412 (Ismael Posada Trobo @iposadat)
- Docs: point users to docker-machine fork that successfully handles EC2 fleet spot instance requests !4403
- Remove note on no-support for Windows system certificate store !4409 (Taisuke 'Jeff' Inoue @jeffi7)
- Remove spaces from FF_NETWORK_PER_BUILD environment variable example !4416
- Use latest linter image in relevant pipelines !4411
- Part 3: CTRT edits for registering runners !4392
- Upgrade Go to version 1.20.10 !4348
- Remove WithBrokenGitSSLCAInfo tests as they no longer function as expected !4408
- Update file kubernetes.md !4393 (Thomas Spear @tspearconquest)
- Detail how to output stdout for WSL on windows !4370
- Add docs about Kubernetes overrides by CI variables !4222
- Lock `gitlab-dangerfiles` to 4.1.0 !4401
- Add link to Azure plugin releases to the instance executor documentation !4363
- Add link to Azure plugin releases to the docker autoscaler executor !4364
- CTRT register runners prt2 v2 !4395
- Adding dial tcp timeout !4389
- Update documentation to reflect use of runner-token !4390
- Update PACKAGE_CLOUD variable default value !4342
- Improve documentation regarding runner unregistration !4338
- CTRT Part 1: Registering runners page !4371
- Add documentation issue template to project !4382
- Run apk upgrade in image used to build images !4381
- Style and language improvements for Advanced configuration docs !4377
- Improve error messages that are emitted by tasks !4344 (Taliesin Millhouse @strongishllama)
- Add links to Trusting TLS certificates paragraphs !4376
- Enable configuration of MTU in Docker executor !3576 (Jasmin @nachtjasmin)
- fix: Sets some http headers to use constants !4355
- Update default GIT_LFS_VERSION !4372 (Matthew Bradburn @mbradburn)
- GIT_LFS_VERSION must be specified when running make at the command line. !4360 (Matthew Bradburn @mbradburn)
- Fixed nvidia-smi typo !4367 (Alexander Hallard @zanda8893)

## v16.4.0 (2023-09-25)

### New features

- Add script/after script timeout configuration via variables !4335
- Distinguish job failure in worker processing failures metric !4304
- Expose queueing duration histogram metric !3499

### Security fixes

- Clean up manual installation of git and git-lfs in ubi base image and bump git-lfs version to 3.4.0 !4289
- Runner-helper fips image cleanups !4308
- Bump git-lfs version to 3.4.0 !4296
- Clean up manual installation of git and git-lfs in ubi base image and bump git-lfs version to 3.4.0 !4289
- Runner-helper fips image cleanups !4308
- Bump git-lfs version to 3.4.0 !4296

### Bug fixes

- Fix powershell SourceEnv permission failure !4369
- Fixed: init-permissions takes too long for windows volumes !4324 (OK_MF @OK_MF)
- Switch deletion propagation to background for Pod's dependents !4339
- Do not propagate Build context to k8s executor cleanup method !4328
- Fix error when unmarshaling string with windows path for powershell and pwsh !4315
- Automatically set GOMEMLIMIT based on memory cgroup quotas !4312
- Do not propagate Build context to k8s executor cleanup method !4328
- Fix error when unmarshaling string with windows path for powershell and pwsh !4315
- Update fleeting and taskscaler to newest versions !4303
- Forward url rewrite in lfs pull !4234 (François Leurent @131)

### Maintenance

- Set FF_RESOLVE_FULL_TLS_CHAIN to false by default !4292
- Generate packagecloud packages with Mage !4323
- Fix pass env cmd test !4365
- Refactor content for Docker autoscaler executor page !4354
- Update runner registration token deprecation link !4357
- Enable pushing to ECR and DockerHub !4353
- Improve documentation about pod_annotations !4336
- Use ADD to download Windows dockerfile dependencies !4346
- Use ADD to download Windows dockerfile dependencies !4346
- Fix link in documentation to avoid redirects !4347
- Remove trailing whitespace from documentation !4343
- Discourage `gitlab-runner restart` within containers !4331 (Benedikt Franke @spawnia)
- Add info about config.toml file !4333
- Update binary version !4330
- Remove configmap section !4329
- Fix FF_USE_POWERSHELL_PATH_RESOLVER env var value !4327
- Remove disclaimer from putting runner tokens in secrets !4319
- Update nav steps !4310
- Add note about empty runner-registration-token !4276
- Simplify issue templates and add labels !4275
- Fix links that are redirecting in docs !4311
- Add Openshift4.3.8 and later anyuid SCC !4306
- Add FIPS-compliant helper images and binaries to S3 sync job !4302
- Refresh Vale rules and link checking Docker image !4299

## v16.3.1 (2023-09-14)

### Security fixes

- Clean up manual installation of git and git-lfs in ubi base image and bump git-lfs version to 3.4.0 !4289
- Runner-helper fips image cleanups !4308
- Bump git-lfs version to 3.4.0 !4296

### Bug fixes

- Do not propagate Build context to k8s executor cleanup method !4328
- Fix error when unmarshaling string with windows path for powershell and pwsh !4315

### Maintenance

- Use ADD to download Windows dockerfile dependencies !4346

## v16.3.0 (2023-08-20)

### New features

- Enable variable injection to Persistent Volume Claim name !4256 (OK_MF @OK_MF)
- Add `http2: client connection lost` for k8s API retry !4285
- Add debug message to diagnose fetching issuer certificate bug !4274
- Add RISC-V support !4226 (Aaron Dewes @AaronDewes)
- Add link to documentation when using forbidden arguments in register !4266
- Add `connect: connection timed out` for k8s API retry !4257
- Put warning event retrieval feature behind a Feature Flag !4246

### Bug fixes

- Fix cmd escaping/quoting of parentheses !4301
- Revert "Prune tags when fetching" !4300
- Use git --unshallow when GIT_DEPTH is zero !4288
- Fix docker Cleanup() panic when nothing has been configured !4287
- Mark project working directory as safe for Git !3538
- Only decode certificates if HTTP GET is successful !4281
- Panic during build now prints stack trace !4283
- Retry sync and update submodules on failure !4278
- Fix Docker ulimit validation warning !4248 (Dennis Voss @DennisVoss)
- Fix script typo that caused packages not to be pushed to Packagecloud !4253

### Maintenance

- Adding All to tier badges !4297
- Add RBAC as required config !4293
- Fix whitespace in docs !4291
- Fix typos !4284 (Sven Strickroth @mrtux)
- Include first multiline commit in MR description for default template !4282
- Update docker dependencies version to fix invalid Host header !4249 (Sword @RryLee)
- Update fleeting and taskscaler to newer versions !4280
- Propagate kubernetes executor context !4125
- Prune tags when fetching !4218 (Guilhem Bonnefille @gbonnefille)
- Rename runner token to runner authentication token !4264
- Fix documentation to work with Runner Helm Chart v0.53.0 onwards !4269 (Konstantin Köhring @konstantin.koehring)
- Provide guidance on minimal permissions needed for EC2 autoscaling !4175
- Doc | Add troubleshooting steps for private registry ssl errors !4267
- Update link to EKS !4268
- Add space before backtick !4265
- Add Vale to .tool-versions file !4252
- Add K8s and Docker logging location to troubleshooting !4262
- Add warnings about shell executor !4261
- Include steps to enable metrics for Runners using Helm Chart !4260
- Update installation type references for docs !4258
- Fix potential race condition in Docker provider test !4244
- Add missing release binaries/images to Gitlab release page !4254
- Fix table item !4250
- Restructure executor page !4245
- Ensure Windows helper images builds fail upon error !4243

## v16.2.0 (2023-07-21)

### New features

- Update Runner package repository with OS availability !4215
- Add warning events on failure with k8s executor !4211
- Check forbidden arguments in register command before calling the server !4158
- Ignore forbidden arguments to register if using --registration-token !4157
- Retry all k8s API calls in the runner Kubernetes executor !4143
- Print number of jobs being processed for each new job !4113
- Added zip+zstd and tar+zstd archivers !4107
- Add Azure key vault support !3809 (Zehua Zhang @zhzhang93)

### Security fixes

- Do not install python in ubi-fips-base image !4213
- Build git-lfs from source in runner ubi-fips image !4206
- Update github.com/docker/distribution dependency !4205
- Upgrade Go version to 1.20.5 !4179
- Update `ubi8-minimal` image to version `8.8-860` !4171

### Bug fixes

- Downgrade Git from v2.41.0 to v2.40.1 !4236
- Fix misleading error when cache isn't configured !4212
- Fix common build dir implementation in instance executor !4209
- Add documentation to describe runner issue 30769 and its workarounds !4181
- Fix panic for instance executor when instance config option is nil !4173
- Kubernetes executor: prevent background processes from hanging the entire job !4162 (Snaipe @Snaipe)
- Fix docker-autoscaler proxy tunnel for Windows !4161

### Maintenance

- Fix old metadata in docs !4240
- Refactor instance executor docs content !4238
- Fix Git LFS not building !4237
- Fix typo in Docker executor !4235 (Raphaël Joie @raphaeljoie)
- Mark integration_k8s as optional temporarily !4233
- Update documentation links !4232
- Update runner reg instructions in macOS setup !4230
- Add links to executor pages !4229
- Remove homebrew from docs to set up runner on MacOS !4227
- Build git-lfs in the base UBI fips image as multiarch !4219
- Add Troubleshooting Case !4208
- Fix TestStackDumping flaky test and incorrect log output !4207
- Update vale rules and exceptions !4204
- Update text in runner registration page !4203
- Add note for limited config template setting support !4202
- Add documentation for SETFCAP configuration !4183
- Fix flaky k8s TestProcessLogs !4177
- Update to include Runner system requirements !4176
- Upgrade github.com/minio/minio-go to v7.0.59 !4174
- Fixed outdated URL and type of variable !4168
- Add Crowdstrike troubleshooting guidance !4160
- Emphasize use of runnerToken in Helm chart !4150
- Mark ConfigExecTimeout as optional !4145 (Nikolay Edigaryev @edigaryev)
- Propagate build context !4128
- Add troubleshooting section about "permission denied" errors due to helper image user mismatch in k8s executor !3990

### GitLab Runner distribution

- Fix ECR and DockerHub sync !4180
- Fix windows servercore pwsh version and checksums !4178

## v16.1.0 (2023-06-21)

### New features

- Enable variable expansion in fallback cache keys !4152 (René Hernández Remedios @renehernandez)
- Automatically set GOMAXPROCS based on CPU Quotas !4142
- Allow Instance executor to use a common build directory !4136
- Pass clean command args to sub modules !4135 (Markus Ferrell @markus.ferrell)
- Add dedicated failure reason for image pulling failures !4098
- Support allowed images for privileged jobs and services !4089 (Stéphane Talbot @stalb)
- Variable expansion implementation in cache policy field !4085 (René Hernández Remedios @renehernandez)
- Use executor's context to enforce timeouts on VirtualBox commands !4026 (Patrick Pirringer @patrick-pirringer)

### Bug fixes

- Fix Windows IsRoot() path utility !4153
- Warn if runner with same token being registered multiple times !4122
- Upgrade taskscaler to latest version !4114
- Ensure lock for builds when listing jobs via debug api !4111
- Ensure instance connection is closed when vm isolation is enabled !4108
- Fix community Merge Request pipeline parse errors !4077 (Anthony Juckel @ajuckel)
- Fix cache keys processing by improving the handling of the fallback keys !4069 (René Hernández Remedios @renehernandez)

### Maintenance

- Docs maintenance: Delete trailing whitespace !4166
- Bump version of markdownlint-cli2 in project !4164
- Correct the filename of configmap !4163
- In UBI-fips helper images remove installation of extra packages since they are... !4159
- Fix k8s integration tests !4156
- Update code example with proper nesting !4155
- Expand Runner helm chart troubleshooting section !4149
- Update documentation to mention that --registration-token is deprecated !4148
- Improve readability of table !4144 (Bastien ANTOINE @bastantoine)
- Upgrade fastzip to v0.1.11 !4141
- Update Runner docs for consistent SaaS runner naming !4138
- Docs maintenance: Update redirects !4134
- Refresh Vale and Markdownlint rules !4133
- Add gitlab-runner section to values example !4132
- Removing podman references !4131
- Change heading used to describe reusing an authentication token !4129
- Refactor instance executor page !4124
- Correct example AWS zone used in an example !4123 (Nabil ZOUABI @nabil_zouabi)
- Improve formatting !4121 (Ben Bodenmiller @bbodenmiller)
- Mention use of runner tokens in Kubernetes runnerRegistrationToken !4120
- Follow up edits instance executor !4119
- Remove trailing spaces !4115
- Update project to use Ruby 3.2.2-based Docker images !4112
- Build git from source for UBI images !4110
- Make GitLab network client respect Retry-After header !4102
- Documentation versions update !4096
- Improve cacheFile() errors !4078 (Nikolay Edigaryev @edigaryev)
- Update alpine and pwsh versions !4072
- Add info about grouped runners to docs !4056

### GitLab Runner distribution

- Sync ci images to dockerhub and ecr !4139

### Documentation changes

- Update nav step !4154

## v16.0.2 (2023-06-02)

### Bug fixes

- Upgrade taskscaler to latest version !4114

## v15.11.1 (2023-05-25)

### Bug fixes

- Fix cache keys processing by improving the handling of the fallback keys !4069 (René Hernández Remedios @renehernandez)

## v16.0.1 (2023-05-24)

### Maintenance

- Build git from source for UBI images !4110

## v16.0.0 (2023-05-22)

### New features

- Add docs how to create an ephemeral PVC !4100
- Update autoscaler image handling !4097
- Send system_id when unregistering runner !4053
- Consider node selector overwrites for the helper image !4048 (Mike Hobbs @mike554)
- Improve autoscaling executor providers shutdown !4035

### Security fixes

- Upgrade github.com/kardianos/service to v1.2.2 !4105

### Bug fixes

- Close connection to instance on nesting client connect fail !4104
- Support health checking multiple service ports for Docker !4079
- Fix helper images being published with the wrong architecture !4073 (Anthony Juckel @ajuckel)
- Fix cache keys processing by improving the handling of the fallback keys !4069 (René Hernández Remedios @renehernandez)
- Unresolved secrets now return error by default !4064
- Expand container related options before they are used !4002

### Maintenance

- Update git lfs checksums in release_docker_images !4106
- Upgrade git-lfs to 3.3.0 !4101
- Remove note on tested K8s's environments from Runner k8s docs !4087
- Upgrade github.com/docker/docker to 23.0.6 !4086
- Remove section: Use the configuration template to set additional options !4084
- Upgrade github.com/emicklei/go-restful/v3 to 3.10.2 !4082
- Update Windows version support policy for Runner !4074
- Fixed link that was breaking UI !4071
- GCP fleeting docs for Instance and Docker Autoscaler executors !4068
- Update alpha to experiment in executor page !4067
- Remove deprecated gosec-sast job !4065
- Update docker-machine version !4061
- Remove reference to docker-ssh and docker-ssh+machine !4060
- Update GPG verification details !4059
- Upgrade gitlab-terminal dependency !4057
- Update grammar, remove extra word !4054 (Rasheed Babatunde @rasheed)
- Remove trailing whitespaces !4052
- Make clearer that force send interval is related to logs !4043
- Update redhat/ubi8-minimal Docker tag to v8.7-1107 !4025
- Update version of docker-machine bundled in runner images !4024
- Add tests for internal autoscaler acquisition !4005
- Use Splitic test runner !3967
- Update golang Docker tag to v1.19.9 !3962
- Update alpine Docker tag !3918
- Remove lll linter !2837

### Documentation changes

- Add idle_time entry to docs !4093

## v15.11.0 (2023-04-21)

### New features

- Add Config Validation section to runner Docs !4017
- Add fine grained configuration of autoscaler histograms !4014
- Update runner internal metrics !4001
- Update taskscaler/fleeting metric collectors configuration !3984
- Reorganize index sections for runner use cases !3980
- Add high-level docs for Instance and Docker Autoscaler executors !3953
- Add docker-autoscaler. !3885
- Implement fallback cache keys !3875 (René Hernández Remedios @renehernandez)
- Support remote Windows docker environments from Linux hosts !3345
- Add support for absolute submodule URLs !3198 (Nejc Habjan @nejc)
- Support for custom Kubernetes PodSpec !3114

### Bug fixes

- Add hostname and find commands to UBI FIPS image !4040
- Remove stray omitempty in long form for --docker-devices !4029 (Robin Voetter @Snektron)
- Interactive terminal: Wait for terminal to be set !4027
- Initialize nesting client lazily !4020
- Handle build's parent context cancelation correctly !4018
- Reduce config validation message noise !4016
- Try all specified TCP ports when doing a service container health-check !4010
- Fix docker-machine detail races !3999
- Do not ask for registration token if runner token is specified !3995
- Explicitly start docker service in windows tests !3994
- Resolve "Runner FIPS RPM packages conflicts itself" !3974
- Gracefully terminate Windows processes with Ctrl-C event !3920 (Chris Wright @inkychris)

### Maintenance

- Update Docker Autoscaler introduction milestone !4050
- Add missing code block end in docs/install/windows.md !4049 (Celeste Fox @celestefox)
- Add container support for Windows 2022 21H2 !4047
- Add reference to CI_CONCURRENT_PROJECT_ID variable !4046
- Remove Windows 21H1 !4045
- Add merge release config to bump the VERSION file after the stable branches are merged into main !4041
- Upgrade golang.org/x/net to v0.7.0 !4039
- Add troubleshooting of the error "unsupported Windows Version" for k8s on Windows !4038
- Experiment: Add reviewer roulette !4037
- Use DOCKER_HOST if set in the build time !4036
- Docker daemon change data-root directory !4034
- Post-merge edits for Executor pages !4033
- Make runner manager lowercase !4032
- Add GitLab Runner autoscaling page !4031
- Use a fixed time in register command integration tests !4023
- Update version in docs !4022
- Add note about runner registration permission !4021
- Fix flaky racy tests !4019
- Update index.md to remove typo in the second paragraph !4013 (vsvincent @vsvincent)
- Fix flaky TestDockerPrivilegedServiceAccessingBuildsFolder !4012
- Fix flaky interactive terminal test - ensure terminal connected !4011
- Temporarily skip git-lfs for TestDockerCommandMultistepBuild !4009
- Remove comments metadata !4008
- Fix Test_Executor_captureContainerLogs race !4007
- Add note about Arm64 helper image for runner on arm64 Kubernetes clusters (docs) !4006
- Fix docker-machine Windows tests !4003
- Re-use helper container for docker executor's predefined stages !4000
- Improve troubleshooting documentation for the Job failed: prepare environment error with the Shell executor (docs) !3998
- Start prebuild stage earlier !3997
- Add a Runner glossary to the documentation (docs) !3996
- Remove note about selecting runner by name !3993
- Fix TestBuildOnCustomDirectory for powershell/pwsh !3992
- Only quote cmd batch strings where necessary !3991
- Use Ruby 3.2.1-based docs Docker images !3988
- Restructure registering runners page !3985
- Refactor executor setup/executor name function !3982
- CTRT edits Kubernetes part 4 !3963
- Drop extraneous "to" in feature flag docs !3946
- Update pipeline to depend on runner-incept passing !3940
- Improve layout with tabs !3894
- Update instructions to suggest go install rather than go build for building plugins !3819
- Building runner helper images with Windows nanoserver !3460 (Hoff_IO @82phil)

## v15.10.0 (2023-03-17)

### New features

- Change runner type "specific" to "project" !3979
- Configure external address usage for autoscaler provider readiness check !3973
- Use UBI Minimal for GitLab Runner UBI-FIPS image !3966
- Make the `gitlab-runner register` command happen in a single operation !3957
- Do not send system_id in UpdateJob call !3925
- Best-effort config validation !3924
- Implement ability to parse JSON payload from /runners/verify !3923
- Add -y to apt-get install git-lfs to prevent stalling the installation. !3921 (Antoon Huiskens @antoonhu)
- Handle registration for runners created in GitLab UI !3910
- Add support for activeDeadlineSeconds on CI Job Pod with k8s executor !3897
- Documentation for private fargate setup !3803
- Allow custom executor to specify the shell used !3789 (Robin Lambertz @roblabla)
- Allow configuration of environment variables for runner services !3784
- Docker executor: add services_security_opt config option !3760 (Glenn Dirkx @juravenator)
- Add api requests latency metric !3316
- Support for custom Kubernetes PodSpec !3114

### Security fixes

- Address vulnerability reports against runner-helper alpine images !3958
- Fix CVE-2022-1996 by upgrading k8s.io/client-go !3951

### Bug fixes

- Fix inconsiderate test !3971
- Fix non-amd64 alpine runner-helper images !3965
- Return BuildError from instance executor's client Run !3964
- Fix 'clear-docker-cache' script for Docker 23.0 !3960
- Remove .runner_system_id from Docker images !3950
- Remove re-writing config.toml file on configuration reload !3934
- Add Windows Build Number to version mapping for Windows 2022 !3917
- Handle empty artifact paths !3912
- Execute the script from the right container !3900
- Shells/bash.go: set permissions before dir/file deletion !3726 (Karl Wette @karl-wette)

### Maintenance

- Fix TestBuildOnCustomDirectory for powershell/pwsh !3992
- Fix merge request link with missing '-' scope !3987 (Niklas @Taucher2003)
- Indicate that Command Line and Config.toml are separate for debug !3986
- Fix missing parenthesis in the runners.docker section !3981 (Tugdual Saunier @tucksaun)
- Fix Windows Powershell encoding test !3977
- Fix flaky interactive terminal test !3975
- Slightly change message shown when .runner_system_id cannot be written !3969
- Update SSL troubleshooting link !3961
- Remove link to Docker Machine on GitHub - docs !3956
- Fix failing fuzzing test !3955
- Use Labkit for FIPS check !3954
- Kubernetes executor CTRT edits part 3 !3949
- Corrected minor typo !3948
- Bump Ubuntu version, ease quickstart with Runner !3947
- CTRT edits kubernetes executor part 2 !3944
- Use latest docs Docker images !3941
- Fix deprecation notice legal disclaimer !3936
- Update docker engine client to v23.0.1 !3935
- Remove reference to GitLab Runner 10 [docs] !3933
- Add container images support lifecycle [docs] !3931
- CTRT refactor for Kubernetes executor page part 1 !3928
- Fix typo in the post_clone_script deprecated warning message !3927 (Tamás Dévai @dorionka)
- Remove overview heading from shell docs !3926
- Avoid running 1809 integration tests in CC !3922
- Language edits for "Automate keeping up to date with packagecloud release"" !3914
- Add troubleshooting item for background processes and hung job !3913
- Update golangci-lint version to 1.51.2 !3911
- Update the URL for the docker-machine version from .11 to .19 !3909
- Update taskscaler version in gitlab-runner !3903
- Fix Warning log during prepare stage for the Kubernetes executor !3902
- Add type::feature as a new feature section for changelog !3898
- Expand and consolidate Git LFS docs for non-docker executors !3892 (Nejc Habjan @nejc)
- Upgrade Go version to 1.19.6 !3889
- Update documentation links for pod security context !3823
- Add step to enable linger to gitlab-runner !3688 (Peter Harsfalvi @peterh.six)

## v15.9.1 (2023-02-20)

### Bug fixes

- Remove re-writing config.toml file on configuration reload !3934

## v15.9.0 (2023-02-19)

### New features

- Ignore glrt prefix for runner short token !3888
- Log artifact download request host !3872
- Use taskscaler and nesting slots !3818

### Bug fixes

- Handle empty artifact paths !3912
- Execute the script from the right container !3900
- Update removal milestone in warning log message for step_script !3893
- Generate random system_id for run-single mode !3881 (Helio Machado @0x2b3bfa0)
- Clarify checking out message to reduce confusion !3880
- Allow runner to start when config directory is not writeable !3879
- Fix bug with project dir not resolving as in the project !3877
- Use JobVariable.Value() for internal values !3870
- Prevent masking panic by ignoring zero length secrets !3869
- Sending debug_trace param on PATCH job_trace requests !3857

### Maintenance

- Fix misspelling in documentation !3896 (Shafiullah Khan @gitshafi)
- Add additional test coverage around path matching for artifacts (doublestar) !3890
- Add documetnation for shutdown_timeout config.toml setting !3887
- Update Docker Machine installed in runner container image !3886
- Upgrade github.com/BurntSushi/toml !3883
- Clarify the use of --version when installing the Helm chart !3882
- Fixed wording for help command in docs !3878 (E Jo Zim @designerzim)
- Use new Ruby 3.0.5-based Docker images !3876
- Drop Windows exemption for warning about system cert pool !3871
- Improve Docker Machine executor finish message !3868
- Add link to all metrics available !3867
- Update documentation about helper image being pushed on dockerhub !3866
- Update documentation to highlight access to CI Variables from container entrypoint with k8s executor !3865
- Add backticks to fix kramdown warning !3864
- Reduce log level to reduce noise in logging !3863
- Clean up docs redirects, runner - 2023-01-23 !3861
- Add metrics for counting configuration file access !3859
- Handle the content of the new pre_get_sources_script and post_get_sources_script job payloads in Runner !3858
- Use latest docs linting images for project !3856
- Update always policy to match the docker wording !3851
- Log type of shell when using Shell executor !3850 (Anatoli Babenia @abitrolly)
- Add default annotations to Kubernetes build pods !3845 (Adrian Rasokat @adrian.rasokat.tui)
- Update removal milestone in deprecation warning !3844
- Document requirement for Docker executor image ENTRYPOINT to support sh/bash COMMAND !3839 (Pierre Beucher @pbeucher)
- Update golang Docker tag to v1.18.10 !3828
- Docker executor CTRT part 4 !3826
- Automate keeping up to date with packagecloud release !3821
- Automatically set Alpine and Ubuntu version defaults in make !3816
- Warn about exceeding the global concurrency limit when setting up a new runner !3797
- CTRT docker executor part 2 !3788
- Make external address usage configurable !3783
- Update redhat/ubi8 Docker tag to v8.7-1054 !3764
- Add support for setting procMount of build container !3546 (Alex Wied @alex-cm)

### Documentation changes

- Change removal date to 17.0 for gitlab-runner exec (docs only) !3884

## v15.8.0 (2023-01-19)

### New features

- Add system_id to Prometheus metrics !3825
- Send system_id in jobs requests !3817
- Prepare register command to fail if runner server-side configuration options are passed together with a new glrt- token !3805
- Add nesting client to support VM-isolated build environments !3654
- #27863 Add mac address with isolation !3454 (Artem Makhno @artem.makhno.softsmile)
- Display system_id on build log !3852

### Bug fixes

- Fix doublestar implementation to use paths relative to working directory !3849
- Fix windows integration tests failure check !3846
- Re-merge "Artifact/cache helpers now use POSIX shell syntax for expansion" !3833
- powershell: fix unwanted progress streams leaking to output !3831
- Fix skipped windows integration tests !3830
- Fix relative URL path handling with clone_url !3815
- Prevent new autoscaler thrashing instances !3813
- Add a check for any artifact paths that do not fall within the project directory or its subpaths !3757
- Use exec mode to create the scripts in attach mode !3751
- powershell: Fix stdin handling with scripts !3843

### Maintenance

- Revert "Fix go.mod to downgrade doublestar to v1.3.0 to be same as main" !3842
- Add pwsh to supported shells for docker-windows executor !3829
- `--url` is GitLab instance URL, and not the address of the runner !3807 (Anatoli Babenia @abitrolly)
- Revert "Merge branch 'avonbertoldi/29451/pkgcloud-auto-versions' into 'main'" !3794
- Bump the k8s integration test timeout to 15m !3787
- Make runner support multiple service aliases !3550 (Alessandro Chitolina @alekitto)

### GitLab Runner distribution

- Start pushing Helper images to DockerHub again !3847

### Documentation changes

- Include reference to build pod configuration documentation !3848
- Add PowerShell to proper names list & minor formatting fixes !3837 (Ben Bodenmiller @bbodenmiller)
- Fix Git for Windows casing !3836 (Ben Bodenmiller @bbodenmiller)
- Improve wording !3835 (Ben Bodenmiller @bbodenmiller)
- Clarify that gitlab-runner is required for both download and upload !3834 (Dillon Amburgey @dillon4)
- Clarify variable type !3824
- Docs surround KUBERNETES_ values with quotes !3820
- Documented how to protect environment variable in Kubernetes executor !3812
- Add clarifications for k8s pull policies !3811
- Fix kramdown warning issue !3808
- Update GitOps workflow warning !3806
- CTRT edits for Docker executor part3 !3802
- Adding namespace to anyuid command !3798
- Update fargate troubleshooting !3772
- Update using security context example !3723

## v15.7.3 (2023-01-19)

### Bug fixes

- powershell: Fix stdin handling with scripts !3843

## v15.7.2 (2023-01-13)

### Bug fixes

- Fix relative URL path handling with clone_url !3815
- powershell: fix unwanted progress streams leaking to output !3831
- Re-merge "Artifact/cache helpers now use POSIX shell syntax for expansion" !3833

## v15.7.1 (2022-12-19)

### Bug fixes

- Revert automate for which supported distro releases we create packages. !3794

## v15.7.0 (2022-12-17)

### New features

- Add PrivilegedServices option for allowing/disallowing docker services to be privileged !2652
- Add support for Windows Server 21H2 !3746
- Generate global system ID !3758
- Add start_type to virtualbox configuration !2558
- Update secret resolver to return raw & masked variables !3750
- Allow Executors to clone via SSH !3518
- Add docker support for `IpcMode` for IPC namespace sharing !3781
- Expose the build timeout as an environment variable !3778
- Improve Runner's API health checking and handling !3658

## v15.6.3 (2023-01-19)

### Bug fixes

- powershell: Fix stdin handling with scripts !3843

## v15.6.2 (2023-01-13)

### Bug fixes

- powershell: fix unwanted progress streams leaking to output !3831

## v15.6.1 (2022-11-24)

### Bug fixes

- Fix cache config needing to be provided !3747
- Add gitlab-runner user during ubi-fips image building !3725
- Fix kubernetes pod labels overwrite !3582
- Correctly handle expansion of job file variables, and variables that reference file variables !3613
- Artifact/cache helpers now use POSIX shell syntax for expansion !3752

### Maintenance

- Upgrade github.com/urfave/cli to 1.22.10 !3744
- Unit test to catch urfave bug !3749
- Makefile.build.mk: allow building for arm64 without overriding ARCH !3498
- Renovate Go version !3768
- Add warning about using SIGTERM/SIGINT over SIGQUIT !3769
- Update golang Docker tag to v1.18.9 !3776
- Automate for which supported distro releases we create packages. !3756
- Fix silent docker images build failure and retry buildx !3786
- Rename Docker's PrivilegedServices to ServicesPrivileged !3791

### Documentation changes

- Making things a little more obvious for those of us who may skip ahead !3697
- Clean up docs redirects, runner - 2022-11-23
- Document behavior for local addresses in [session_server] configuration !3676
- Docs: Nested guidelines for clarity !3729
- Fix some wording in docs and add links in convenient areas !3684
- Updated serviceaccount setting to match the code !3387
- Update agent for Kubernetes installation docs !3748
- Change deprecation documentation for register command !3742
- Make pod_labels more specific !3645
- Added doc to inform about saving cost when using private subnets and AWS S3 cache !3453
- Add more descriptive headings on executor pages !3763
- Add security warning to Runner install docs !3762
- Add troubleshooting details !3755
- Add note for self-managed customers !3761
- Update docs/executors/virtualbox native OpenSSH PowerShell !3775
- Fix Kubernetes Executor docs !3770
- Add note for AWS IAM instance profile !3774
- Add a requirement to create a namespace before overwriting !3696
- CTRT edits for The Docker executor part 1 !3753
- Expanded on downloading helper images and updated a link to use a more modern file. !3562
- Add `deprecated` to `gitlab-runner exec` !3773

## v15.6.0 (2022-11-21)

### New features

- Add support for Node Selector Overwrite !3221
- Handle job execution interruption for the new autoscaler executor provider !3672
- Add maximum size to uploaded cache !3552
- Allow multiple paths in GIT_SUBMODULE_PATHS !3675
- Capture helper service logs into job/tasks main trace log !3680
- Add a feature flag to disable resolving of TLS chain !3699
- Adds proper handling of ExecutorProviders initialization and shutdown !3657

### Bug fixes

- Detect Windows build 10.0.19042 as 20H2 !3694
- Force powershell/pwsh input/output encoding to UTF-8 !3707
- Skip non-regular files for artifact metadata generator inclusion !3709
- Filter kubernetes trace to remove newline added for long logs in attach mode !3691
- Enable powershell via stdin by default !3728
- Kubernetes executor: redial backend on internal server errors !3732

### Maintenance

- Update redhat/ubi8 Docker tag to v8.7-929 !3738
- Add OS versions supported by packagecloud 3.0.6 release !3734
- Add tests for kubernetes scheduler name config !3643
- Update Go distribution to version 1.18.8 !3720
- Update logging levels from Debug to Info !3710
- Move autoscaler Acquire() to the ExecutorProvider !3660
- Document internal Executor Interface !3291
- Update git to 2.38.1 and git-lfs to 3.2.0 to address CVE-2022-29187 !3674
- Switch to markdownlint-cli2 !3683
- Ensure `go-fips` container is rebuilt when the version of Go is updated !3685
- Add logging in UpdateJob to include checksum and bytesize !3693
- Update taskscaler to newer version !3706
- Skip docker Test_CaptureServiceLogs integration tests on windows !3703
- Update GoCloud to v0.27.0 and update Azure cache to use new SDK !3701

### Documentation changes

- Explain ANSI-relevance of log_format options !3739
- Fix broken links in runner docs !3737
- Add podman-plugins package dependency for service container network aliases !3733
- Add Taskscaler and Fleeting plugin instructions to Runner development !3730
- Document macOS workaround for TLS issues !3724
- Remove misleading statement regarding Bash in Windows planned feature support !3722
- Deprecate register command !3702
- Mark runnerRegistrationToken as deprecated !3704
- Add helm repo update command to Kubernetes install docs !3736
- Add additional documentation around the use of submodules !3670
- Add Kubernetes certificate guide !3608
- Troubleshooting for pods always assigned worker node's IAM role !3678
- Change $shell to $SHELL in "Set up macOS runners" docs !3681
- Fix docs review app script and domain !3682
- Update redirected links in the runner docs !3690
- Improve development setup docs !3661
- Update Runner Helm chart docs to include list of deprecated fields !3686
- Add details to Documentation MR template !3698
- Adding Ubuntu 22 to the supported OS list !3712
- Adds deprecation notes for docker-ssh and docker-ssh+machine executors !3714
- Updated template to match other repo !3715

## v15.5.1 (2022-11-11)

### New features

- Add a feature flag to disable resolving of TLS chain !3699

## v15.5.0 (2022-10-21)

### New features

- Add shell+autoscaler executor !3617
- Add Docker volume driver ops !3620
- Kubernetes executor: support podspec.schedulerName !2740
- Add IPv6 support to Docker networks !3583
- Add Prometheus metrics to executor autoscaler !3635
- Add GIT_SUBMODULE_DEPTH variable !3651
- Add support for PAT masking in trace !3639

### Bug fixes

- Set all existing variables into the build container !3607
- Add pgrep to ubi-fips image !3625
- Standardize Attestation Artifact Names and Permissions !3650
- Do not expand some CMD variables https://gitlab.com/gitlab-org/security/gitlab-runner/-/merge_requests/38

### Maintenance

- Upgrade Go to version 1.18.6 !3589
- Add TMPDIR to test's env allowlist !3603
- Go 1.18 mod tidy !3619
- Drop runtime.GC() after every check !3595
- Upgrade Go FIPS image version to 1.18 !3624
- Add internal autoscaler executor provider unit tests !3633
- Only generate mocks that are actually used in tests !3630
- Fix incorrect spelling of acquisition !3621
- Add User config setting for docker executor !2913
- Upgrade Go FIPS image version to 1.18.7 !3640
- Upgrade Go distribution to version 1.18.7 !3656

### Documentation changes

- Added GitLab Runner to title !3618
- Clarify k8s executor overrides per CI/CD job !3626
- Add note about docker-in-docker !3628
- Fix indentation for [runners.cache] in kubernetes docs !3634
- Clean up docs redirects !3632
- Document hidden retry for failed Docker pull !3638
- Refactor autoscaler terminology !3641
- Update redirecting external links for Runner !3631
- Explain metric …request_concurrency_exceeded_total !3558
- Update contribution details when it requires changes to both GitLab and Runner !3649
- Disk root size parameter !3652
- Remove Grafana dashboard link !3653
- Move Content from best_practices page !3665
- Remove content that didn't add value !3667
- Updated path for group runners !3664
- Fix ordered list display abnormal error !3663
- Set variable to new domain for docs review apps (Runner) !3671

## v15.4.2 (2022-11-11)

### New features

- Add a feature flag to disable resolving of TLS chain !3699

## v15.4.1 (2022-10-21)

### Security fixes

- Do not expand variables in Command https://gitlab.com/gitlab-org/security/gitlab-runner/-/merge_requests/38

## v15.4.0 (2022-09-21)

### New features

- Add renovate support !3592

### Bug fixes

- Reset token in config template when set !3593
- Remove reliance on text/transform for trace masking !3482

### Maintenance

- Update instructions with new menu title !3599
- Update project for latest Vale and Markdownlint tooling and rules !3598
- Docs: Small edit to language !3596
- Updated title to match left nav !3588
- Delete tmp/gitlab-test directory. !3585
- Updated title to match our standards !3584
- Allow setting of Docker volume label mode independent of read/write mode !3580
- Improve clarity of runner metrics examples !3578
- Remove 'respectively' and 'please note' !3574
- Add io error to troubleshooting section !3573
- Docs: Adding details about GitOps configuration for agent !3572
- Fix runners location in docs !3555
- Add path implementation to support Windows docker from unix !3344
- Update redhat/ubi8 Docker tag to v8.6-943 !3605
- Update alpine Docker tags !3604

### Security fixes

- Upgrade prometheus/client-golang from v1.1.0 to v1.11.1

## v15.3.3 (2022-11-11)

### New features

- Add a feature flag to disable resolving of TLS chain !3699

## v15.3.2 (2022-09-21)

### Security fixes

- Do not expand variables in Command https://gitlab.com/gitlab-org/security/gitlab-runner/-/merge_requests/38

## v15.3.1 (2022-09-21)

### Security fixes

- Upgrade prometheus/client-golang from v1.1.0 to v1.11.1

## v15.3.0 (2022-08-19)

### New features

- Improve documentation about installing and using Podman as a Docker executor replacement !3570
- Add support SELinux type label setting in Kubernetes executor !3451 (Omar Aloraini @ooraini)
- Add a check whether boringssl is being used by using the Enabled method !3390
- Add support for server side encryption for S3 Cache !3295 (Johan Lanzrein @lanzrein)
- Remove CentOS 6 packaging !2871 (Bene @bene64)

### Bug fixes

- Generate artifacts metadata only for zip !3565
- Build s390x images alongside the other images !3561
- Ensure that runner always uses the customized User-Agent !3543
- Revert github.com/urfave/cli back to v1.20.0 !3539
- Improve error message when there's a conflict between `pull_policy` and `allowed_pull_policies` settings !3526
- Sanitize user-provided custom build directory before passing it forward !3360

### Maintenance

- Docs: Remove old install page !3563
- Update default label for documentation MR template !3559
- Promote gitlab.MultiLineLinks to error !3554 (Niklas @Taucher2003)
- Fix links split across multiple lines in Runner repo !3553
- Add note on GitLab instance pre-requisite for using Runners - docs !3549
- Update Markdownlint and Vale configuration !3548
- Fix "broken" links (redirect) !3542 (Lee Tickett @leetickett)
- Add `hostname` to the UBI-fips helper image !3540
- Docs: Fix a typo in `pull_policy` which is should be underscore !3537
- Update linter version to 1.46.2 !3536
- Update Helm chart troubleshooting for missing secrets !3534
- Protect commands/config with a mutex !3507
- Fix dead link & other runner docs cleanup !3491 (Ben Bodenmiller @bbodenmiller)

### Documentation changes

- Remove premium tier from agent install docs !3535
- Add new functionality related to runner token expiration !3209 (Kyle Edwards @KyleFromKitware)

## v15.2.0 (2022-07-20)

### Bug fixes

- Update github.com/containerd/containerd dependency !3525
- Rename DEBUG env var to RUNNER_DEBUG !3497

### Maintenance

- Push image on registry during release stage only when enabled !3528
- Fix version history formatting !3523
- Upgrade Go to 1.17.9 in project !3515
- Disable push to ECR in all cases !3514
- Make resource checking disabled by default !3513
- Fix DEB_PLATFORMS definition in the Makefile !3510
- Monitor docker-machine provision failed state !3355 (StoneMan @Wenyuyang)
- Run incept tests only for canonical namespaces !3341

### Documentation changes

- Update command usage and GitLab Runner version !3531
- Restore previous step for freebsd install procedure !3527
- Fix link to cluster agent !3521
- Add explanation on how to select runner manager node with nodeSelector !3520
- Update sysrc command for Freebsd installation procedure
 !3519 (Roller Angel @rollerangel)
- Add security context for init permissions container !3516
- Add note about configurability of Fargate host properties !3509
- Remove columns to correct rendering config.toml, CLI options and ENV variable for the register table !3508
- Add the pull-policy from jobs support to Kubernetes !3504
- Remove trailing spaces from docs !3502
- Add note for pre existing runner use condition !3501
- Improve the output of registration command !3500
- Fix description of 'Coordinator' in FAQ !3496
- Add some clarifications to how job_env in Custom Executor works !2810

## v15.1.0 (2022-06-20)

### New features

- Generate artifacts metadata !3489
- Add image pull-policy support to services !3488

### Bug fixes

- Init submodules prior to sync to ensure submodules remote URL configuration is properly synchronized !3265 (David Alger @davidalger)
- Honor entrypoint for build and helper images with exec passthrough !3212 (bdwyertech @bdwyertech)

### Maintenance

- Ignore TestPowershell_GetConfiguration for all windows versions !3494
- Add TestPowershell_GetConfiguration/pwsh_on_shell_with_custom_user_(windows)... !3492
- Update Docker images for linting docs !3490
- Add note about gitlab-runner-fips !3487
- Update minio-go dependency to fix FIPS endpoints !3484
- The context of the language would suggest the plural form of this noun. !3483
- Fixed a broken link for FIPS RHEL runner !3481 (Brock R @fearthebadger)
- Clarify on Docker engine version requirement !3479
- Expand variables for Pod volume subPath and mountpath config !3478
- Update documentation on interactive web terminal support for helm chart !3477
- Add upgrade code sample for arm64 !3475
- Fix error in oc create configmap command - docs !3471
- Remove windows server 2004/20H2/21H1 related tests from community MR pipeline !3467
- Do not retry artifact download on 401 response !3461
- Modify doc mentions of RedHat to Red Hat !3459 (lousyd @lousyd)
- Update project to use latest linting images from gitlab-docs !3452
- Use `T.TempDir` to create temporary test directory !3410 (Eng Zer Jun @Juneezee)
- Use 'go install' instead of 'go get' to install tools !3402 (M. Ángel @jimen0)
- DeviceCgroupRules for Docker Executors !3309 (Alexander Sinn @embeddedcoder)
- Workaround to slow artifacts upload to GCS !3194
- Add extra information when "no matching files" !3079 (Adrian Mârza @adrian.marza.mambu)
- Override ci image and registry for all windows helper pushing jobs !3485
- health-check port discovery should be consistent with WAIT_FOR_SERVICE_TCP_PORT !3033 (Anton Neznaienko @neanton)

### GitLab Runner distribution

- Trigger UBI images for all releases and main branch !3466
- Fix not pushing main Runner images to Docker hub !3465

### Documentation changes

- Add Podman configuration steps !3480
- Implement allowed_pull_policies in config.toml !3422
- Implement supporting pull_policy from jobs !3412
- Allow to overwrite Pod labels in the Kubernetes executor !3352 (Mathieu Parent @sathieu)
- Add a flag to `gitlab-runner exec` to specify the CI/CD config file !3246 (Alexis Jeandeau @jeandeaual)
- Use GCP metadata server and sign blob API for GCS cache url !3231 (Jasper Maes @jlemaes)
- Complete the example configuration for gcp cache !2956 (Edward Smit @edwardsmit)
- Support Priority Class Name for Kubernetes executor !2685 (ayoub mrini @ayoubmrini424)

## v15.0.0 (2022-05-19)

### Security fixes

- Improve sensitive URL parameter masking !3404

### Bug fixes

- Allow S3 cache's AuthenticationType to be provided case-insensitively !3446

### Maintenance

- Update git-lfs to 2.13.3 !3458
- Add TestMachineIdleLimits in the windows 21h1 test failure !3457
- Repair redirected links !3456
- Add history to docs for kubernetes pull policy !3455 (Raimund Hook @stingrayza)
- Run bleeding edge windows builds for security pipelines as well !3449
- Fix minor grammatical error. !3448 (Crafton Williams @crafton)
- Fix windows 21H1 pushing helper images and integration tests !3447
- Delete trailing whitespace !3443
- Fix alpine-latest pipelines for pwsh and prevent this happening on main in the future !3442
- Moved content to executor pages !3440
- Add instructions for how to specify what user a job is run as via docker executor !3438
- Update alpine versions to latest !3436
- Parallelize Kubernetes TestRunIntegrationTestsWithFeatureFlag tests !3435
- Update FIPS base UBI image to 8.6-754 !3434
- Add alpine-latest helper image flavor and switch default alias to 3.15 !3433
- List source of Default templates !3431 (Ben Bodenmiller @bbodenmiller)
- Switch from cobertura to coverage_report keyword !3429
- Stop publishing helper images to Docker Hub !3425
- Add a note to troubleshooting section regarding security release !3424
- Set max_line_length attribute in .editorconfig !3423
- Fix 21h1 hcsshim::CreateComputeSystem error !3421
- Fix indentation for docker run runner example !3419
- Register runner with renamed paused argument !3414
- Enable CGO_ENABLED by default in golang-fips compiler !3413
- Change amazonec2-security-group to XXXX in example !3411
- Check serviceaccount and imagepullsecret availability before creating pod !3399
- Make clear-docker-cache script to work for Docker versions below 17.06.1 !3394 (Roland Hügli @rhuegli)
- Servername in openssl command !3374
- Update index.md !3356 (Don Low @Don.Low)
- Docs: Small edit to change 'how' to 'what' !3325
- Update docs/monitoring/index.md !3216
- Expose fastzip configuration options !3130
- Docs: Update autoscale_aws_fargate to include ca certificate location !2625
- Print out service timeout seconds in Docker executor !279 (Elan Ruusamäe @glensc)

### GitLab Runner distribution

- Add packages added by package cloud 3.0.5 release !3437
- Use SHA256 instead of MD5 for digest !3415

### Documentation changes

- Add step for AppSec in the security release template !3432
- Make explicit disabling of strict-host-key-checking mandatory by default !3418
- Add support for Windows server 2022 !3218
- Add sh to --shell --help following documentation !2988 (David Hannasch @dHannasch)

## v14.10.1 (2022-05-02)

### Security fixes

- Disallow reserved CACHE_FALLBACK_KEY values !49

## v14.10.0 (2022-04-19)

### Bug fixes

- add tip for windows docker permissions !3397
- Add newline between the command and the output when collapsible section is enabled !3389 (Thomas Chandelle @tchandelle)
- Increase token short length if it includes prefix !3373

### Maintenance

- Update lint-markdown image for docs !3408
- Remove explicit mention of t4g.nano !3405
- Log object storage forbidden errors during artifact downloads !3400
- Change release milestone for k8s operator - docs !3395
- Link macOS install docs to config docs !3392
- Add runnerImage property to OpenShift Operator docs !3385 (Em Karisch @QuingKhaos)
- Artifacts download argument validation !3384
- Added how to fix TLS handshake timeout error in a proxy environment !3383
- Fix a typo in the cache uploading messaging !3382 (Lee Tickett @leetickett)
- Add new troubleshooting step to the Kubernetes docs !3380
- Change the docs review apps IP !3379
- Debian 9 won't build / qemu now requires -F !3369 (Donny Davis @donnydavis)
- Add support for docker client version negotiation !3322
- docs: update region specific s3 endpoint urls !2975 (Casey Vockrodt @casey.vockrodt)
- Add archiver staging directory option to runner helper !3403

### GitLab Runner distribution

- Add amazon/2 RPM distribution to the release list !3378

### Documentation changes

- Add Kubernetes operator installation and uninstallation docs and updated OpenShift docs !3388
- Add runner registration related properties to OpenShift Operator !3386 (Em Karisch @QuingKhaos)
- Support docker container custom labels !3304 (aylinsenadogan @aylinsenadogan)
- Update release process link in readme !3319 (Théo DELCEY @theodelcey)

## v14.9.0 (2022-03-21)

### New features

- Add posix shell quoting implementation !3367

### Bug fixes

- Use token from job payload when composing repository URL based on clone_url !3366
- Upgrade minio to v7.0.24 pre-release, for IAM timeout fix !3354
- Upgrade fastzip to v0.1.9, fixes invalid timestamps !3353
- Update network responses to support 64-bit Job IDs !3346
- Upgrade fastzip to v0.1.8 !3333
- Allow changing shell executor with pwsh user !3298
- Remove bashisms from Bash shell implementation !3014 (Neil Roza @realtime-neil)

### Maintenance

- Update stringData for Custom TLS cert !3372
- Add default issue & MR templates !3368
- Docs: Added fleet management link !3364
- Add link to AWS driver docs in gitlab docker machine - docs !3363
- Change fleet scaling to best practices for runner shared services - docs !3362
- Docs: kubernetes volumes are mounted on services !3361 (Quentin Barbe @forty1)
- Add warning about enabling debug logging !3359
- Add links to clarify AWS and docker credentials requirements and clarification on image: tag !3358
- Add link to docker machine fork - docs !3357
- Edited for style !3351
- Run trigger-UBI-images-build job also for patch release tags !3350
- Update runner registration failure log message !3349
- Add runner registration message section - docs !3348
- Move Path interface to docker volume consumer !3343
- Neaten helpers/path unix path impl !3342
- Fix misleading error during cache restoration !3340
- Clean up docs redirects - 2022-02-22 !3339
- Make ssh command/executor shell agnostic !3337
- Remove redundant shell config environment property !3336
- Updated agent for Kubernetes !3334
- Update CI toolchain versions !3330
- Upgrade Docker to 20.10.12 !3328
- Support Vault EE namespaces !3320 (Aleksander Zak @aleksanderzak)
- Add Debian bullseye to supported versions !3318
- Add post_clone_script hook !3211 (Dan Rice @dnrce)
- Docs: Update kubernetes key file format !3097 (Brandon Hee @brandonhee)
- fix grammatical error !2896 (James Dube @jamesdube)

### GitLab Runner distribution

- Fixes version definition in VERSION file !3371
- Align debian releases for stable and Bleeding Edge versions !3335

### Documentation changes

- Add support for Kubernetes runtime class !2326
- Add docs about security risks for using cache and the git_strategy=fetch !3365

## v14.8.0 (2022-02-20)

### New features

- Allow specifying maintenance-note on runner registration !3268
- Support Apple Silicon (darwin/arm64) !2274
- Add variable support for services (Stefano Tenuta @ST-Apps1) !3158

### Bug fixes

- Fix artifacts upload redirection support !3308
- Handle redirects on artifact uploads !3303
- Introduce non-reusable docker cache volumes !3269
- Merge the config template before asking the user for configuration !2561 (Matthias Baur @m.baur)
- Make use of build requests/limits for build permission init container !3321

### Maintenance

- Add details to docs on CI_SERVER_TLS_CA_FILE !3332 (Ben Bodenmiller @bbodenmiller)
- Ensure shell writers terminate with newline flush !3329
- Upgrade Go to 1.17.7 !3327
- Install supported Go version for Windows prior to testing !3324
- Upgrade minio to v7.0.21 !3323
- Fix milestone ship date error for the idlescalefactor feature - docs !3317
- Remove vendor/ directory !3314
- Divide packages buildling jobs in the pipeline even more !3313
- Use latest docs linting image for Markdown !3312
- Docs: Update shell descriptions to use full names !3310 (Neil Roza @realtime-neil)
- Bump version of Go for project to 1.17.6 !3305
- Fix Azure caching example config !3300 (Stefan Asseg @stefanasseg)
- Encourage use of K8s secrets !3299 (Christian Mäder @nxt.cma)
- Update interactive example that was incorrectly set to non-interactive !3297 (Arran Walker @ajwalker)
- Update support for session_server using helm chart !3296
- Cleanup cache proxy pattern !3294
- Adds details about how to limit the number of VMs when autoscaling !3289
- Update linting configuration from GitLab project !3288
- Replace ruby:2.6 in examples and test cases with ruby:2.7 !3287
- Update runner security docs !3279
- Update Page with more common -machine-machine-options for use with docker and amazon ec2 instances. !3259
- Add information on how to connect to S3 from Runners on Amazon EKS with IAM Role for ServiceAccount !3251
- Add version number to windows helper image tags !3217 (Florian Greinacher @fgreinacher)
- Update docs/executors/shell.md !3208
- To disable wait_for_services_timeout use -1 not 0 !3207
- Add support for extra submodule update flags !3192 (Nejc Habjan @nejc)
- Clarify that listed limitations are specific to Windows !3155
- Ensure proper assumptions !3038 (Deniz Adrian @zined)
- Update the security caveats about the usage of privileged mode !2482
- Add debian/bullseye to packagecloud DEB_PLATFORMS !2940 (James Addison @jayaddison-collabora)

### Documentation changes

- Add details on concurrent parameter for docker executor - docs !3286
- Add alpine 3.15 as new runner/helper-image flavor !3281 (Fabio Huser @fh1ch)

## v14.7.0 (2022-01-19)

### New features

- Add RHEL/UBI amd64 FIPS support !3255

### Bug fixes

- Exclude stderr content from parsing UID/GID information within Docker executor !2768

### Maintenance

- Fix fips rpm package name to sign !3285
- Mark "prepare go fips" job as optional !3284
- Updating documentation linting images for project !3283
- Fix external links from project and remove old redirects !3282
- Restore git 1.8.3.1 tests !3278
- Fix tests using gitlab-grack submodule !3272
- Clarify how to configure network mode with docker executor !3264
- Update golangci-lint !3261
- Pass UPSTREAM_CI_COMMIT_REF to incept tests !3257
- Update sentry library from raven-go to sentry-go !3199 (Markus Legner @mlegner)
- Bump used Go version to 1.17 !3112
- Show error details for failed artifact uploads !3240

### GitLab Runner distribution

- Fix the 'stable gitlab release' job !3252

### Documentation changes

- Point to Gitlab maintained fork of Docker Machine !3276 (Thameez Bodhanya @thameezbo)
- Release of a FIPS Compliant runner !3274
- Adds note about 5 GB S3 cache limit !3266
- Added troubleshooting steps !3273
- Fix broken external links !3270 (Niklas @Taucher2003)
- Update to mention centos stream 8 instead of centos linux 8 !3267 (Ondřej Budai @ondrejbudai)
- Document need for entrypoint to open shell !3256
- Updated language for Kubernetes executor !3253
- Update link to K8s pull policy !3254
- Improve the cache documentation for k8s executor !3237
- Update docs for GitLab Runner Helm Chart using ACS (retired) to AKS !3219
- Remove trailing spaces for Jan 2022 TW monthly chores !3275

## v14.6.0 (2021-12-17)

### Bug fixes

- Implement improved JSON termination mode for Kubernetes !3225

### Maintenance

- Add Vale rule updates from the GitLab project to this project !3249
- Minor capitalization and style fix !3248
- Trigger UBI images build also from security fork !3245
- Add note about running docker runner with docker-machine functionality !3236 (Ihor Martyniuk @enoot)
- Remove coverage reports from S3 release !3235
- Add curl in alpine image !3233
- Fix flaky garbage collection test !3230
- Move the "static QA" job to the postrelease stage !3227
- Automatically retry integration_k8s jobs !3226
- Docs: Clarifying that it's "a" macOS machine, rather than "yours" !3223
- Remove unneeded quotes from markdownlint config !3215
- Run incept tests in the postrelease stage so that all binaries and images are available !3214
- Update markdownlint and Vale rules from GitLab project !3213
- Add additional docs and integration tests for cache.s3.AuthenticationType !3210
- Docs: Changed "clean up" from noun to verb !3206
- Docs: Clarify what Runner Cloud is !3205
- Drop gorilla/mux in favour of http.ServeMux !3203
- Add idle gitlab_runner_jobs metric per runner !3202
- Fix links to shared runners documentation !3201
- Add openssl command to download the cert !3200
- Improve Runner container image size for ubuntu and alpine !3185 (Furkan Türkal @Dentrax)
- Autoscale VMs based on a percentage of in-use VMs !3179
- Use native go errors and drop pkg/errors !3104 (feistel   @feistel)
- Fix the 'stable gitlab release' job !3252

### GitLab Runner distribution

- Push stable images built on security fork to canonical repository !3242
- Update the GitLab Release job !3228

### Documentation changes

- Update lint-html image for docs !3239
- Docs: Added OpenSSL SSL_connect: SSL_ERROR_SYSCALL troubleshooting topic !3229
- Docs: Add pod cleanup info in the Kubernetes doc !3224
- Update docs for installing runner from binary !3222 (Wojciech Pater @wpater)
- Changed symbol in docs table !3220
- Add Native Windows OpenSSH Server and Powershell support for Virtualbox and Parallels executors !3176 (Guillaume Chauvel @guillaume.chauvel)

## v14.5.2 (2021-12-10)

### Security fixes

- Fix `syscall.forkExec` calling `close(fd=0)` on pipe error [!44](https://gitlab.com/gitlab-org/security/gitlab-runner/-/merge_requests/44)

## v14.5.1 (2021-12-01)

### Security fixes

- Limit docker executor's container reads to prevent memory exhaustion [!37](https://gitlab.com/gitlab-org/security/gitlab-runner/-/merge_requests/37)

## v14.5.0 (2021-11-21)

### New features

- Scrub the X-Amz-Security-Token parameter from query strings !3171 (Estelle Poulin @estelle.a.poulin)
- Kubernetes executor container security context !3116

### Bug fixes

- Fix lockfile cleanup for submodules !2858 (Nejc Habjan @nejch1)

### Maintenance

- Docs: Added SSH executor disable_strict_host_key_checking details !3195
- Fix releasing alpine 3.12 helper images !3193
- Renamed enterprise_guide to fleet_scaling !3191
- Add all available unix OS build tags to unix targeted go files !3189 (Arran Walker @ajwalker)
- Fix gitlab grack to use our own repositories !3187
- Use newer docs linting image !3186
- Update changelog generator configuration !3183
- Fix docker pulling image integration test !3182
- Break out shell blocks to allow copy from button !3181
- Add troubleshooting info to Runner installation with Agent !3180
- Log errors when failing to close docker client !3178
- gitlab-runner Dockerfile: clear /tmp of ubuntu docker image !3177 (Yalcin Ozhabes @trim_the_main)
- Fix PVC volume config generation in Kubernetes executor !3174 (Sandra Tatarevićová @sandra17)
- Add troubleshooting note for dind connection error on k8s executor !3173
- Docs: Clarified concurrency setting !3172
- Fixed broken external links !3168
- Fix: typo in docs/register/index.md !3166 (David Duncan @duncan.davidii)
- Docs: Clarify runner token !3165 (Stefan Schmalzhaf @the_s)
- docs: add useful notes on setting session_server !3164 (Yang Liu @robturtle)
- Updated broken external links !3163
- Refactor images building and publishing jobs !3162
- Add changeable config directory for root !3161 (Boris Korzun @boris.korzun)
- Docs: Correct link to Windows shared runner info !3160
- Use sync.Mutex rather than RWMutex for simple protections !3159
- Remove need for Git in runner images !3152 (Ben Bodenmiller @bbodenmiller)
- Suppress git hints about branch naming standards !3148
- Update golang-cli-helpers library, support env namespaces !3147
- Handle situations when neither `ntpdate` nor `sntp` is available !3143 (Alexander Kutelev @kutelev)
- Docs: Small edits to enhance readability !3137 (Ankita Singh @ankita.singh.200020)
- Better support for Powershell on Kubernetes !3119
- Do not pass in bash detection script into build container !3095
- Kubernetes executor should only used SharedBuildsDir behaviour when it is required !3078 (David Alger @davidalger)
- [DOCS] - Improve image pull secrets documentation clarity !3047 (Aaron Johnson @acjohnson1985)
- Document how to run jobs as non-root user for kubernetes and kubernetes with helm !2900
- Allow finer-grained control over pod grace periods. !2130 (Dominic Bevacqua @dbevacqua)

### GitLab Runner distribution

- Provide docker images for alpine 3.12 (default), 3.13 and 3.14. !3122

## v14.4.0 (2021-10-25)

### Security fixes

- Sanitize git folder after each build !3134

### Bug fixes

- Add Kubernetes pod label sanitization !3054 (Theodor van Nahl @t.vannahl)

### Maintenance

- Revert "Merge branch 'alpine-3-13' into 'main'" !3157
- Consider all docker pull image system error as runner script failure !3142
- Docker Executor: use Stop for graceful shutdown !3128 (Aaron Friel @frieltwochairs)
- Update to minio-go v7.0.13 !3120 (Philip Schwartz @pschwar1)
- Explicit configuration for cache s3 authentication type !3117
- refactor: remove osext dependency !3101 (feistel @feistel)
- Respect Docker Runtime setting for services !3063 (Jakob-Niklas See @networkException)

### GitLab Runner distribution

- Split packagecloud release by distribution flavor !3146

### Documentation changes

- Mark URLs compatible with markdownlint-cli 0.29.0 !3154
- Remove Fedora 34 from list of packages - docs !3151
- Fixed docs crosslink from Advanced Config !3149 (Raimund Hook @stingrayza)
- Update Autoscale config due to docker machine deprecation docs !3144
- Compatibility chart update !3141 (Alexander Kutelev @kutelev)
- Update docker_machine.md - docs !3140
- Change description for gitlab_runner_limit !3139
- docs: Delete link to gitlab.com-config (target does not exist) !3138 (Stefan Schmalzhaf @the_s)
- Fix yaml indention of GCS secretName !3136 (Kate @kate_stack11)
- Replace incorrect terminology (storage -> bandwidth) !3135 (Jay Williams @codingJWilliams)
- Docs: Updated Microsoft Service policy links !3133
- Runner: fix some broken external links !3127
- Additional step when install GitLab Runner using KAS !3126
- Added info about code handling for Windows runner !1975

## v14.3.0 (2021-09-21)

### New features

- Cleanup build directory with feature flag !3065
- Consider only docker image pull system error as runner-system-failure !3060

### Security fixes

- Restrict accepted metric listener HTTP methods !3109

### Bug fixes

- Fix docker-machine executor check to reduce warning log spam for no runners able to process a job !3106 (Thomas Scully @tscully49)

### Maintenance

- Turn on FF_SCRIPT_SECTIONS for GitLab Runner pipelines !3124
- Expose runner limit error message on registration !3108
- Split linux packages into multiple jobs !3105
- Upgrade minio to v7 !3099
- Update runner docs tests !3096
- Remove docker-machine feature flag !3093
- Improve log line decoding for kubernetes !3091
- Add strict host key checking to SSH config !3074
- Upgrade alpine version to 3.13.6 !3057
- Improved bash shell escaping (behavior, performance) !2882

### Documentation changes

- Added mac setup guide !3129
- Fix trailing spaces in Runner docs !3125
- Per-build networking is recommended !3118
- Fixed typo in Dockerfile example for installing Runner with Docker !3113 (Markus Möslinger @metabytewien)
- Update documentation template !3107
- Use latest docs linting images !3100
- Update feature-flags.md, fixed typo, runners.feature_flag -> runners.feature_flags !3098 (Joost van der Sluis @jvdsluis)
- Reword so that docker services list "images" instead of "applications" !3094
- Adds Linux register command for behind a proxy !3087 (Rui Duarte @P0w3rb0y)
- Add info for DOCKER_HOST value in Using docker:dind !3085
- Added docker image build steps for Alpine !3076
- Add doc in FAQ about running Elasticsearch !3110
- Fix typo in security process !3092

## v14.2.0 (2021-08-22)

### Bug fixes

- Do not execute checks for windows integration test in docs only default branch pipeline !3070
- Limit job log to ensure it contains UTF-8 valid data !3037
- Fix ubuntu helper image builds to use correct platform (not always amd64) !3032 (Sneha Kanekar @skanekar1)
- Fix trace short writes when large masks are configured !2979
- Fix cleaning of removed sub-submodules when using fetch strategy !2883 (DmtiryK @dkozlov)

### Maintenance

- Update trace force send interval to be dynamically adjusted based on update interval !3064
- Update rules for windows tests to fix docs pipeline !3062
- wrap each line in a script block as a section !3051
- Add new histogram metrics to docker+machine executor !3050
- Do not ignore failure in Windows jobs due to timeout !3042
- Fix release job to use JOB-TOKEN !3041
- Support of kubernetes lifecycle hooks !3036
- Add all of gl-docsteam to docs CODEOWNERS !3026
- Add Evan and Marcel to docs CODEOWNERS !3025
- Use CI_JOB_TOKEN to create releases !3023
- Explicitly set kubernetes pull image failure as script failure !3015
- Implement changes rules for executing full and docs-only pipelines !2978
- Move build log's ANSI Reset to before newline to fix test output  !2977
- Update configuration of changelog generator !2968
- Update remaining only except to rules in pipeline !2938
- Add support for determining helper image from node selector information !2840
- Upgrade specified Git version to 2.30.2 !2825
- Add allowed images restriction to Kubernetes executor !2669 (Yi Wei Pang @pangyiwei)
- Allow CI image option to override base image name (VirtualBox & Parallels) !1257 (Alexander Kutelev @kutelev)

### Documentation changes

- Modified the runner troubleshooting page for confirming the GitLab version and runner version !3081
- Update docs with the correct link about runner scope !3077
- Clarify the need for max overwrite definitions when overwriting via CI/CD script !3075
- Add troubleshooting entries for k8s-caused faults !3073
- Docs: Recommend to use latest self-managed runners with .com !3072
- Docs: Addded FREE tier badge !3069
- Docs: Addded FREE tier badge !3068
- Docs: Addded FREE tier badge !3067
- Docs: Added code block end tag that was missing !3066
- Docs: Fixed typo, changed "process" to "signal" !3061 (Igor @igordata)
- Docs: Add how to log in as current user in the Terminal so gitlab-runner installs properly !3055
- Improve wording of docs/security/index.md !3031 (Ed Sabol @esabol)
- Docs update advanced configuration !3028
- Update Vale rules with latest settings from GitLab project !3024
- Fix outdated link to custom build directories in runner advanced configuration docs !3022 (zertrin @zertrin)
- Docs: Add version for Kubernetes custom builds directory mount option !3016 (Ben Bodenmiller @bbodenmiller)
- Capitalize CPU on line 187 !2893
- Create Enterprise guide for deploying and scaling a GitLab Runner Fleet !2755

### Other changes

- Improve testKubernetesGarbageCollection integration test !3080
- Update the Kubernetes executor's attach strategy to work with Windows pods !3059
- Fix missing end quote in packagecloud script !3049
- Fix incorrect Kubernetes Windows paths for artifacts and caches !3046
- Set DOCS_REVIEW_APPS_DOMAIN in the CI config directly !3044
- Updated CODEOWNERS for docs team members who are maintainers !3035
- Update build versions for Fedora !3034
- Enable container scanning for gitlab runner !3027
- Garbage collection supports for kubernetes executor !2983
- Fix flakiness of the TestAttachReconnectReadLogs test !2954

## v14.1.0 (2021-07-20)

### Bug fixes

- Fix trace short writes for large log lines !2993
- Confirm if docker is installed in `clear-docker-cache` !2961

### Maintenance

- Add CODEOWNERS for docs !3017 (Ben Bodenmiller @bbodenmiller)
- Add TestBuildOnCustomDirectory/pwsh as test failure on windows 20h2 and 2004 and TestMachineIdleLimits on 1809 !3011
- Allow KUBECONFIG and GITLAB_CI env in integration tests !3010
- Fix vendor out of sync !3008
- Use image's Powershell Core for Windows tests !3005
- Remove explicit use of GOROOT/GOPATH now that we're using Go modules !3002
- Remove unneeded test configuration !3001
- Fail k8s integration tests when the check command fails !2999
- Fix on-demand releasing of helper images !2998
- Stop considering docker pull image as runner system failure !2995
- Skip docker-machine provision on failure by default !2986
- Fix make prepare_index read GPG_KEY from file !2985
- Fail CI build if test failures not updated !2976
- Only print necessary env vars in tests !2971
- Update environment name for Linux docker images !2970
- Don't run fuzz variable mask test for docs !2965
- Add environment for gitlab stable release !2962
- Add environment name for package jobs !2959
- Use file based variables for GPG_KEY !2958
- Update default branch from master to main !2930
- Only allow failures with exit code 99 in Linux tests !2704
- Test passing a config template to the RegisterCommand !2451
- Make the variable type for the GitLab CI secret configurable !2414

### GitLab Runner distribution

- Add support for Windows Server core, version 20H2 [Semi-Annual Channel release] !2908

### Documentation changes

- Restructure markdownlint configuration !3012
- Update sudo command for linux repository install !3009
- Fix broken links in Runner docs !3007
- Add note on IdleCount to autoscaling docs !3004
- Update feature flag FF_SKIP_DOCKER_MACHINE_PROVISION_ON_CREATION_FAILURE grammar !3000
- Docs: Complete sentence, link to general SSL troubleshooting info !2994
- Update runner readmes to index !2990
- Added note for Overwriting Kubernetes Namespace section !2984
- Mention liveness project when adding Windows runners !2981
- Add details on how to assign Runner Manager to security fork project !2974
- Docs: Updated Shell topic titles to be more clear !2972
- Update kubernetes execution strategy documentation !2966
- Fix outdated VS Code package recommendation !2964
- Add docs about DEB/RPM packages signature verification !2963
- Docs: Specify exact Parallels product names !2960
- Provide JSON job response file for custom executor. !2912 (Paul Bryant @paulbry)
- Add instructions for proxying the GitLab registry !2865
- Fix typo/incorrect grammar !2842 (Per Lundberg @perlun)

## v14.0.0 (2021-06-19)

### New features

- Send GPU config string !2848
- Add support for selective git submodule paths inclusion/exclusion !2249

### Bug fixes

- Fix race blocking goroutine in shell executor !2910
- Order masked values by length to prevent longer values being partially revealed !2892
- Kubernetes attach strategy hangs when log file is deleted !2824

### Maintenance

- Enable kubernetes attach strategy by default !2955
- Add ASDF .tool-versions file !2948
- Make check test directives depend on prepare_done !2947
- Fix broken test output produced by MakeFatalToPanic !2929
- Use main branch for docs reviews !2925
- Disable windows anti-malware monitoring !2920
- Remove FF_RESET_HELPER_IMAGE_ENTRYPOINT feature flag !2906
- Remove legacy process termination for shell executor !2905
- Pull helper image from GitLab registry by default !2904
- Pwsh shell support for kubernetes when legacy execution strategy ff is set to false !2902
- Remove offpeak settings docker autoscaling !2897
- Add shell benchmarks !2894
- Make pwsh the default shell for new registrations !2889
- Remove FF_USE_GO_CLOUD_WITH_CACHE_ARCHIVER feature flag !2887
- Remove deprecated Makefile targets !2885
- Update Kubernetes client-go library to 0.21.1 !2878
- Segregate `unit test` job into a separate `integration test` job !2783
- Add supported failure reasons for build errors !2744
- Upgrade kardianos service !2729
- Enable fastzip & progress meter !2565
- Allow building behind a proxy !2168 (dHannasch1 @dHannasch1)

### GitLab Runner distribution

- Remove support for Windows 1909 !2924
- Remove support for Windows 1903 !2915
- Remove ubuntu/eoan package !2888
- Publish Windows helper image :latest tags !2879
- Add Ubuntu-based runner-helper image !2835

### Documentation changes

- Add troubleshooting note on gitlab-runner symlink removal !2953
- Disable skel directory usage by default for DEB/RPM installation !2942
- Update PROCESS.md referencing runner release helper templates !2939
- Add tlsctl to runner docs !2937
- Remove old redirects !2933
- Update troubleshooting documentation for old Docker versions on Windows Server !2927
- Add remove_date to YAML frontmatter !2922
- Revert (arch) change !2918
- Shell executor: Link to latest available Git version !2917
- Be more specific about Windows version support !2916
- Made images smaller !2909
- Add troubleshooting steps to gitlab runner operator !2901
- Fix external links !2895
- Fixed typo in docker runner documentation !2891
- Use DNS option in TOML to avoid proxy and route in docs !2815
- Change order of steps to configure autoscaling !2665
- Update docs/executors/kubernetes.md !1903

### Other changes

- Remove conversion between failed and cancelled buildStage for prometheus metrics !2932
- Delete unused 1909 allowed test failures !2928
- Updated test case names for TestBuildJobStatusEnvVars !2907 (listout @listout)
- Specify the working version for lsif-go image !2898
- Remove /usr/lib/gitlab-runner symlink from packages !2890
- Make git-lfs tar checksum usage coherent !2268

## v13.12.0 (2021-05-20)

### New features

- Support git strategy with kubernetes executor !2862

### Bug fixes

- Add utf-8 invalid replacement encoder to trace transformers !2881
- Pass Powershell scripts as a file to shell executor !2874
- Add new eval execution strategy for capturing exit code !2818

### Maintenance

- Revert "Publish Windows helper image :latest tags" !2880
- Use latest docs linting images for testing !2877
- Ensure Docker client is in experimental mode !2870
- Improve trace masking performance !2863
- Use Powershell for resolving paths !2836
- Move commands package integration tests to own files !2795
- Allow whole Vault Secret configuration to be variable-expandable !2772
- Update coverage and windows tests to rules !2756

### Documentation changes

- Changed ${arch} to $(arch) !2875
- Fix TOML syntax in Kubernetes documentation !2872
- Convert pull policies bolds into headers !2867
- Update GitLab Runner connectivity !2866
- Update Kubernetes pull policy documentation !2860
- Document operator properties, custom installation and permissions !2847
- Clarify, N-to-M relationship of Runners to GitLab instances !2788

## v13.11.0 (2021-04-20)

### New features

- Allow user to specify multiple pull policies for Kubernetes executor !2807

### Bug fixes

- Use inspect.GID() to collect GID value in Docker executor !2769
- Fix Kubernetes attach strategy for non-root environments !2749

### Maintenance

- ci: wrap GOCACHE with double quotes !2859
- Add bridge job to runner-incept !2845
- Fix archives/zip tests on Windows !2832
- Report CI test build failures !2829
- Add job URL to container labels !2823
- Compile gitlab-runner binary for shell integration tests !2820
- Don't return error when checking feature flag !2812
- Simplify the triggerring of 'gitlab-docs' Review App pipelines !2809
- Fix git 1.8.3.1 job errors !2791
- Fix job duration value when in log format is json !2787
- Add support for CSI volumes !2784 (Brandon Butler @brandonbutler)
- Move Kubernetes integration tests to separate file !2779
- Support for env variables expansion for image name for kubernetes executor !2778
- Segregate integration tests in docker executor !2776
- Remove test with int overflow !2597 (Fábio Matavelli @fabiomatavelli)
- Adding git depth for submodules !2107 (Nico Bollen @bollenn)

### Documentation changes

- Removed reference to master !2855
- Fix pipeline configuration for docs branches !2853
- Make clear when FF runner configuration syntax was introduced !2852
- Roughly alphabetised Docker Container parms - docs !2851 (Raimund Hook @stingrayza)
- Updated docs reference to MinIO !2850 (Raimund Hook @stingrayza)
- Documentation Update/docs/security/index.md !2849 (Anshuman Singh @singhanshuman)
- Add clarification on Runner and GitLab Version match !2841
- Edited for style !2838
- More edits for style !2834
- Add services note to Windows container troubleshooting !2833
- Edited for grammar and style !2830
- Moved troubleshooting to OS topics !2819
- Fix heading type in GPU documentation !2817
- pWIP: Add configuration section to docs for runner Operator on OpenShift !2816
- Add feature flags in config.toml !2811
- Update links to redirected files !2808
- Add a note to docs on usage of docker script from `13.9` !2806
- Remove docker-machine provision on creation failure !2805
- Improve documentation for GPUs for all executors !2804
- Update redirected links in runner docs !2802
- Add troubleshooting section in kubernetes executor documentation !2799 (Vincent Firmin @winkies)
- Edited for style and consistency !2777
- Document how to customize environment variables for Runner !2775

### Other changes

- Update warning message URL for DockerHub !2844

## v13.10.0 (2021-03-21)

### Bug fixes

- Don't print DockerHub helper image warning when custom image is defined !2761
- Allow graceful termination on Windows !2739

### Maintenance

- Include symbols in gitlab-runner binary !2800
- Move process package integration tests to own files !2794
- Update `code navigation` job definition !2792
- Rename shell_writer_test.go to reflect use !2782
- Move virtualbox executor integration tests to own file !2781
- Move parallels executor integration tests to own file !2780
- Update trace limit wording !2765
- Update of docker error message !2759
- Add integration tests for trace limit handling !2758
- Add integration tests for build trace masking !2754
- Version pin pwsh version inside of our CI tests !2748
- Update hashicorp/go-version dependency to v1.2.1 !2746
- Removal of unused replace from go.mod !2745
- Start updating runner pipeline to rules !2728

### Documentation changes

- Add mentions to pwsh to documentation !2797
- Update Vale rules !2789
- Add mention to pwsh support in Docker executor docs !2786
- Fix example gcp zone for docker+machine config !2771
- Runner: Update spelling exceptions list !2770
- Docs for installing runner on a separate machine !2767
- Update docs/monitoring/README.md !2766
- Fix misspelling of "Force" in Powershell examples !2764 (Gabriel Smith @yodal\_)
- Add runner execution flow diagram !2760
- Fix duplicate labels in CONTRIBUTING.md !2747 (h.yoshida @hirokiyoshida837)
- Add backticks around --google-accelerator docs !2742
- Update documented check internal for config changes !2741
- Add documentation for using GPUs with Docker Machine !2736
- Update MachineOptions to only mandatory configuration. !2673

## v13.9.0 (2021-02-22)

### New features

- Enable PowerShell Core support in Kubernetes Executor !2705
- Enable PowerShell Core support in Docker Executor on Linux !2563
- Add support for setting the artifact/cache compression level !2684
- Display feature flags that are set to a non-default status !2606
- Add GPU support for Docker executor !1955 (Andreas Gravgaard Andersen @agravgaard)

### Security fixes

- Remove skipVerify from client struct !2654

### Bug fixes

- Fix panic when PKCS7-encoded payload has no certificate !2737
- Correctly set fastzip's staging directory !2693
- Improve trace secret masking with x/text/transform !2677
- Add explicit bash shell error checks !2671
- Terminate requests on process shutdown !1684

### Maintenance

- Change env to bash to resolve Illegal option !2732
- Upgrade Docker version to 20.10.2 !2722
- Update docker script default to docker prune volumes !2720
- Default to no Docker image compression in local environment !2717
- pwsh scripts can be passed over STDIN on shell executor !2715
- Update github.com/docker/cli dependency !2714
- Add artifact and cache download progress meter !2708
- Remove requirement for Docker daemon experimental mode from image build scripts !2707
- Fix the image that is used to create the pwsh tag !2706
- Exclude out/binaries/gitlab-runner-helper from binaries artifacts !2703
- Improve logging to packagecloud push !2702
- Upgrade Powershell Core to 7.1.1 !2696
- Make TestHelperImageRegistry not need real prebuilt images !2682
- Add test for permissions container in k8s !2676
- Add object storage cache credentials adapter !2674
- Add artifact/cache upload progress meter !2670
- Refactor Docker pull logic into dedicated package !2659
- Update to Docker client v20.10.2 !2658
- Update gitlab-terminal package !2656
- Create separate helper image with Powershell Core !2641
- Prioritize helper image specified in config to change K8s log dir permissions !2578 (naruhito @naruhito1)
- Remove helpers/trace redundant io.Pipe use !2464
- Kubernetes tests simplify build creation !2445
- Report deleted pods as a system failure with attach strategy !2444
- Fix incorrect path/filepath use !2313
- Improve docker cleanup script to also include old builds and images !2310
- Output coverage to Cobertura report !2252
- Version pin pwsh version inside of our CI tests !2748
- Add integration tests for trace limit handling !2758
- Add integration tests for build trace masking !2754

### Documentation changes

- Document how to view Windows service logs with cli !2733
- Update linux-manually.md !2731 (Simon Carr @simonjcarr)
- Added details about guided install !2730
- Use correct Vale extension in VS Code ext file !2727
- Refresh Vale linting rules !2726
- Specify tag syntax for tagged releases !2725
- Add note about permissions !2723
- do not link to unmaintained docker image cleanup app !2712 (Antoine Beaupré @anarcat)
- Fix formatting of FF_USE_LEGACY_KUBERNETES_EXECUTION_STRATEGY !2701 (Ben Bodenmiller @bbodenmiller)
- Clarify download instructions !2700
- Replace x86 and amd64 with 32-bit and 64-bit terminology for download !2699
- Add buildImage in the default openshift operator example !2698
- 1/3 Add crosslink to Kubernetes Agent docs !2697
- docs: Clarify self-signed certs on windows !2695 (Stefan Schmalzhaf @the_s)
- Docs: Fix minor whitespace inconsistency !2694 (Stefan Schmalzhaf @the_s)
- 27451 Fix Documentation - podAnnotation should be a TOML table !2692 (Benjamin Souty @B-Souty)
- Split docs linting jobs !2689
- Docs: Links documentation to working example for CMD Shell usage on Windows GitLab Runners where only PowerShell can be the default !2687
- Documentation - Supported OS updates !2683
- Whole hour periods for autoscale !2681
- Mention version sync on first sign of trouble !2680
- Fix typo in kubernetes.md !2675
- Removed extra spaces !2672
- Update install runner on Kubernetes install page - docs !2668
- Simplification of dind service section !2663 (Keith Kirkwood @keithkirkwood)
- Instructions for installing dependencies on CentOS. !2619 (David Hannasch @dHannasch)
- Include in docs details about the updated script !2586
- Changed recommendation to instance type in docs to a smaller one !2579 (Jan Pobořil @janpoboril)
- Document known race condition about helm upgrade !2541
- Improve TLS custom cert documentation !2487

### Other changes

- Add CODEOWNERS for 3 files at repo root !2667
- Revert "Improve trace secret masking with x/text/transform" !2752

## v13.8.0 (2021-01-20)

### New features

- Allow user to specify multiple pull policies for Docker executor !2623

### Bug fixes

- Fix fastzip to support artifacts for nonroot users !2661
- Fix s3 cache upload for aws EKS IRSA !2644 (Clemens Buchacher @cbuchacher)
- Fix cache push for failed jobs for Docker and Kubernetes executor !2638 (Axel Amigo @hax0l)
- Fix Azure cache not working in K8S executor !2626
- Fix path checking in Build.getCustomBuildDir !2251

### Maintenance

- Add Docker integration tests for cache push for failed job !2657
- Report that the Runner returns exit codes !2645
- Update GoCloud to v0.21.1+ !2637
- Add tests to Powershell shell !2634
- Lock mutex in Buffer.SetLimit !2627
- Fix/k8s skip hostaliases for empty services !2582 (Horatiu Eugen Vlad @hvlad)
- Fix windowsPath to handle local named pipes correctly !2470
- Override Git HTTP user agent !2392
- Allow using prebuilt Docker helper images when running from out/binaries !2104

### Documentation changes

- Finish runner standardization update !2666
- Update linux-repository.md changes date of end of life date of CentOS 8 !2662 (Mohammad.E @emamirazavi)
- Removed ntrights reference !2660
- Restructure "Supported options for self-signed certificates" doc section !2651
- Edited runner to be lowercase !2650
- Edited runner to be lowercase !2649
- Edited runner to be lowercase !2648
- Edited runner to be lowercase !2647
- Edited runner capitalization !2646
- Fix documentation issue in Kubernetes node_selector !2643
- Update docs for the new gitlab runner operator !2640
- Synchronize Vale rules and fix !2633
- Improve documentation for configuring the cache with a K8S runner !2632
- Add Azure to possible runners cache type !2631
- Add reference to GitLab Runner Operator and 13.7 MVC issue !2630
- Add `make runner-and-helper-docker-host` to `make help` !2629
- Add troubleshooting guide for GitLab Runner !2628
- Runner: add Vale test for possessive form of GitLab !2624
- Docs: Removed possessive GitLab's !2620
- Runner: fix unquoted curl command URL strings !2618
- Runner: move CurlStringsQuoted.yml rule to error !2617
- Add Windows Server Core command for logs !2602
- Fixed typo: libivrt -> libvirt !2519 (Aaron @aaronk6)
- Autodetect VirtualBox path on Windows !2020 (Pedro Pombeiro @pedropombeiro)
- Update kubernetes.md to reflect https://gitlab.com/charts/gitlab-runner/merge_requests/34 !1470

### Other changes

- Add missing entry to 13.6 changelog !2642

## v13.7.0 (2020-12-21)

### Security fixes

- Updating min TLS version to 1.2 !2576
- Replace umask usage with files permission change when a non-root image used !2539

### Bug fixes

- Upgrade fastzip to v0.1.4 !2605
- Remove .git/config.lock in build directory !2580
- Fix attempting Kubernetes docker registry secret cleanup on failed creation !2429

### Maintenance

- Gracefully fail unexpected Stream() calls !2609
- Update lowest git version support inside of CI !2600
- windows: Don't log crypto/x509: system root pool warning !2595
- Add .editorconfig !2588
- Use helper image to change K8s log dir permissions !2573
- Fix check_modules command !2572
- Replace assert.True and errors.Is with assert.ErrorAs/ErrorIs !2571
- Exclude secure jobs from docs pipelines !2564
- Submit exit code back to Rails when a job fails !2562
- Fix dead URL in docker.go !2557 (Victor Mireyev @AmbientLighter)
- Pin StefanScherer/windows_2019_docker box to 2020.04.15 !2555
- Pull helper image from GitLab.com registry !2554
- Update testify package to version supporting errors.Is/As directly !2537
- Introduce docker internal user package !2534
- Introduce docker internal exec package !2533
- Send build trace bytesize in the final build update !2521
- Support Pod DNS policy for Kubernetes executor !2477
- Support Pod DNS Config and Policy for Kubernetes executor !2473
- Add support for Windows Server Core 2004 !2459 (Raphael Gozzo @raphaelgz)
- Ensure that runner is unregistered on registration failure !2447
- Make runner-and-helper-docker-host use host arch and os. !2432 (Horatiu Eugen Vlad @hvlad)
- Improve cache upload speed !2358 (Erik Lindahl @erik.lindahl)
- Disable syslogging by default for systemd systems !2333 (Matthias Baur @m.baur)

### GitLab Runner distribution

- Publish docker images to ECR public !2608
- Add job to create ecr token for pipeline !2607
- Install aws cli in CI image !2599

### Documentation changes

- Removed spaces from diagram !2616
- Remove alert box vale rules !2613
- Add interaction diagram to Kubernetes executor docs !2612
- Changed format of alert boxes !2610
- Fix unescaped characters in a table !2604
- Correct grammar/spelling errors in advanced configuration !2603
- Removed one-sentence topics !2601
- Fixed error in `config example` !2598
- Fix indentation of runners.cache in kubernetes.md !2592 (Yorgos Oikonomou @yorgos..oik)
- Fixed Vale future tense issues !2585
- Fixed Vale future tense errors !2584
- Moved Kubernetes keywords into sub-tables !2583
- Commented out modal install window details (2 of 2) !2577
- Fix trailing space issues in docs !2569
- Fix broken links in the gitlab-runner docs !2568
- Fix typo in monitoring documentation !2556 (Horst Gutmann @h.gutmann)
- Add documentation on how to add a new Windows version !2498
- Updated compatibility table !2489
- Update index page for style !2484
- Allow specifying `basefolder` when creating virtualbox VM !2461 (Jack Dunn @JackDunnNZ)
- Runner guided install (2 of 2) !2460
- Allow to set extra hosts on kubernetes executor !2446 (Horatiu Eugen Vlad @hvlad)
- Updates documentation to highlight that SELinux can cause errors in the "Prepare Environment" state !2309 (Sean McNamara @seanmcn)
- Update AWS autoscale docs for clarity !1820
- Update generated PowerShell script example mkdir !1565
- Add advice on network segmentation !1404

### Other changes

- Update GitLab Changelog configuration !2615
- Remove product from product-categories URL from template !2611

## v13.6.0 (2020-11-21)

### New features

- Add labels to cache-init docker container !2412
- Expose custom executor services with $CI_JOB_SERVICES !1827 (Jovan Marić @jovanmaric)
- Enable PowerShell Core support in Docker-Windows executor !2492

### Maintenance

- Expose ci job services as custom !2550
- Publish helper images to registry.gitlab.com !2540
- Allow user to define command and entrypoint to services from config !2525
- Consolidate helper exe location for Dockerfile build !2501
- Fix Azure cache uploads using Go Cloud !2500
- Fix definition of security related jobs !2499
- Move doc/dependency_decisions.yml file to a better place !2485
- Fix TestBuildCancel from timing out !2468
- Teach artifact/cache commands about the archive interface !2467
- Improve build logging testing !2465
- Skip CleanupFileVariables stage if no file variables !2456
- Change in interactive --url question to match docs !2431
- Added SubPath support to Kubernetes volume definitions !2424 (Matt Mikitka @mmikitka)
- Add fastzip archiver/extractor !2210
- Implement archiver/extractor interface !2195
- Manage driver defined job variables in custom executor !2032 (Paul Bryant @paulbry)
- Update doc about release windows image script !1561

### Documentation changes

- More Vale rules updates !2552
- Clarify windows install instructions !2549
- synchronize Vale rules and fix !2547
- Add reference to config.toml for setting docker image pull policy - docs !2545
- Remove extra parentheses !2542 (Ben Bodenmiller @bbodenmiller)
- Docs: Rename and redirect docs/install/registry_and_cache_servers.md !2535
- Add stage / group metadata to docs pages !2528
- Add mention that registry mirror is started as HTTP not HTTPS !2527
- Elaborate on Docker mirror, and link to docker doc !2526
- Docs: Redirected custom executor index page !2522
- Docs: Changed bullets to a table !2517
- Added docs for using a configuration template in the helm chart !2503
- Update vale rules !2502
- Use latest docs linting image !2497
- Docs: Updated top-level page !2496
- Update link to runner helper image in documentation !2494 (botayhard @botayhard)
- Change mention of custom cache containers to volumes !2491
- Add missing supported architectures for Runner helper !2490
- Update [runners.machine] section in Autoscaling GitLab Runner on AWS EC2 documentation !2480
- Provide a full list of metrics available for GitLab runners in the documentation !2479
- Clarify how service_account in toml is used !2476 (Ben Bodenmiller @bbodenmiller)
- Introduce usage of Runner Manager terminology !2474
- Docs: Revamp Runner home page !2472
- Update Kubernetes' documentation to include ephemeral storage requests/limits !2457
- Add kubernetes runners allowPrivilegeEscalation security context configuration !2430 (Horatiu Eugen Vlad @hvlad)
- Update Runner registry and cache documentation page !2386
- Cap maximum Docker Machine provisioning rate !1038 (Joel Low @lowjoel)

## v13.5.0 (2020-10-20)

### New features

- Allow runner to archive cache on failure !2416
- Add job status environment variables !2342
- Add labels to docker cache volumes !2334
- Set k8s runner ephemeral storage requests and limits !2279

### Bug fixes

- Docker executor: return error on pull/import failures !2113
- Fix path separator for CI_PROJECT_DIR in Windows in bash shells !1977

### Maintenance

- Ensure that for abort only abort is called !2463
- Detach runtime state/metric from CI_JOB_STATUS !2462
- Update stretchr/testify library to fix flaky test !2450
- Report Kubernetes pods' conditions when they're pending !2434
- Move variable creation out of specific resolver implementation !2413
- Test more executors in TestAskRunnerOverrideDefaults !2406
- Test for detecting overriding of CI server values !2403
- Support 'canceling' remote job status. !2377
- Add basic fuzz tests as part of dogfooding coverage guided fuzzing !2347
- Standardize indentation in YAML code !2328
- Use newest helper image version in tests !2223
- Update calls for SkipIntegrationTests to not return !2065
- Setup secure jobs !1897
- Disable secret_detection job !2471

### Documentation changes

- Doc `cleanup_file_variables` for custom executor !2455
- Link Azure storage container docs !2454
- Use google driver for examples !2442
- Fix typo in k8s read_only config flag documentation !2441
- Docs: Removed extra notes !2440
- Removed many of the notes !2439
- Harmonize docs linting rules !2435
- Docs: Fixed here links and added metadata !2425
- Minor edits of recent edits !2423
- Remove contractions linting rule !2421
- Docs: Edits for Vale rules and other style !2420
- Documentation: Add log level mention to troubleshooting !2419
- Switch autoscaling Docker Machine examples to GCP and Ubuntu !2417
- Add troubleshooting about windows mapped drives !2415
- Docs: Updating metadata !2405
- Docs: Update docker tables to clarify what's supported !2404
- Update default install docs to disable skel !2402
- Docker version requirements in Windows Server !2401
- Document vargrant-parallels plugin and add clone instructions !2399
- Changing Kubernetes executor service-account command !2312

## v13.4.0 (2020-09-18)

### New features

- Add Hashicorp Vault secret resolver !2374
- Add Hashicorp Vault integration package !2373
- Add Hashicorp Vault golang library !2371
- Add secrets handling abstraction !2370

### Bug fixes

- Improved interrupt/cancelation build tests !2382
- Fix Windows runner helper docker container !2379
- Fix metric reading race conditions !2360
- Record only first resolved credentials for each Docker registry !2357
- Ensure Powershell file variables contain no BOM !2320

### Maintenance

- Use consts for job state in TestUpdateJob !2397
- Support trace rewind !2390
- Support update interval on update job !2389
- Introduce `UpdateJobResult` and `PatchState` !2388
- Fix check_mocks make target !2387
- Update docs pipeline to use new image !2384
- Add support for custom PUT HTTP headers in cache archiver !2378
- Send trace checksum on job updates !2375
- Update node affinity tests assertions !2369
- Add test for cache archiver shell execution !2367
- Update log message for starting VM in Parallels executor !2361 (Per Lundberg @perlun)
- Fix changelog generator config to catch all maintenance related labels !2359
- Update log message for starting VM in virtualbox executor !2356 (Per Lundberg @perlun)
- Remove trailing spaces check !2352
- Replace whitelist terminology with allowlist !2338
- Use configured userns mode for services !2330 (Lukáš Brzobohatý @lukas.brzobohaty)
- Add kubernetes node affinities settings !2324 (Alexander Petermann @lexxxel)
- Re-enable windows docker tests !2308
- Use new function to create Docker client !2299
- Add Secrets entry to job payload structures !2288
- Remove redundant docker executor integration tests !2211
- Add missing assert for mock !2116
- Allow overwriting Service and Helper container resources !2108 (Renan Gonçalves @renan.saddam)
- Use parallel compression and decompression for gzip archives and caches !2055 (Ben Boeckel @ben.boeckel)
- Add variable to enable fallback cache key !1534 (Erik Lindahl @erik.lindahl)
- Print Docker image digest !1380 (David Nyström @nysan)

### Documentation changes

- Update docs-lint job to use latest image. !2398
- Add note not to use AWS security group ID with docker machine !2396
- Docs: improve documentation grammar !2395 (Jonston Chan @JonstonChan)
- Fix grammar in documentation index page !2394 (AmeliaYura @AmeliaYura)
- Add documentation on how to use Ubuntu image in kubernetes !2393
- adding a tip on configuring timestamp in docker runner !2391
- Docs: Fix misspelled word !2383
- Update Vale and Markdownlint rules !2380
- Docs: Fix minor typo in Registering runners page !2376
- Add Azure Blob Storage support for cache !2366
- Add note to docs about using shell executor when building macOS/iOS apps !2365
- Cleaned up some of the wording for macOS install !2364
- Document node affinity !2363
- Change order of headers in exec docs !2362
- Docs: Edited Fargate doc !2355
- Fix broken link !2354
- Update kubernetes.md documentation replace example gitlabUrl !2353 (Tyler Wellman @tylerwel)
- Fix section numbering in docs/development !2349
- CONTRIBUTING.md: fix FreeBSD label !2348 (Kenyon Ralph @kenyon)
- Use `shell` instead of `bash` for markdown !2345
- Update Registering Runners page !2337
- Add documentation for configuring private registries with imagePullSecrets !2131 (Tom Bruyninx @TomBrx)

### Other changes

- Clarify --help text for --id flag !2385

## v13.3.0 (2020-08-20)

### Bug fixes

- Install Runner in /usr/bin and helper in /usr/lib in Linux !2329
- Fix powershell #requires use !2318
- Fix untagged registration and add regression tests !2303
- Add openssh-client to Docker images !2281
- Use container ID, not name, for service's healthcheck hostname !2118

### Maintenance

- Add security harness !2315
- Move GitLab release to its own job !2314
- Fix typo for security branch !2304
- Add MR piplines for security fork on master !2301
- Add release jobs to security fork !2300
- Add security issue and merge request templates !2298
- Refresh linting rules !2297
- Make `.stage_done` available also on docs MRs !2295
- Remove needs from feature flags docs job !2293
- Fix DAG dependencies of release jobs !2289
- Run docker import for helper-dockerarchive-host !2275
- Update changelog generator to accept new labels !2271
- Fix typo in DUMB_INIT_S390X_CHECKSUM variable name !2270
- Cache GOCACHE in CI !2187
- Enable DAG for some jobs !2076
- Upgrade git version !2306
- Update Ubuntu Docker container to Ubuntu 20.04 !2286 (Markus Teufelberger @markusteufelberger)
- Log additional docker-machine prep/cleanup info !2277

### Documentation changes

- Synchronize lint rules and fix where required !2341
- Fix name script !2339 (Andros Fenollosa @tanrax)
- Document how to renew GPG key !2336
- Update Documentation template to reflect standard !2332
- Fix broken external links !2331
- Document security release process !2322
- Fix incorrect Fargate cluster name !2321 (Matt Breden @mattbred56)
- Added specific token steps !2317
- Update docs.gitlab-ci.yml to use trigger-build script !2311
- Add content describing Runner behavior for changes to config.toml - docs !2307
- Made links descriptive !2302
- Creation of Openshift Runner doc. !2296
- Removed accidentally commited installation instructions in 13.2 !2290
- Update info about support Linux/OS/archs !2287
- Add explicit location for Windows logs !2285
- Fix link to TOML docs Array of Tables. !2280 (Bheesham Persaud @bheesham)
- Added architecture info !2278
- Fixes mixed-case anchor !2272
- Make it clear which Fargate container should have the specific name !2269
- Update a link to download the latest Fargate driver version !2259 (Ricardo Mendes @ricardomendes)
- Replace backticks with bold for UI elements !2099
- Add an ENTRYPOINT script to the helper image Dockerfiles to add CA certificates !2058

## v13.2.0 (2020-07-20)

### New features

- Publish a GitLab Runner Docker image for Linux on IBM Z !2263
- Pass `multi_build_steps` as a Runner Feature when requesting a job !2213
- Leverage docker buildx for the helper image and build for s390x !2206
- Enable PowerShell Core support in Shell Executor !2199
- Build and release binary for s390x !2196
- Label docker networks in the same way as containers !1930
- Tag helper image with runner version !1919 (Fábio Matavelli @fabiomatavelli)

### Bug fixes

- Fix kubernetes runner timeout when the image name is invalid !2197 (Matthias van de Meent @matthias.vandemeent)
- Update Git TLS settings to be configured for repo URL, not GitLab URL !2111
- Fix support for UNC paths in Powershell executor !1976 (Pedro Pombeiro @pedropombeiro)
- Set EFS flag to indicate that filenames and comments are UTF-8 encoded !1325 (Kazunori Yamamoto @kaz.yamamoto)
- Add openssh-client to Docker images !2281

### Maintenance

- Unsilence the `make lint` target !2245
- Fix warnings reported by goargs linter !2233
- Fix shellcheck linter reported issues !2232
- Add goargs to CI build !2224
- Replace gocyclo linter with gocognit !2217
- Enable Windows tests for community MRs !2215
- Report `panic` failures in CI tests !2212
- Fix integration tests on Windows that rely on Git version !2207
- Enable optional checks in gocritic linter !2162
- Enable shadowing checking in govet !2150
- Enable funlen linter !2149
- Enable goprintffuncname linter !2148
- Enable nakedret linter !2143
- Enable nestif linter !2142
- Enable line limit linter !2141
- Dockerfiles restructuring !2114
- Rename trace.Fail to trace.Complete !2102
- Remove duplication from build_test.go !1843
- Ensure CI image is built if CI_IMAGE value changes !2267
- Retry helper image build !2265
- Remove `GOLANGCI_LINT_CACHE` usage !2257
- Remove unnecessary indentation in method !2256
- Update alpine image version in `static QA` job to 3.12.0 !2255
- Write diagnostics for missing `make development_setup` call !2250
- Run PSScriptAnalyzer on PowerShell scripts !2242
- Fix helper-docker target !2226
- Fix code navigation job to wait until the image job is done !2221
- Fix a spelling error in the bug template and tidy up some other wording !2219
- Standardize Makefile target names !2216
- Fix data race in TestDockerCommandBuildCancel !2208
- Add native code intelligence block to CI !2201
- Speed up `clone test repo` job !2192
- Fix flaky TestListenReadLines in log processor !2191
- Run kubernetes integration tests !2155
- Enable unparam linter and fix reported errors !2135
- Enable errcheck linter !2134
- Fix Dockerfile issues reported by halolint !2106
- Fix out-of-date test expectations !2012
- Update entrypoint shebang for docker images !1780 (J0WI @J0WI)
- Reduced layer count on Windows helper images !1777 (Alexander Kutelev @kutelev)
- Update to alpine v3.12 !1763

### Documentation changes

- Docs: Updated note to add install from UI instructions !2264
- update "screenshot" of running gitlab-runner without arguments. from version 1.0.0 to 13.0 !2262 (@mxschumacher @mxschumacher)
- Session server listen on IPv4 and IPv6 !2260
- Update documentation for helper image tags !2258
- Synchronize lint rules !2254
- Update custom executor docs with `step_*` !2253
- Docs: Fixed git commands !2244 (Stefan Zehe @szehe)
- Docs: Updated broken links !2240
- Adjust metadata and move page !2235
- Docs: fix broken external links !2234
- Fix Debian container path and SSH port in the Autoscaling GitLab CI on AWS Fargate guide !2230
- New config for Vale and markdownlint !2214
- Note that Interactive Web terminal don't work with helm yet !2189 (Ben Bodenmiller @bbodenmiller)
- Update doc for Autoscaling GitLab CI on AWS Fargate, adds troubleshooting section. !2188 ( Rob @rwd4)
- Update Fargate Task connection info in autoscaling aws fargate doc !2181
- Review Handbook page: /runner/configuration/tls-self-signed.html !2170
- Add docs how to use k8s secrets for registration !2154
- Update index.md to include documentation in for the `--access-level` param values !2137

## v13.1.0 (2020-06-19)

### New features

- Fix file archiver message to include directories !2159
- Use direct-download on a first attempt for artifacts !2115
- Add full support for artifacts/exclude feature !2110
- Add data format definition for build / artifacts / exclude !2105
- Add support for `direct_download` artifacts !2093
- Publish Windows 1909 helper image !2086
- Support runner predefined variables inside overwrite variables kubernetes !2069
- Add Centos8 and Ubuntu 19.10 & 20.04 packages !2002
- Change default git fetch flags allowing user to overwrite them !2000 (Łukasz Groszkowski @falxcerebri)
- Run any step from job response in a separate BuildSection !1963

### Bug fixes

- Fix missing logs from docker executor !2101
- Fix automatically adding cache directory when cache disabled on register !2091 (Max Wittig @max-wittig)
- Fix millicpu comparison for maxOverwrite !2019
- Make commander start process group for each process !1743
- Extract commander from custom executor !1654
- Extract process killing from custom executor !1653

### Maintenance

- Increase allowed data races !2204
- Fix test assertions for k8s integration tests !2171
- Increase allowed data races !2164
- Fix TestDockerCommandUsingCustomClonePath for Windows !2153
- Rename network manager file for docker executor !2147
- Enable staticcheck linter !2136
- Update GitLab CI image to include git lfs !2124
- Implement Is for \*BuildError !2121
- Update log message for failure of removing network for build !2119 (Max Wittig @max-wittig)
- Change license management to use rules !2096
- Use Docker client's ContainerWait !2073
- Use taskkill windows !1797
- Cleanup dependencies for alpine based docker image !1778 (J0WI @J0WI)

### Documentation changes

- Add all Vale rules from main GitLab project !2203
- Docs: Fix distribution order !2200 (Martin @C0rn3j)
- Update the register page to use the correct Docker registration commands - docs !2186
- Sync spelling exceptions list from GitLab project !2184
- Docs: fix broken links in Runner docs !2183
- Remove reference to lack of arm64 Docker images !2178
- Fix documentation toml examples with [[runners.machine.autoscaling]] !2177
- Update GitLab Runner in a container documentation to prevent errors in using the Runner image - docs !2175
- Docs: Edited runners.cache.s3 details !2167
- Add example logs for `runner` and `json` log-format options - docs !2163
- Adds workaround for env vars in config.toml !2156
- Update redirected links !2152
- Add Docker to capitalization rules !2146
- Include MachineName and MachineDriver in autoscaling example !2140
- Specify pull policy for kubernetes executor !2129
- Improve Batch deprecated details !2128 (Ben Bodenmiller @bbodenmiller)
- docs: Link to example of how to color PowerShell output !2127 (Ben Bodenmiller @bbodenmiller)
- Docs: removed ubuntu from LXD instructions !2126
- Refresh Vale rules !2125
- Adds note about the image for AWS Fargate !2100
- Add GDK to capitalization rules !2097
- Docs: edited autoscaling period content !2094
- Drop mention of 'OffPeakPeriods' from 'docs/faq/README.md' !2092
- Skip build stages that have no operations !2081
- Add vale plugin to recommended VS Code extensions !2078
- AWS Fargate guide walkthrough !2075
- Mark Prepare environment stage as system failure !1915
- Expose Code coverage report artifact !1863
- Send `SIGTERM` then `SIGKILL` to process in Shell executor !1770
- Publish Windows 1903 helper image !1634

### Other changes

- Fix data race in TestNewReadLogsCommandFileLogStreamProviderCorrect !2193
- Fix building of Windows helper image !2180
- Rename ill-named script variable in release_docker_images !2173
- Change alpine mirrors to default mirrors for arm/arm64 !2165
- Skip flaky log processor test TestResumesFromCorrectSinceTimeAfterSuccessThenFailure !2151
- Enable gocritic linter !2145
- Return error from k8s `limits` function when parsing resource limits !2144
- Upgrade golangci-lint to v1.27.0 !2139
- Pass an explicit context path to docker build in `build_ci_image` !2133
- Fix error when using attach strategy and ErrSkipBuildStage is returned when generating script !2123
- Revert removal of Windows Batch support !2112
- Do not log warning if trace update interval header value is empty !2103
- Add retries for runner system failures in CI !2098
- Remove `--kubernetes-services` command line flag !2074
- More verbose logging for artifact uploading !2052 (Sashi @ksashikumar)
- Fix file name typo !2049
- Unify docker registry authentication in docker and kubernetes executors !2048
- Improve kubernetes executor attach strategy command execution and handling by using a new read-logs command in the helper image !2038
- Remove superfluous packages from ubuntu based docker image !1781 (J0WI @J0WI)

## v13.0.1 (2020-06-01)

### Bug fixes

- Fix missing logs from docker executor !2101

## v13.0.0 (2020-05-20)

### Breaking Changes

- Remove support for --docker-services flag on register command !2036
- Remove fedora/29 package !1905 (Fábio Matavelli @fabiomatavelli)
- Remove /debug/jobs/list?v=1 endpoint !1894 (Fábio Matavelli @fabiomatavelli)
- Remove backported os.Expand() implementation !1892 (Fábio Matavelli @fabiomatavelli)
- Remove FF_USE_LEGACY_VOLUMES_MOUNTING_ORDER feature flag !1889 (Fábio Matavelli @fabiomatavelli)
- Remove macOS 32 bit support !2051
- Remove support for Windows 1803 !2033
- Remove legacy build directory caching in Docker Executor !2067
- Remove support for array of strings when defining services for Docker Executor !2035

### New features

- Support more glob patterns for artifact/cache !1917
- Add arm64 Docker images for gitlab/gitlab-runner !1861
- Make docker machine configuration more elastic !1980
- Add support for `direct_download` artifacts !2093

### Bug fixes

- Fix duplicate volume check with trailing slash !2050
- Fix permissions of docker volumes created by Runner !2047
- Fix removal of build volume when disable_cache set to true !2042
- Fix err checks from volume manager !2034
- Revert "Merge branch '4450-fix-container-wait' into 'master'" !2026

### Maintenance

- Retry Docker build jobs !2087
- Update installation of mockery !2085
- Fix Docker Auth config to be platform agnostic !2077
- Refactor tests in builds_helper_test !2057
- Enable unused linter !2043
- Remove support for array of strings when defining services for Docker Executor !2035
- Update assertion for Docker test !2031
- Add tests for Docker config read when no username is specified !2024 (Andrii Zakharov @andriiz1)
- Skip flaky TestDockerCommandRunAttempts until fix is merged !2017
- Remove prealloc linter !2014
- Pin CI jobs to gitlab-org runners !1979
- Replace Code Climate with golangci-lint !1956
- Change license management to use rules !2096

### Documentation changes

- Update capitalization configuration !2084
- Update proxy.md documentation for grammar and clarity !2071 (Kade Cole @kadecole)
- Add link to AWS Fargate documentation page !2070
- Adds the link to new AWS Fargate page !2068
- Add more Vale rules to project !2061
- Remove tip alert box !2054
- Added Kaniko reference materials to Runner helm charts page !2039
- Sync Vale substitutions rules from GitLab project !2029
- Update PowerShell documentation to include video and working example project. !2028
- Handle situation where vale docs-lint error is overwritten by markdownlint success !2025
- Update faq to include firewall troubleshooting !2023
- Add recommended extensions for VS Code !2022
- Move documentation linting to Makefile !2021
- Add section about using TLS with custom CA in regular build scripts !2018
- Sync Markdownlint settings from GitLab project !2015
- Fixed helm search command !2007 (penguindustin @penguindustin)
- Improve signals documentation and add a best practice for graceful shutdown !1988
- Make docker machine configuration more elastic !1980
- Autoscale GitLab Runner on AWS Fargate configuration doc !1914
- Add details about how pull always is still fast and efficient !1885 (Ben Bodenmiller @bbodenmiller)
- Correct documentation inaccuracies for `OffPeakPeriods` !1805 (Wes Cossick @wescossick)
- Removed `CONTAINER_ID` in prepare.sh, so `CONTAINER_ID` in base.sh is used. !1723 (JUN JIE NAN @nanjj)

## v12.10.0 (2020-04-21)

### New features

- Allow Windows 1909 for Docker executor !1999
- Allow windows 1903 for Docker executor !1984
- Add support for `raw` variables !1882

### Bug fixes

- Add attempts to Docker executor for container not found !1995
- Use Docker volumes instead of cache containers !1989
- Use unique container names for Docker executor !1801

### Maintenance

- Fix TestScanHandlesCancelledContext having a WaitGroup without a delta and a few other log processor flaky tests !1961
- Rename `docker_helpers` to `docker` !1943
- Add retry when executing commands with kube attach !1907
- Fix golint issue for error starting with capital letter !1851
- Fix some Windows docker executor test !1789

### Documentation changes

- Minor Update index.md !2004 (KATO Tomoyuki @tomo667a)
- Minor rewording in PROCESS.md templates !2003
- Add further checks from GitLab project !2001
- Add info that ssh is also required to be accessible in the security group !1997 (Daniel Schwiperich @d.schwiperich)
- Add Vale version text rule !1994
- Clean up note style !1993
- Fix redirected links in docs !1992
- Updates Markdownlint configuration from GitLab project !1991
- Added link to the git download page !1972
- Pull policy security concerns apply to Kubernetes executors too !1886 (Ben Bodenmiller @bbodenmiller)

### Other changes

- Clean Temporary Directories created by the Custom Executor !1978 (Mark McGuire @TronPaul)
- Fix broken master for non existent method call !1974
- Rely on `git ls-files` and `git diff` for checking mocks !1973

## v12.9.0 (2020-03-20)

### New features

- Handle 503 status when uploading artifacts and the object storage is unavailable !1887
- Add trigering of GitLab Runner UBI images pipeline !1869
- Add execution stage name in job trace !1847
- Provide rpm/deb package for arm64 and aarch64 !1826
- Expose CI_JOB_IMAGE env var on build environment !1813
- Create network per build in docker executor !1569 (Steve Exley @steve.exley)
- Overwrite kubernetes resource limits and requests for build container on job level !874 (Nicholas Colbert @45cali)

### Bug fixes

- Kubernetes execute commands with attach instead of exec !1775
- Retry kubernetes commands when "error dialing backend: EOF" error is hit !1867

### Maintenance

- Upgrade docker client to version 19.03.5 for CI image !1874
- Fix docker machine executor test filename !1927
- Remove executor\_ prefix from filenames in the executors package !1902
- Fix 'make all' target !1900
- Replace changelog generator script !1888
- Bump Minio to latest version !1881 (Tom Elliff @tomelliff)
- Rename build makefile target to build_all !1873
- Prevent building mips and s390x architectures by default !1872
- Make pipelines running also for X-Y-stable branches !1871
- Add double quotes around bash arguments in ci/release_docker_images !1865
- Fix release docker warning !1864
- Fix typo in PowerShell script comments !1862
- Simplify sha256 checksum file creation !1859
- Improve fpm detection !1858
- Replace which command usage !1857
- Convert indentation to spaces for package script !1856
- Update synced path for Windows 10 machine !1854
- Use chocolatey to install software in Vagrant boxes !1853
- Remove redundant type declaration !1852
- Bump to go 1.13.8 !1849
- Add debug logs when setting up pod !1844
- Improve message in Windows version detection !1841
- Set DinD image explicitly to 19.03.5 !1840
- Resolve data race in TestCommand_Run !1839 (Konrad Borowski @KonradBorowski)
- Use $(MAKE) instead of make !1825
- Refactor helpers/container/service pkg !1824

### Documentation changes

- Change document title to include EC2 !1912
- Fix typo in advanced configuration docs !1910 (Geo @geo4orce)
- Improve `Code format` instructions in the process documentation !1899
- Add fedora 30 to supported OS !1896
- Update docs for Windows services since we support services in network per build !1895
- Fix typo in release process docs !1891 (Ranit @ranit.appcode)
- Prevent full disk image copies in libvirt custom executor driver example !1878 (Tom Dohrmann @Freax13)
- Interactive Web terminal does not work on Windows !1877 (Ben Bodenmiller @bbodenmiller)
- List which executors are at risk of having Runner token & other project code stolen !1876 (Ben Bodenmiller @bbodenmiller)
- Allow service alias from config in Kubernetes executor !1868
- Update docs for image variable in custom executor !1866
- Remove bash from codeblock tags !1846
- Improve wording in docs/development/README.md !1837
- Document merge request title requirements and reviewing guidelines !1836
- Add documentation on building from sources !1835
- Update security docs !1833 (masOOd @masood.kamyab)
- Update the monitoring document !1831 (masOOd @masood.kamyab)
- Change flag to docker-services !1830
- Document Windows supported versions !1533

## v12.8.0 (2020-02-22)

- Define most jobs as 'pipelines for merge requests' !1747
- Build ci images only on related file changes !1746
- Make referees package mocks to be generated by mockery !1729
- Replace ruby:2.0/2.1 in examples and test cases with ruby:2.6 !1749
- Update deprecation warning for runner.docker.service !1751
- Only run image build jobs on main repo !1754
- Fix docs pipelines for merge requests !1756
- Add CI job to check for outdated mocks !1651
- Doc: Extend the compatibility section !1755
- Update `query_interval` to integer !1752
- Update outdated links it comments !1761
- Refactor referees package !1730
- Update process for issue tracker !1742
- Give custom executor scripts a name !1538
- Update only rule for building CI images !1766
- Change Runner src in vagrant configuraiton for Windows development !1767
- Fix broken CI Pipeline Badge on README !1772
- Typo/Grammar improvements in docker.md !1757
- Fix casing on log !1774
- Fix link to Vagrant in docs/development/README.md !1773
- Add condition when custom executor term happens in documentation !1771
- Fixed kramdown error !1783
- Rename test file !1784
- Fix `--docker-services` flag in register command !1776
- add space before configuration file name in startup message !1785
- Support rate limiting headers from GitLab API !1728
- Update CHANGELOG for v12.7.1 !1787
- Delete changelog to release post script !1788
- Remove an extra '#' !1791
- Update kubernetes.md, fix typo in `<CERTIFICATE_FILENAME>` !1802
- Update documentation template !1796
- Update AWS spot details in docs !1795
- Change the S3 release index file generator !1803
- Reduce the number for allowed data races !1804
- Fix golint issues for err msgs !1769
- Handle 422 on artifact upload !1794
- Bump Go version to 1.13.7 !1765
- Enabled shared windows runners internal beta !1764
- Fix a typo in S3 release script !1807
- Add one more fix to the S3 release !1808
- Add support for host aliases in services for Kubernetes executor !1680
- Use exec.ExitError.ExitCode() function from go 1.12 !1810
- Fix values.yaml file name in documentation !1812
- Update links to MRs in runner docs !1814
- Update removal date of feature flags to 13.0 !1818
- Increase allowed data races !1815
- Fix panic for exec command !1811
- Update github.com/stretchr/testify dependencies !1806
- Add support for X-GitLab-Trace-Update-Interval header !1760
- Revert 9e1d067621855c7b75820d3a49ac82ef51e56342 !1816
- Cleanup kubernetes versions when checking for host aliases and don't fail on parse error !1823
- Add gitlab-runner-helper binaries to S3 release !1819
- Minor fixes in advanced-configuration.md !1828
- Remove install Makefile target !1822
- Docs osx install !1829
- Set DinD image explicitly to 19.03.5 !1840
- Make pipelines running also for X-Y-stable branches !1871

## v12.7.1 (2020-01-23)

- Fix `--docker-services` flag in register command !1776

## v12.7.0 (2020-01-20)

- Fixing kramdown link error !1711
- Add caps and backtick testing to runner docs linting !1678
- Fix macOS label !1712
- Align markdownlint config to main repo version !1713
- Bump go version to 1.13.5 !1701
- Remove duplicate service description !1715
- fix(scripts): fix until typo !1717
- Use Prometheus to Query Runner Metrics Linked to Each Job !1545
- Remove unnecessary dependencies from vendor directory !1721
- Remove panic when metrics referee not configured properly !1724
- Add check for go modules !1702
- Update docs for Helm 3 !1727
- Empty Referee configuration on registration !1726
- Extract helperimage pkg outside of parent pkg !1720
- Removed --name argument from helm install. !1718
- macOS limitations and example update !1505
- Update advanced-configuration.md - fix typo of mperiods !1722
- Fix Typos !1731
- Add a git version caveat !1732
- Update docs for Windows to use backslashes not forwardslashes !1738
- Do not embed mutex !1734
- Refactor CI pipeline !1733
- Add missing 'needs' entry for release docker images job template !1744
- docs: Replace ruby:2.1/2.2 with ruby:2.6 or 2.7 !1748
- Make 'tags: gitlab-org' a re-usable job tempalte !1745
- Change to go1.13 error wrapping !1709
- Refactor metrics referee tests !1714
- Refactor metrics referee !1725
- Copyedit doc for volumes_from in Docker executor config !1750
- Allow service alias from config in Docker executor !1673

## v12.6.0 (2019-12-22)

- Update list of fixes for docker-machine fork !1655
- Remove outdated note regarding non-existent 1.8.x brew Go formula in contributing docs !1661
- Add manual rpm and deb installation details !1650
- Remove GetGitTLSVariables method !1663
- Link to example of how to run DinD !1515
- Update feature flag deprecation !1672
- Add timeout when sending request for certificate !1665
- Support docker options for CPU shares and OOM adjust !1460
- Backport os.Expand from Go v1.10.8 !1677
- Switch to a specific version of govet analyzer !1690
- Update cloud.google.com/go to v0.49.0 !1682
- Add cmd to helper image !1645
- Update blurb for when people use the issue tracker for support tickets !1691
- Fixing typos !1685
- Remove dead code !1686
- Distribute arm64 binaries !1687
- (Rebased) Update kubernetes.md adding the missing gitlab-helper container which is ever created. !1693
- Various spelling, punctuation and readability fixes !1660
- Add docs link to arm64 manual install !1694
- Fixed empty_dir name to empty-dir !1681
- Expose image to custom executor !1666
- Reorder methods and add some more logging to RunCommand !1683
- Refactor unused parameters for multi.go !1698
- Migrate to go 1.13 and go modules !1625
- Change log message for failing to set console mode !1662
- Use time.Round from Go stdlib for web terminal !1631
- Close session server on graceful shutdown !1699
- Add deprecation warning for cmd shell in Job log !1659
- Fix rpm signing !1703
- Fix regex for finding virtualbox snapshot name and add tests !1656
- Remove file locking !1710
- Change tone of error on Windows test failure !1610
- Fix CI image build !1707

## v12.5.0 (2019-11-20)

- Update docs for Runner configuration inside of a Docker container !1613
- Remove misleading comment !1622
- Remove absolute paths from chart !1626
- Fix lint on markdown files !1602
- Document GitLab docker machine fork !1596
- Update redirected link !1637
- Fix certificates chain generation regression introduced with 12.4.0-rc1 !1639
- Bump DOCKER_MACHINE_VERSION !1595
- Fix golint issues in machine pkg !1641
- Upgrade to alpine 3.10 !1636
- Fix #4684 for K3s/containerd !1605
- Update makefile to setup dev dependencies before running tests !1589
- Fix external Helm documentation links !1644
- Update Git version for Windows dev environment !1646
- Change config lock to create a separate lock file !1647
- Add few constants to executors/custom/api !1657
- Fix bind propagation for Linux volumes !1632
- Populate a list of machines with machines that might not yet be persisted on disk !914
- Add service definition in config for Kubernetes executor !1476

## v12.4.1 (2019-10-28)

- Fix TLS chain building !1643

## v12.4.0 (2019-10-21)

- Fix err logging for runner limit !1403
- Add the note about incompatibility of session_server with helm chart runner !1575
- Fix prepare_exec typo in docs !1576
- Docs edits to clarify feature flags motivations and usage in Runner !1568
- Change log levels for common errors !1578
- Extend custom executor config !1583
- Fix JSON inside of docs !1587
- Update link for Helm chart issue tracker !1588
- Add pipeline ID to docker labels !1592
- Fix typo in helpers/path/windows_path !1594
- Fix broken check for Git LFS that breaks lfs pulling !1599
- Update advanced-configuration.md !1597
- Use certutil to create certificate chain for Git !1581
- Add Go Report Card badge to the README file !1601
- Add pipeline link !1608
- Rename mentions of OSX to MacOS !1440
- Enable pinentry mode to loopback for GPG signing !1614
- Update various runner doc links !1585
- Add note about IAM role usage for s3 cache configuration !1598
- Bump used Go version to 1.10.8 !1617
- Update gopkg.in/yaml.v2 !1619
- Update prometheus libraries !1620
- Bump github.com/json-iterator/go to 1.1.7 !1621
- Update k8s client go to 11.0 !1615
- Rename log to trace in runner docs !1616
- Change Review priority label meaning !1600
- Add timeout when waiting for the build to finish !1609

## v12.3.0 (2019-09-20)

- Change log levels for common errors !1578
- Update a redirected link !1520
- Removal of conditions which are always evaluated either to true or false !1517
- Add initial docs for best practice !1509
- Update VirtualBox executor docs !1527
- Document configuration template file feature !1522
- Rename landing page for consistency !1528
- Edit new config template file section !1529
- Update windows dev environment to git 2.22 !1530
- Update PowerShell ErrorActionPreference documentation !1535
- Remove debian buster from package list !1536
- Update tls-self-signed.md !1537
- Improve windows helper images build !1519
- show which service exactly is invalid !1531
- Change docs markdown linter from mdl to markdownlint !1540
- Replace bastion with Runner Manager !1547
- Add entry to FAQ, restructure also !1539
- Change docs review and cleanup jobs to same CI stage !1543
- docker.md: Correct Image Sizes !1542
- Add note on shell-based Docker image requirement !1459
- Fixed powershell commands for Windows Runner !1544
- Remove the scripting for release checklist issue creation !1556
- Use new location for helm charts repo !1553
- Make Notes look consistent !1555
- Change markdownlint wildcard format !1554
- Edit Docker images section !1550
- Update capitalization in runner docs !1559
- Docs/update ubuntu dev docs !1557
- Use standard commands for directory creation to make it powershell core compatible !1563
- Fix exiting with zero exit code when cmdlets fail !1558
- Enable support for long paths !1524
- Prevent dollar signs in shell codeblocks !1574
- Clarify feature flag usage instructions !1566
- Expose variable containing the 'short token' value !1571
- Update documentation about OffPeakTimezone !1567
- Set default PATH for helper image !1573

## v12.2.0 (2019-08-22)

- Update docs executor titles !1454
- Only default to Powershell on Windows if no other shell is specified !1457
- Add more MDL rules !1462
- Add PROCESS.md !1410
- Fix wrong rc script for freebsd. !1418
- Allow to build development version of DEB, RPM and Docker with make !824
- Add custom executor documentation !1416
- docs: clarify the requirements for pinning !823
- Adds explanation of our review label system. !1461
- Use FreeBSD's built-in stop and status scriplets from /etc/rc.subr !757
- Fix typo on security docs !956
- Update doc about Debian version !1464
- Move note to subsection !1469
- Correct spelling in help string !1471
- Force an opt-out from Docker Machine bugsnag report !1443
- Improved go install instructions for macOS !1472
- Fix some linting issues !1424
- Make it clear what is the default shell for Windows !1474
- Add LXD example for custom executor !1439
- Add libvirt custom executor example !1456
- Update self-signed certificate docs for Windows service !1466
- Docs/update min docker version !1480
- Docs: Fix typo in custom executor !1479
- Track Windows tests failures !1450
- Add requirements for contributing new hardware architectures !1478
- Fix markdown in runner docs (part 1) !1483
- Fix markdown in runner docs (part 2) !1484
- Update docs to specify default shell of OS !1485
- Further clarify Docker requirements !1486
- Fix typo and spacing in two runner docs !1487
- docs: gitlab-runner helper image has no arm64 build yet !1489
- Fix custom executor default config on register !1491
- Update Windows test failures !1490
- Expand markdown lint rules in runner !1492
- Fix PowerShell capitalization !1497
- Quarantine more windows tests !1499
- Update tracked Windows tests failures list !1502
- Quarantine windows tests !1501
- Add docs for tls_verify config field !1493
- Reorder methods in abstract.go to bring calees closer to the callers !1481
- Update docs about bash on windows not working !1498
- Cleanup commands/config.go !1494
- Switch to DinD TLS for GitLab CI !1504
- Add .gitattributes !1122
- Prevent running multiple instances of the gitlab-runner process using the same configuration file !1496
- Update test assertion !1510
- Remove need for externally configured variable !1512
- Change CI_COMMIT_REF to CI_COMMIT_SHA in docs !1513
- Update reference to CI_COMMIT_REF to CI_COMMIT_SHA !1514
- Configuration file template for registration command !1263
- Update AWS autoscaling docs !1518
- Add test for <at> and <colon> masking !1516

## v12.1.0 (2019-07-22)

- Extend custom executor with configuration injects !1449
- Fix "WARNING: apt does not have a stable CLI interface. Use with caution in scripts" !1143
- Fix artifact uploading for Windows Docker containers !1414
- Upgrade base image for gitlab/gitlab-runner:ubuntu to ubuntu:18.04 !1413
- Add tip to execute batch from PowerShell !1412
- Replace wget commands with curl commands !1419
- Wrap submodule command with a string !1411
- Add missing test cases for s3 IAM checks !1421
- Add Markdown linting and one rule !1422
- Fix indentation for docs !1417
- Add docs for not supporting LCOW !1415
- Disallow bare URLs from project !1425
- Update zglob !1426
- Add note in docs for mounting volumes to services !1420
- Clarify docs for `builds_dir` & `cache_dir` !1428
- Update docs to fix markdown and square bracket use !1429
- Enforce consistent prefix for numbered lists !1435
- Remove fedora/30 from supported list !1436
- Add STOPSIGNAL to gitlab-runner docker images !1427
- Add trace entry for Docker authConfig resolving !1431
- Enforce consistent prefix for bullet lists !1441
- Fix concurrent updates !1447
- docs: add --config for install command !1433
- Document why we no longer accept new executors !1437
- Document limitation for Windows Docker target drive !1432
- Trivial update to virtualbox.md - 'shutdown' is not the verb, barely the noun. !1445
- Update description of flag in docs !1451
- Docs: Update redirected links in runner docs !1453
- Add lint rule that headings must increment one level at a time !1452
- Add custom executor !1385

## v12.0.0 (2019-06-21)

**Release notices:**

With GitLab Runner 12.0 we're adding several breaking changes:

- [Require refspec to clone/fetch git repository](https://gitlab.com/gitlab-org/gitlab-runner/issues/4069).
- [Change command line API for helper images usage](https://gitlab.com/gitlab-org/gitlab-runner/issues/4013).
- [Remove old cache configuration](https://gitlab.com/gitlab-org/gitlab-runner/issues/4070).
- [Remove old metrics server configuration](https://gitlab.com/gitlab-org/gitlab-runner/issues/4072).
- [Remove `FF_K8S_USE_ENTRYPOINT_OVER_COMMAND` feature flag and old behavior](https://gitlab.com/gitlab-org/gitlab-runner/issues/4073).
- [Remove support for few Linux distributions that reached EOL](https://gitlab.com/gitlab-org/gitlab-runner/merge_requests/1130).
- [Remove old `git clean` flow](https://gitlab.com/gitlab-org/gitlab-runner/issues/4175).

Please look into linked issues for details.

**Release changes:**

- Support windows docker volumes configuration !1269
- Fix powershell cloning !1338
- Docs: Update docker register non-interactive command !1309
- Update mocks !1343
- Change source for go-homedir !1339
- improve MR and issues templates !1347
- docs: reuse previous clone !1346
- Prevent copy and paste error due to not existed alpine tag. !1351
- Fix typo for usage of proxies within docker containers for runners !1342
- Add documentation for Windows Docker Executor !1345
- Fix volume mounting when mode specified !1357
- Update docs for docker executor description !1358
- Show error when volume length is not expected !1360
- Add feature flag to mounting volumes to services !1352
- Implement session endpoint to proxy build services requests !1170
- add build info for fedora 30 !1353
- Limit `docker-windows` to Windows !1362
- Update logging key for Docker Machine !1361
- Update docs to refer to Windows Batch deprecation !1371
- Remove deprecated git clean strategy !1370
- Remove support for deprecated metrics_server setting !1368
- Add labels to templates !1375
- Remove support for deprecated entrypoint configuration for K8S !1369
- Fix support for SELinux volume mounts & case sensitivity !1381
- Remove old docker helper image commands !1373
- Remove support for deprecated S3 cache configuration !1367
- Added --system flag information into gitlab-runner install command !1378
- Minor markdown fixes !1382
- Remove support for deprecated distributions !1130
- Add configuration of access_level for runners on registration !1323
- Remove doc notice for deprecated OSes !1384
- Remove deprecated clone/fetch command !1372
- Allow configuration of Pod Security Context by Kubernetes Exeutor !1036
- Fix case sensitivity for windows volumes !1389
- Accept docker-windows as an option on register !1388
- Add documentation for windows development !1183
- Document clear-docker-cache script !1390
- Store traces on disk !1315
- Make git init to be quiet !1383
- Fix several typos !1392
- Make volumes to work on linux docker on windows !1363
- Update CHANGELOG.md with 11.11.x patch releases !1393
- Dependencies license management with GitLab CI/CD !1279
- Fix default cache volume docker-windows register !1391
- Fixed date typo for v11.11.2 CHANGELOG entry !1394
- Update github.com/Microsoft/go-winio dependency !1348
- Update compatibility heading as it's no longer a chart/table !1401
- Docker Credentials helper support !1386
- Numerous typos fixed !1258
- Update some logrus fields used in Runner logs !1405
- Update osx.md so the update instructions work as well as the install instructions !1402
- Make PowerShell default for new registered Windows shell executors !1406
- Restore gofmt rules from before codeclimate update !1408
- Update logrus to v1.4.0 !1407

## v11.11.2 (2019-06-03)

- Fix support for SELinux volume mounts & case sensitivity !1381
- Fix case sensitivity for windows volumes !1389
- Update logging key for Docker Machine !1361
- Limit `docker-windows` to Windows !1362
- Make volumes to work on linux docker on windows !1363

## v11.11.1 (2019-05-24)

- Fix volume mounting when mode specified !1357
- Add documentation for Windows Docker Executor !1345
- Add feature flag to mounting volumes to services !1352

## v11.11.0 (2019-05-22)

- Fix PowerShell cloning !1338
- Add PowerShell support for Docker Executor !1243
- Support windows docker volumes configuration !1269
- Fix git lfs not getting submodule objects !1298
- Add homebrew installation method for macOS runners !837
- mention the 59th second timeperiod issue in the docs !490
- Refactor macOS install instructions !1303
- Edit note on edge case !1304
- Extract unsupportedOSTypeError to errors pkg !1305
- Optimise trace handling for big traces !1292
- Cleanup feature flags mess !1312
- Add more documentation for node tolerations !1318
- Typo: varialbes -> variables !1316
- Allow to configure FF using config.toml !1321
- Update link to the introduction of custom build directories !1302
- Allow to use FF to configure `/builds` folder !1319
- Create a single source of truth for feature flags !1313
- Clear up docs on how to select shell !1209
- Update feature flag documentation !1326
- Refactor Helper Image package to work with Kubernetes !1306
- Fix broken internal links !1332
- Refactor helperimage package tests !1327
- Change deprecation of FF_USE_LEGACY_BUILDS_DIR_FOR_DOCKER to 12.3 !1330
- Update cmd script example !1333
- Better explain the workflow in Docker executors doc !1310
- Exclude mock files from coverage reporting !1334
- Fix link syntax in advanced-configuration.md !1311
- Docs: Update contributing links from gitlab-ce !1308
- Update docker executor Executor Options initialization !1296
- Add test case for Linux helper image !1335
- Extract volumes configuration to a separate struct !1261

## v11.10.0 (2019-04-22)

**Deprecations:**

All deprecations, with a detailed description, are listed at
https://about.gitlab.com/2019/04/22/gitlab-11-10-released/#release-deprecations

1. With version 11.10 we're deprecating the feature flag
   [FF_USE_LEGACY_GIT_CLEAN_STRATEGY](https://docs.gitlab.com/runner/configuration/feature-flags.html#available-feature-flags).

**Release changes:**

- Fix git lfs not getting submodule objects !1298
- Refactor slightly ./shells/shellstest !1237
- Fix CI_PROJECT_DIR handling !1241
- Log time took preparing executors !1196
- Restore availability of pprof in the debug server !1242
- Move variables defining .gopath to a shared place for all Windows jobs !1245
- Docs: clarify runner api registration process !1244
- add lfs support to ubuntu docker runner !1192
- Add information about Kaniko for Kubernetes executor !1161
- Enable the docs CI job !1251
- Rename test to be more descriptive !1249
- Create the reviewers guide base document !1233
- Update codeclimate version !1252
- Add retryable err type !1215
- Get windows tag for helper image !1239
- Remove unnecessary log alias for logrus inport !1256
- Make gitlab-runner:alpine more specific, Add link to Dockerfiles sources,... !1259
- Docs: Fix broken anchor in docker.md !1264
- Replace the current k8s manual installation with the Helm chart !1250
- Create cache for `/builds` dir !1265
- Expose `CI_CONCURRENT_(PROJECT)_ID` !1268
- DOC: note on case-sensitive proxy variables and the need for upper and lower case versions !1248
- Add new links checker !1271
- Update log messages for listen & session address !1275
- Use delayed variable expansion for error check in cmd !1260
- Unexport common.RepoRemoteURL !1276
- Update index.md - added sudo when registering the service on macos (without... !1272
- Add new lines around lists for renderer !1278
- Fix color output on Windows !1208
- Make it again possible to disable Git LFS pull !1273
- Add cross references to Runners API !1284
- Improve support for `git clean` !1281
- Make Kubernetes executor to clone into /builds !1282
- Add option to specify clone path !1267
- Allow to disable debug tracing !1286
- Add Route Map for runner docs !1285
- Do not print remote addition failure message !1287
- Add true to the run-untagged subcommand !1288
- Cleanup k8s cleanup test !1280
- Change helper image to servercore !1290
- Add note about git-lfs !1294

## v11.9.2 (2019-04-09)

- Fix git lfs not getting submodule objects !1298

## v11.9.1 (2019-04-03)

- Make it again possible to disable Git LFS pull !1273
- Use delayed variable expansion for error check in cmd !1260
- Unexport common.RepoRemoteURL !1276

## v11.9.0 (2019-03-22)

**Deprecations:**

All deprecations, with a detailed description, are listed at
https://about.gitlab.com/2019/03/22/gitlab-11-9-released/#release-deprecations

1. With version 11.9 we're deprecating the support for Docker Executor on CentOS 6

2. With version 11.9 we've implemented a new method for cloning/fetching repositories.
   Currently GitLab Runner still respects the old configuration sent from GitLab, but with
   12.0 old methods will be removed and GitLab Runner will require at least GitLab 11.9
   to work properly.

3. With version 11.0 we've changed how the metrics server is configured for GitLab Runner.
   `metrics_server` was replaced with `listen_address`. With version 12.0 the old configuration
   option will be removed.

4. With version 11.3 we've implemented support for different remote cache providers, which
   required a change in how the cache is configured. With version 12.0 support for old
   configuration structure will be removed.

5. With version 11.4 we've fixed the way how `entrypoint:` and `command:` options of
   Extended Docker configuration (https://docs.gitlab.com/ee/ci/docker/using_docker_images.html#extended-docker-configuration-options)
   are being handled by Kubernetes Executor. The previous implementation was wrong and
   was making the configuration unusable in most cases. However some users could relay
   on this wrong behavior. Because of that we've added a feature flag `FF_K8S_USE_ENTRYPOINT_OVER_COMMAND`
   which, when set to `false`, could bring back the old behavior. With version 12.0 the
   feature flag as well as the old behavior will be removed.

6. Some Linux distributions for which GitLab Runner is providing DEB and RPM packages
   have reached their End of Life. With version 12.0 we'll remove support for all
   EoL distributions at the moment of 12.0 release.

7. With version 11.9 we've prepared a go-based replacement for Runner Helper commands
   executed within Docker executor inside of the Helper Image. With version 12.0
   we will remove support for old commands basing on bash scripts. This change will
   affect only the users that are configuring their custom Helper Image (the image
   will require an update to align with new requirements)

**Release changes:**

- fix(parallels): use the newer sntp command to time sync !1145
- Update docker API verion !1187
- Update alpine images to alpine 3.9 !1197
- Fix a typo in the description of the configuration option !1205
- Document creation of Docker volumes passed with docker exec --docker-volumes !1120
- Correct spelling of timed out in literals !1121
- Fix spelling and other minor improvements !1207
- Migrate service wait script to Go !1195
- Docs update: Run runner on kubernetes !1185
- Increase test timeout for shell executor !1214
- Follow style convention for documentation !1213
- Add test for runner build limit !1186
- Migrate cache bash script to Go for helper image !1201
- Document OS deprecations for 12.0 !1210
- Fix anchors in Runner documentation !1216
- Add `build_simple` to `help` make target !1212
- Split `make docker` for GitLab Runner Helper !1188
- Add windows Dockerfiles for gitlab-runner-helper !1167
- Make Runner tests working on Windows with our CI Pipeline !1219
- Fetch code from provided refspecs !1203
- Check either ntpdate command exists or not before trying to execute it !1189
- Deprecate helper image commands !1218
- Add script for building windows helper image !1178
- Fix ShellWriter.RmFile(string) for cmd shell !1226
- Mask log trace !1204
- Add note about pod annotations for more clarity !1220
- Resolve memory allocation failure when cloning repos with LFS objects bigger than available RAM !1200
- Release also on gitlab releases page !1232
- Restore availability of pprof in the debug server !1242

## v11.8.0 (2019-02-22)

- Kubernetes executor: add support for Node tolerations !941
- Update logrus version to v1.3.0 !1137
- Docs - Clarify Docker Runner Documentation !1097
- Update github.com/stretchr/testify dependency !1141
- Update LICENSE file !1132
- Update example of cache config !1140
- Update documentation for autoscaling on AWS !1142
- Remove unnecessary dep constraint !1147
- readme: make author block render md !999
- Corrected note when using a config container to mount custom data volume. !1126
- Fix typo in documentation of k8s executor. !1118
- Make new runner tokens compatible with docker-machine executor !1144
- docs: Use `sudo tee` for apt pinning. !1047
- docs: fix indendation !1081
- Updated hint on running Windows 10 shell as administrator !1136
- Fixed typo in logged information !1074
- Update registry_and_cache_servers.md !1098
- Update golang.org/x/sys !1149
- Refactor frontpage for grammar and style !1151
- Update github.com/Azure/go-ansiterm dependency !1152
- Testing on windows with vagrant !1003
- Add fix for race condition in windows cache extraction !863
- Consolidate docker API version definition !1154
- Prevent Executors from modifying Runner configuration !1134
- Update ExecutorProvider interface signature !1159
- Update logging for processing multi runner !1160
- Update kubernetes.md - fix typo for bearer_token !1162
- Update github.com/prometheus/client_golang dep !1150
- Remove ContainerWait from docker client !1155
- Update advanced-configuration.md: Fix blockquote not reaching the entire note !1163
- Fix docs review app URL !1169
- docs: Add a helpful command to reload config !1106
- Update AWS autoscale documentation !1166
- Refactor dockerfiles !1068
- Add link to AWS driver about default values !1171
- Add support for fedora/29 packages !1082
- Add windows server 2019 as default for windows development !1165
- Docs: Fix bad anchor links in runner docs !1177
- Improve documentation concerning proxy setting in the case of docker-in-docker-executor !1090
- Add few fixes to Release Checklist template !1135
- Set table to not display under TOC !1168
- Update Docker client SDK !1148
- docs: add GitLab Runner Helm Chart link !945

## v11.7.0 (2019-01-22)

- Docs: Cleaning up the executors doc !1114
- Update to testify v1.2.2 !1119
- Fix a typo in VirtualBox Executor docs !1124
- Use the term `macOS` instead of `OS X` or `OSX` !1125
- Update github.com/sirupsen/logrus dependency !1129
- Docs update release checklist !1131
- Kill session when build is cancelled !1058
- Fix path separator for CI_PROJECT_DIR in Windows !1128
- Make new runner tokens compatible with docker-machine executor !1144

## v11.6.0 (2018-12-22)

- Make compatibility chart super clear and remove old entries !1078
- Add slack notification option for 'dep status' check failures !1072
- Docker executor: use DNS, DNSSearch and ExtraHosts settings from configuration !1075
- Fix some invalid links in documentation !1085
- Fix SC2155 where shellcheck warns about errors !1063
- Change parallel tests configuration ENV names !1095
- Improve documentation of IAM instance profile usage for caching !1071
- Remove duplicate builds_dir definition from docs !952
- Make k8s object names DNS-1123 compatible !1105
- Docs: working example of helper image with CI_RUNNER_REVISION !1032
- Docs: omit ImagePullPolicy !1107
- Disable the docs lint job for now !1112
- Docs: comment about how listen_address works !1076
- Fix the indented bullet points of the features list in documentation !1093
- Add note on the branch naming for documentation changes !1113
- Docs: add session-server link to advanced list in index !1108

## v11.5.0 (2018-11-22)

- Support RAW artifacts !1057
- Docs: changing secret variable to just variable in advanced-configuration.md !1055
- Docs: Fixing some bad links in Runner docs. !1056
- Docs: Updating Docs links from /ce to /ee !1061
- Docs: Fixing Substrakt Health URL !1064
- Add failure reason for execution timeout !1051

## v11.4.0 (2018-10-22)

- Do not create apk cache !1017
- Handle untracked files with Unicode characters in filenames. !913
- Add metrics with concurrent and limit values !1019
- Add a gitlab_runner_jobs_total metric !1018
- Add a job duration histogram metric !1025
- Filter content of X-Amz-Credential from logs !1028
- Disable escaping project bucket in cache operations !1029
- Fix example for session_server and added the note about where this section should be placed !1035
- Fix job duration counting !1033
- Log duration on job finishing log line !1034
- Allow disabling docker entrypoint overwrite !965
- Fix command and args assignment when creating containers with K8S executor !1010
- Support json logging !1020
- Change image for docs link checking !1043
- Fix command that prepares the definitions of tests !1044
- Add OomKillDisable option to Docker executor !1042
- Add docker support for interactive web terminal !1008
- Add support docker machine web terminal support !1046

## v11.3.0 (2018-09-22)

- Fix logrus secrets cleanup !990
- Fix test failure detection !993
- Fix wrongly generated `Content-Range` header for `PATCH /api/v4/jobs/:id/trace` request !906
- Improve and fix release checklist !940
- Add ~"git operations" label to CONTRIBUTING guide !943
- Disable few jobs for docs-/-docs branches !996
- Update release checklist issue template !995
- Fix HTTPS validation problem when ssh executor is used !962
- Reduce complexity of reported methods !997
- Update docker images to alpine:3.8 !984
- Fail build in case of code_quality errors !986
- Add initial support for CI Web Terminal !934
- Make session and metrics server initialization logging consistent !994
- Make prepare-changelog-entries.rb script compatible with GitLab APIv4 !927
- Save compilation time always in UTC timezone !1000
- Extend debug logging for k8s executor !949
- Introduce GCS adapter for remote cache !968
- Make configuration of helper image more dynamic !1005
- Logrus upgrade - fix data race in helpers.MakeFatalToPanic() !1011
- Add few TODOs to mark things that should be cleaned in 12.0 !1013
- Update debug jobs list output !992
- Remove duplicate build_dir setting !1015
- Add step for updating Runner helm chart !1009
- Clenup env, cli-options and deprecations of cache settings !1012

## v11.2.0 (2018-08-22)

- Fix support for Unicode variable values when Windows+PowerShell are used !960
- Update docs/executors/kubernetes.md !957
- Fix missing code_quality widget !972
- Add `artifact` format !923
- Improve some k8s executor tests !980
- Set useragent in Kubernetes API calls !977
- Clarifying the tls-ca-file option is in the [[runners]] section !973
- Update mocks !983
- Add building to development heading !919
- Add coverage report for unit tests !928
- Add /etc/nsswitch.conf to helper on docker executor to read /etc/hosts when upload artifacts !951
- Add busybox shell !900
- Fix support for features for shells !989
- Fix logrus secrets cleanup !990
- Fix test failure detection !993

## v11.1.0 (2018-07-22)

- Fix support for Unicode variable values when Windows+PowerShell are used !960
- Unify receivers used for 'executor' struct in ./executors/docker/ !926
- Update Release Checklist template !898
- Cache the connectivity of live Docker Machine instances !909
- Update kubernetes vendor to 1.10 !877
- Upgrade helper image alpine 3.7 !917
- Detect possible misplaced boolean on command line !932
- Log 'metrics_server' deprecation not only when the setting is used !939
- Speed-up ./executor/docker/executor_docker_command_test.go tests !937
- Remove go-bindata !831
- Fix the release of helper images script !946
- Sign RPM and DEB packages !922
- Improve docker timeouts !963
- Wrap all docker errors !964

## v11.0.0 (2018-06-22)

- Resolve "Invalid OffPeakPeriods value, no such file or directory." !897
- Add --paused option to register command !896
- Start rename of "metrics server" config !838
- Update virtualbox.md temporary fix for #2981 !889
- Fix panic on PatchTrace execution !905
- Do not send first PUT !908
- Rename CI_COMMIT_REF to CI_COMMIT_SHA !911
- Fix test file archiver tests !915
- Document how check_interval works !903
- Add link to development guide in readme !918
- Explain gitlab-runner workflow labels !921
- Change Prometheus metrics names !912

## v10.8.0 (2018-05-22)

- Resolve "Invalid OffPeakPeriods value, no such file or directory." !897
- Fix type in Substrakt Health company name !875
- Rename libre to core !879
- Correct hanging parenthesis in index.md !882
- Update interfaces mocks !871
- Rename keyword in kubernetes executor documentation !880
- Temporary add 'retry: 2' for 'unit tests (no race)' job !885
- Update docs/executors/README.md !881
- Add support for fedora/27 and fedora/28 packages !883
- Update supported distribution releases !887
- Automatize release checklist issue creation !870
- Change docs license to CC BY-SA 4.0 !893
- Update Docker installation method docs !890
- Add new metrics related to jobs requesting and API usage !886

## v10.7.0 (2018-04-22)

- Rename Sirupsen/logrus library !843
- Refer to gitlab versions as libre, starter, premium, and ultimate !851
- Fix assert.Equal parameter order !854
- Upgrade docker-machine to v0.14.0 !850
- Refactor autoscale docs !733
- Add possibility to specify memory in Docker containers !847
- Upgrade helper image to alpine 3.6 !859
- Update docker images bases to alpine:3.7 and ubuntu:16:04 !860
- Verify git-lfs checksum !796
- Improve services health check !867
- Add proxy documentation !623
- Downgrade go to 1.8.7 !869
- Add support for max_job_timeout parameter in registration !846

## v10.6.0 (2018-03-22)

- Upgrade docker-machine to v0.14.0 !850
- Upgrade helper image to alpine 3.6 !859
- Add CI_RUNNER_VERSION, CI_RUNNER_REVISION, and CI_RUNNER_EXECUTABLE_ARCH job environment variables !788
- Always prefer creating new containers when running with Docker Executor !818
- Use IAM instance profile credentials for S3 caching !646
- exec command is no longer deprecated !834
- Print a notice when skipping cache operation due to empty cache key !842
- Switch to Go 1.9.4 !827
- Move dependencies to dep !813
- Improve output of /debug/jobs/list !826
- Fix panic running docker package tests !828
- Fixed typo in console output !845

## v10.5.0 (2018-02-22)

- Always prefer creating new containers when running with Docker Executor !818
- Improve output of /debug/jobs/list !826
- Fix panic running docker package tests !828
- Fix git 1.7.1 compatibility in executors/shell package tests !791
- Do not add /cache volume if already provided by the user during gitlab-runner register !807
- Change confusing Built value for development version !821
- docs: explain valid values for check_interval !801
- docs: Fix OffPeak variables list !806
- docs: Add note about gitlab-runner on the SSH host being used for uploads !817

## v10.4.0 (2018-01-22)

- Always load OS certificate pool when evaluating TLS connections !804
- Add (overwritable) pod annotations for the kubernetes executor !666
- docker.allowed_images can use glob syntax in config.toml !721
- Added docker runtime support !764
- Send `failure_reason` when updating job statues (GitLab API endpoint) !675
- Do not use `git config --local` as it's not available in git v1.7.1 !790
- Use local GOPATH in Makefile !779
- Move Bleeding Edge release from ubuntu/yakkety to ububut/artful !797
- Fix data race in commands package unit tests !787
- Fix data race in function common.(\*Trace).Write() !784
- Fix data races in executor/docker package !800
- Fix data races in network package !775

## v10.3.1 (2018-01-22)

- Always load OS certificate pool when evaluating TLS connections !804

## v10.3.0 (2017-12-22)

- Do not use `git config --local` as it's not available in git v1.7.1 !790
- new RC naming schema !780
- Stop Docker Machine before removing it !718
- add `--checkout --force` options to `git submodule update --init` !704
- Fix trailing "<nil>" in syslog logging !734
- Fix kubernetes executor job overwritten variables behavior !739
- Add zip archive for windows release files !760
- Add kubernetes executor connection with service account, bearer token can also be overwritten !744
- Fix SIGSEGV in kubernetes executor Cleanup !769

## v10.2.1 (2018-01-22)

- Do not use `git config --local` as it's not available in git v1.7.1 !790
- Always load OS certificate pool when evaluating TLS connections !804

## v10.2.0 (2017-11-22)

- Update supported platforms !712
- Fix typo in Kubernetes runner docs !714
- Add info on upgrading to Runner 10 !709
- Add some documentation for disable_cache configuration option !713
- Remove .git/HEAD.lock before git fetch !722
- Add helper_image option to docker executor config !723
- Add notes about gitlab-runner inside the VM being used for uploads !719
- Fix panic when global flags are passed as command flags !726
- Update minio go library to v3.0.3 !707
- Label ci_runner_builds metric with runner short token !729

## v10.1.1 (2018-01-22)

- Do not use `git config --local` as it's not available in git v1.7.1 !790
- Always load OS certificate pool when evaluating TLS connections !804

## v10.1.0 (2017-10-22)

- Allow customizing go test flags with TESTFLAGS variable !688
- Clarify that cloning a runner could be considered an attack vector !658
- Remove disable_verbose from docs !692
- Add info about pre 10.0 releases !691
- Update BurntSushi/toml for MIT-license !695
- Expose if running in a disposable environment !690
- Adds EmptyDir support for k8s volumes !660
- Update git-lfs to 2.3.1 !703
- Collect metrics on build stages !689
- Construct git remote URL based on configuration !698
- Set git SSL information only for gitlab host !687

## v10.0.2 (2017-10-04)

- Hide tokens from URLs printed in job's trace !708

## v10.0.1 (2017-09-27)

- Remove deprecation message from service management commands !699

## v10.0.0 (2017-09-22)

> **Note:** With 10.0, we've moved repository from https://gitlab.com/gitlab-org/gitlab-ci-multi-runner
> to https://gitlab.com/gitlab-org/gitlab-runner. Please update your Bookmarks!

> **Note:** Starting with 10.0, we're marking the `exec` and service-related commands as **deprecated**. They will
> be removed in one of the upcoming releases.

> **Note:** Starting with 10.0, we're marking the `docker-ssh` and `docker-ssh+machine` executors as **deprecated**.
> They will be removed in one of the upcoming releases.

> **Note:** Starting with 10.0, behavior of `register` command was slightly changed. Please look into
> https://gitlab.com/gitlab-org/gitlab-runner/merge_requests/657 for more details.

- Lock runners to project by default on registration !657
- Update cli library !656
- Fix RunSingleCommand race condition in waitForInterrupts !594
- Add handling of non-existing images for Docker >= 17.07 !664
- Document how to define default image to run using Kubernetes executor !668
- Specify an explicit length for git rev-parse --short to avoid conflicts when run !672
- Add link to Kubernetes executor details !670
- Add install VirtualBox step & improve VM setup details !676
- Rename repository from gitlab-ci-multi-runner to gitlab-runner !661
- Fix variable file permission !655
- Add Release Checklist template !677
- Fix randomly failing test from commands/single_test.go !684
- Mark docker-ssh and docker-ssh+machine executors as DEPRECATED !681
- Mark exec and service-management commands as DEPRECATED !679
- Fix support for `tmpfs` in docker executor config !680

## v9.5.1 (2017-10-04)

- Hide tokens from URLs printed in job's trace !708
- Add handling of non-existing images for Docker >= 17.07 !664

## v9.5.0 (2017-08-22)

- Fix allowed_images behavior !635
- Cleanup formatting on windows upgrade details !637
- Names must meet the DNS name requirements (no upper case) !636
- Execute steps for build as-is, without joining and splitting them !626
- Fix typo on killall command !638
- Fix usage of one image for multiple services in one job !639
- Update Docker Machine to 0.12.2 and add checksum checking for Docker Machine and dumb-init for official Docker images !640
- Fix services usage when service name is using variable !641
- Remove confusing compatibility check !642
- Add sysctl support for Docker executor !541
- Reduce binary size with removing debugging symbols !643
- Add support for credentials store !501
- Fix I am not sure section link !650
- Add tzdata by default to official Docker images to avoid OffPeakPeriods timezone error !649
- Fix read error from upload artifacts execution !645
- Add support for tmpfs on the job container !654
- Include note about volume path on OSX !648
- Start using 'toc' in yaml frontmatter to explicitly disable it !644

## v9.4.3 (2017-10-04)

- Hide tokens from URLs printed in job's trace !708
- Add handling of non-existing images for Docker >= 17.07 !664

## v9.4.2 (2017-08-02)

- Fix usage of one image for multiple services in one job !639
- Fix services usage when service name is using variable !641

## v9.4.1 (2017-07-25)

- Fix allowed_images behavior !635

## v9.4.0 (2017-07-22)

- Use Go 1.8 for CI !620
- Warn on archiving git directory !591
- Add CacheClient with timeout configuration for cache operations !608
- Remove '.git/hooks/post-checkout' hooks when using fetch strategy !603
- Fix VirtualBox and Parallels executors registration bugs !589
- Support Kubernetes PVCs !606
- Support cache policies in .gitlab-ci.yml !621
- Improve kubernetes volumes support !625
- Adds an option `--all` to unregister command !622
- Add the technical description of version release !631
- Update documentation on building docker images inside of a kubernetes cluster. !628
- Support for extended docker configuration in gitlab-ci.yml !596
- Add ServicesTmpfs options to Docker runner configuration. !605
- Fix network timeouts !634

## v9.3.0 (2017-06-22)

- Make GitLab Runner metrics HTTP endpoint default to :9252 !584
- Add handling for GIT_CHECKOUT variable to skip checkout !585
- Use HTTP status code constants from net/http library !569
- Remove tls-skip-verify from advanced-configuration.md !590
- Improve docker machine removal !582
- Add support for Docker '--cpus' option !586
- Add requests backoff mechanism !570
- Fixed doc typo, change `--service-name` to `--service` !592
- Slight fix to build/ path in multi runner documentation !598
- Move docs on private Registry to GitLab docs !597
- Install Git LFS in Helper image for X86_64 !588
- Docker entrypoint: use exec !581
- Create gitlab-runner user on alpine !593
- Move registering Runners info in a separate document !599
- Add basic support for Kubernetes volumes !516
- Add required runners.docker section to example config. !604
- Add userns support for Docker executor !553
- Fix another regression on docker-machine credentials usage !610
- Added ref of Docker app installation !612
- Update linux-repository.md !615

## v9.2.2 (2017-07-04)

- Fix VirtualBox and Parallels executors registration bugs !589

## v9.2.1 (2017-06-17)

- Fix regression introduced in the way how `exec` parses `.gitlab-ci.yml` !535
- Fix another regression on docker-machine credentials usage !610

## v9.2.0 (2017-05-22)

This release introduces a change in the ordering of artifacts and cache restoring!

It may happen that someone, by mistake or by purpose, uses the same path in
`.gitlab-ci.yml` for both cache and artifacts keywords, and this could cause that
a stale cache might inadvertently override artifacts that are used across the
pipeline.

Starting with this release, artifacts are always restored after the cache to ensure
that even in edge cases you can always rely on them.

- Improve Windows runner details !514
- Add support for TLS client authentication !157
- Fix apt-get syntax to install a specific version. !563
- Add link to Using Docker Build CI docs !561
- Document the `coordinator` and make the FAQ list unordered !567
- Add links to additional kubernetes details !566
- Add '/debug/jobs/list' endpoint that lists all handled jobs !564
- Remove .godir !568
- Add PodLabels field to Kubernetes config structure !558
- Remove the build container after execution has completed !571
- Print proper message when cache upload operation failed !556
- Remove redundant ToC from autoscale docs and add intro paragraph !574
- Make possible to compile Runner under Openbsd2 !511
- Improve docker configuration docs !576
- Use contexes everywhere !559
- Add support for kubernetes service account and override on gitlab-ci.yaml !554
- Restore cache before artifacts !577
- Fix link to the LICENSE file. !579

## v9.1.3 (2017-07-04)

- Fix VirtualBox and Parallels executors registration bugs !589

## v9.1.2 (2017-06-17)

- Print proper message when cache upload operation fails !556
- Fix regression introduced in the way how `exec` parses `.gitlab-ci.yml` !535

## v9.1.1 (2017-05-02)

- Fix apt-get syntax to install a specific version. !563
- Remove the build container after execution has completed !571

## v9.1.0 (2017-04-22)

- Don't install docs for the fpm Gem !526
- Mention tagged S3 sources in installation documentation !513
- Extend documentation about accessing docker services !527
- Replace b.CurrentStage with b.CurrentState where it was misused !530
- Docker provider metrics cleanups and renaming !531
- Replace godep with govendor !505
- Add histogram metrics for docker machine creation !533
- Fix cache containers dicsovering regression !534
- Add urls to environments created with CI release jobs !537
- Remove unmanaged docker images sources !538
- Speed up CI pipeline !536
- Add job for checking the internal docs links !542
- Mention Runner -> GitLab compatibility concerns after 9.0 release !544
- Log error if API v4 is not present (GitLab CE/EE is older than 9.0) !528
- Cleanup variables set on GitLab already !523
- Add faq entry describing how to handle missing zoneinfo.zip problem !543
- Add documentation on how Runner uses Minio library !419
- Update docker.md - typo in runners documentation link !546
- Add log_level option to config.toml !524
- Support private registries with Kubernetes !551
- Cleanup Kubernetes typos and wording !550
- Fix runner crashing on builds helper collect !529
- Config docs: Fix syntax in example TOML for Kubernetes !552
- Docker: Allow to configure shared memory size !468
- Return error for cache-extractor command when S3 cache source returns 404 !429
- Add executor stage to ci_runner_builds metric's labels !548
- Don't show image's ID when it's the same as image's name !557
- Extended verify command with runner selector !532
- Changed information line logged by Runner while unregistering !540
- Properly configure connection timeouts and keep-alives !560
- Log fatal error when concurrent is less than 1 !549

## v9.0.4 (2017-05-02)

- Fix apt-get syntax to install a specific version. !563
- Remove the build container after execution has completed !571

## v9.0.3 (2017-04-21)

- Fix runner crashing on builds helper collect !529
- Properly configure connection timeouts and keep-alives !560

## v9.0.2 (2017-04-06)

- Speed up CI pipeline !536

## v9.0.1 (2017-04-05)

- Don't install docs for the fpm Gem !526
- Mention tagged S3 sources in installation documentation !513
- Replace b.CurrentStage with b.CurrentState where it was misused !530
- Replace godep with govendor !505
- Fix cache containers dicsovering regression !534
- Add urls to environments created with CI release jobs !537
- Mention Runner -> GitLab compatibility concerns after 9.0 release !544
- Log error if API v4 is not present (GitLab CE/EE is older than 9.0) !528

## v9.0.0 (2017-03-22)

- Change dependency from `github.com/fsouza/go-dockerclient` to `github.com/docker/docker/client`" !301
- Update docker-machine version to fix coreos provision !500
- Cleanup windows install docs !497
- Replace io.Copy with stdcopy.StdCopy for docker output handling !503
- Fixes typo: current to concurrent. !508
- Modifies autoscale algorithm example !509
- Force-terminate VirtualBox and Parallels VMs so snapshot restore works properly !313
- Fix indentation of 'image_pull_secrets' in kubernetes configuration example !512
- Show Docker image ID in job's log !507
- Fix word consistency in autoscaling docs !519
- Rename the binary on download to use gitlab-runner as command !510
- Improve details around limits !502
- Switch from CI API v1 to API v4 !517
- Make it easier to run tests locally !506
- Kubernetes private credentials !520
- Limit number of concurrent requests to builds/register.json !518
- Remove deprecated kubernetes executor configuration fields !521
- Drop Kubernetes executor 'experimental' notice !525

## v1.11.5 (2017-07-04)

- Fix VirtualBox and Parallels executors registration bugs !589

## v1.11.4 (2017-04-28)

- Fixes test that was failing 1.11.3 release

## v1.11.3 (2017-04-28)

- Add urls to environments created with CI release jobs !537
- Speed up CI pipeline !536
- Fix runner crashing on builds helper collect !529

## v1.11.2 (2017-04-04)

- Force-terminate VirtualBox and Parallels VMs so snapshot restore works properly !313
- Don't install docs for the fpm Gem !526
- Mention tagged S3 sources in installation documentation !513
- Limit number of concurrent requests to builds/register.json !518
- Replace b.CurrentStage with b.CurrentState where it was misused !530

## v1.11.1 (2017-03-03)

- Update docker-machine version to fix coreos provision !500

## v1.11.0 (2017-02-22)

- Fix S3 and packagecloud uploads step in release process !455
- Add ubuntu/yakkety to packages generation list !458
- Reduce size of gitlab-runner-helper images !456
- Fix crash on machine creation !461
- Rename 'Build (succeeded|failed)' to 'Job (succeeded|failed)' !459
- Fix race in helpers/prometheus/log_hook.go: Fire() method !463
- Fix missing VERSION on Mac build !465
- Added post_build_script to call scripts after user-defined build scripts !460
- Fix offense reported by vet. Add vet to 'code style' job. !477
- Add the runner name to the first line of log output, after the version !473
- Make CI_DEBUG_TRACE working on Windows CMD !483
- Update packages targets !485
- Update Makefile (fix permissions on /usr/share/gitlab-runner/) !487
- Add timezone support for OffPeak intervals !479
- Set GIT_SUBMODULE_STRATEGY=SubmoduleNone when GIT_STRATEGY=GitNone !480
- Update maintainers information !489

## v1.10.8 (2017-04-04)

- Force-terminate VirtualBox and Parallels VMs so snapshot restore works properly !313
- Don't install docs for the fpm Gem !526
- Mention tagged S3 sources in installation documentation !513
- Limit number of concurrent requests to builds/register.json !518
- Replace b.CurrentStage with b.CurrentState where it was misused !530

## v1.10.7 (2017-03-03)

- Update docker-machine version to fix coreos provision !500

## v1.10.6 (2017-02-22)

- Update Makefile (fix permissions on /usr/share/gitlab-runner/) !487

## v1.10.5 (2017-02-20)

- Update packages targets !485

## v1.10.4 (2017-01-31)

- Fix race in helpers/prometheus/log_hook.go: Fire() method !463

## v1.10.3 (2017-01-27)

- Fix crash on machine creation !461

## v1.10.2 (2017-01-26)

- Add ubuntu/yakkety to packages generation list !458
- Reduce size of gitlab-runner-helper images !456

## v1.10.1 (2017-01-23)

- Fix S3 and packagecloud uploads step in release process !455

## v1.10.0 (2017-01-22)

- Make /usr/share/gitlab-runner/clear-docker-cache script /bin/sh compatible !427
- Handle Content-Type header with charset information !430
- Don't raise error if machines directory is missing on machines listing !433
- Change digital ocean autoscale to use stable coreos channel !434
- Fix package's scripts permissions !440
- Use -q flag instead of --format. !442
- Kubernetes termination grace period !383
- Check if directory exists before recreating it with Windows CMD !435
- Add '--run-tagged-only' cli option for runners !438
- Add armv6l to the ARM replacements list for docker executor helper image !446
- Add configuration options for Kubernetss resource requests !391
- Add poll interval and timeout parameters for Kubernetes executor !384
- Add support for GIT_SUBMODULE_STRATEGY !443
- Create index file for S3 downloads !452
- Add Prometheus metric that counts number of catched errors !439
- Exclude unused options from AbstractExecutor.Build.Options !445
- Update Docker Machine in official Runner images to v0.9.0 !454
- Pass ImagePullSecrets for Kubernetes executor !449
- Add Namespace overwrite possibility for Kubernetes executor !444

## v1.9.10 (2017-03-23)

- Force-terminate VirtualBox and Parallels VMs so snapshot restore works properly !313

## v1.9.9 (2017-03-03)

- Update docker-machine version to fix coreos provision !500

## v1.9.8 (2017-02-22)

- Update Makefile (fix permissions on /usr/share/gitlab-runner/) !487

## v1.9.7 (2017-02-20)

- Update packages targets !485

## v1.9.6 (2017-01-25)

- Add ubuntu/yakkety to packages generation list !458

## v1.9.5 (2017-01-21)

- Update Docker Machine in official Runner images to v0.9.0 !454

## v1.9.4 (2017-01-15)

- Add armv6l to the ARM replacements list for docker executor helper image !446

## v1.9.3 (2017-01-14)

- Fix package's scripts permissions !440
- Check if directory exists before recreating it with Windows CMD !435

## v1.9.2 (2017-01-04)

- Handle Content-Type header with charset information !430
- Don't raise error if machines directory is missing on machines listing !433

## v1.9.1 (2016-12-24)

- Make /usr/share/gitlab-runner/clear-docker-cache script /bin/sh compatible !427

## v1.9.0 (2016-12-22)

- Add pprof HTTP endpoints to metrics server !398
- Add a multiple prometheus metrics: !401
- Split prepare stage to be: prepare, git_clone, restore_cache, download_artifacts !406
- Update CONTRIBUTING.md to refer to go 1.7.1 !409
- Introduce docker.Client timeouts !411
- Allow network-sourced variables to specify that they should be files !413
- Add a retry mechanism to prevent failed clones in builds !399
- Remove shallow.lock before fetching !407
- Colorize log entries for cmd and powershell !400
- Add section describing docker usage do Kubernetes executor docs !394
- FreeBSD runner installation docs update !387
- Update prompts for register command !377
- Add volume_driver Docker configuration file option !365
- Fix bug permission denied on ci build with external cache !347
- Fix entrypoint for alpine image !346
- Add windows vm checklist for virtualbox documentation !348
- Clarification around authentication with the Kubernetes executor !296
- Fix docker hanging for docker-engine 1.12.4 !415
- Use lib machine to fetch a list of docker-machines !418
- Cleanup docker cache clear script !388
- Allow the --limit option to control the number of jobs a single runner will run !369
- Store and send last_update value with API calls against GitLab !410
- Add graceful shutdown documentation !421
- Add Kubernete Node Selector !328
- Push prebuilt images to dockerhub !420
- Add path and share cache settings for S3 cache !423
- Remove unnecessary warning about using image with the same ID as provided !424
- Add a link where one can download the packages directly !292
- Kubernetes executor - use pre-build container !425

## v1.8.8 (2017-02-22)

- Update Makefile (fix permissions on /usr/share/gitlab-runner/) !487

## v1.8.7 (2017-02-20)

- Update packages targets !485

## v1.8.6 (2017-01-25)

- Add ubuntu/yakkety to packages generation list !458

## v1.8.5 (2017-01-21)

- Update Docker Machine in official Runner images to v0.9.0 !454

## v1.8.4 (2017-01-15)

- Add armv6l to the ARM replacements list for docker executor helper image !446

## v1.8.3 (2017-01-14)

- Fix package's scripts permissions !440
- Check if directory exists before recreating it with Windows CMD !435

## v1.8.2 (2017-01-04)

- Handle Content-Type header with charset information !430

## v1.8.1 (2016-11-29)

- Rrefactor the private container registry docs !392
- Make pull policies usage clear !393

## v1.8.0 (2016-11-22)

- Fix {Bash,Cmd,Ps}Writer.IfCmd to escape its arguments !364
- Fix path to runners-ssh page !368
- Add initial Prometheus metrics server to runner manager !358
- Add a global index.md for docs !371
- Ensure that all builds are executed on tagged runners !374
- Fix broken documentation links !382
- Bug Fix: use a regex to pull out the service and version in the splitServiceAndVersion method !376
- Add FAQ entry about handling the service logon failure on Windows !385
- Fix "unit tests" random failures !370
- Use correct constant for kubernetes ressource limits. !367
- Unplug stalled endpoints !390
- Add PullPolicy config option for kubernetes !335
- Handle received 'failed' build state while patching the trace !366
- Add support for using private docker registries !386

## v1.7.5 (2017-01-21)

- Update Docker Machine in official Runner images to v0.9.0 !454

## v1.7.4 (2017-01-15)

- Add armv6l to the ARM replacements list for docker executor helper image !446

## v1.7.3 (2017-01-14)

- Fix package's scripts permissions !440
- Check if directory exists before recreating it with Windows CMD !435

## v1.7.2 (2017-01-04)

- Handle Content-Type header with charset information !430

## v1.7.1 (2016-10-25)

- Fix {Bash,Cmd,Ps}Writer.IfCmd to escape its arguments !364

## v1.7.0 (2016-10-21)

- Improve description of --s3-bucket-location option !325
- Use Go 1.7 !323
- Add changelog entries generation script !322
- Add docker_images release step to CI pipeline !333
- Refactor shell executor tests !334
- Introduce GIT_STRATEGY=none !332
- Introduce a variable to enable shell tracing on bash, cmd.exe and powershell.exe !339
- Try to load the InCluster config first, if that fails load kubectl config !327
- Squash the "No TLS connection state" warning !343
- Add a benchmark for helpers.ShellEscape and optimise it !351
- Godep: update github.com/Sirupsen/logrus to v0.10.0 !344
- Use git clone --no-checkout and git checkout --force !341
- Change machine.machineDetails to machine.Details !353
- Make runner name lowercase to work with GCE restrictions !297
- Add per job before_script handling for exec command !355
- Add OffPeak support for autoscaling !345
- Prevent caching failures from marking a build as failed !359
- Add missed "server" command for minio in autoscaled S3 cache tutorial !361
- Add a section for Godep in CONTRIBUTING.md !302
- Add a link to all install documentation files describing how to obtain a registration token !362
- Improve registration behavior !356
- Add the release process description !176
- Fix documentation typo in docs/configuration/advanced-configuration.md !354
- Fix data races around runner health and build stats !352

## v1.6.1 (2016-09-30)

- Add changelog entries generation script !322
- Add docker_images release step to CI pipeline !333

## v1.6.0 (2016-09-22)

- Remove an unused method from the Docker executor !280
- Add note about certificate concatenation !278
- Restore 755 mode for gitlab-runner-service script !283
- Remove git-lfs from docker helper images !288
- Improve Kubernetes support !277
- docs: update troubleshooting section in development. !286
- Windows installation, added a precision on the install command (issue related #1265) !223
- Autodetect "/ci" in URL !289
- Defer removing failed containers until Cleanup() !281
- fix typo in tls-self-signed.md !294
- Improve CI tests !276
- Generate a BuildError when Docker/Kubernetes image is missing !295
- cmd.exe: Caret-escape parentheses when not inside double quotes !284
- Fixed some spelling/grammar mistakes. !291
- Update Go instructions in README !175
- Add APT pinning configuration for debian in installation docs !303
- Remove yaml v1 !307
- Add options to runner configuration to specify commands executed before code clone and build !106
- Add RC tag support and fix version discovering !312
- Pass all configured CA certificates to builds !299
- Use git-init templates (clone) and git config without --global (fetch) to disable recurseSubmodules !314
- Improve docker machine logging !234
- Add possibility to specify a list of volumes to inherit from another container !236
- Fix range mismatch handling error while patch tracing !319
- Add docker+machine and kubernetes executors to "I'm not sure" part of executors README.md !320
- Remove ./git/index.lock before fetching !316

## v1.5.3 (2016-09-13)

- Fix Caret-escape parentheses when not inside double quotes for Windows cmd
- Remove LFS from prebuilt images

## v1.5.2 (2016-08-24)

(no changes)

## v1.5.1 (2016-08-24)

- Fix file mode of gitlab-runner-service script !283

## v1.5.0 (2016-08-22)

- Update vendored toml !258
- Release armel instead arm for Debian packages !264
- Improve concurrency of docker+machine executor !254
- Use .xz for prebuilt docker images to reduce binary size and provisioning speed of Docker Engines !249
- Remove vendored test files !271
- Update gitlab-runner-service to return 1 when no Host or PORT is defined !253
- Log caching URL address
- Retry executor preparation to reduce system failures !244
- Fix missing entrypoint script in alpine Dockerfile !248
- Suppress all but the first warning of a given type when extracting a ZIP file !261
- Mount /builds folder to all services when used with Docker Executor !272
- Cache docker client instances to avoid a file descriptor leak !260
- Support bind mount of `/builds` folder !193

## v1.4.3 (2016-09-13)

- Fix Caret-escape parentheses when not inside double quotes for Windows cmd
- Remove LFS from prebuilt images

## v1.4.2 (2016-08-10)

- Fix abort mechanism when patching trace

## v1.4.1 (2016-07-25)

- Fix panic while artifacts handling errors

## v1.4.0 (2016-07-22)

- Add sentry support
- Add support for cloning VirtualBox VM snapshots as linked clones
- Add support for `security_opt` docker configuration parameter in docker executor
- Add first integration tests for executors
- Add many logging improvements (add more details to some logs, move some logs to Debug level, refactorize logger etc.)
- Make final build trace upload be done before cleanup
- Extend support for caching and artifacts to all executors
- Improve support for Docker Machine
- Improve build aborting
- Refactor common/version
- Use `environment` feature in `.gitlab-ci.yml` to track latest versions for Bleeding Edge and Stable
- Fix Absolute method for absolute path discovering for bash
- Fix zombie issues by using dumb-init instead of github.com/ramr/go-reaper

## v1.3.5 (2016-09-13)

- Fix Caret-escape parentheses when not inside double quotes for Windows cmd

## v1.3.4 (2016-07-25)

- Fix panic while artifacts handling errors

## v1.3.3 (2016-07-15)

- Fix zombie issue by using dumb-init

## v1.3.2 (2016-06-28)

- Fix architecture detection bug introduced in 1.3.1

## v1.3.1 (2016-06-24)

- Detect architecture if not given by Docker Engine (versions before 1.9.0)

## v1.3.0 (2016-06-22)

- Add incremental build trace update
- Add possibility to specify CpusetCpus, Dns and DnsSearch for docker containers created by runners
- Add a custom `User-Agent` header with version number and runtime information (go version, platform, os)
- Add artifacts expiration handling
- Add artifacts handling for failed builds
- Add customizable `check_interval` to set how often to check GitLab for a new builds
- Add docker Machine IP address logging
- Make Docker Executor ARM compatible
- Refactor script generation to make it fully on-demand
- Refactor runnsers Acquire method to improve performance
- Fix branch name setting at compile time
- Fix panic when generating log message if provision of node fails
- Fix docker host logging
- Prevent leaking of goroutines when aborting builds
- Restore valid version info in --help message
- [Experimental] Add `GIT_STRATEGY` handling - clone/fetch strategy configurable per job
- [Experimental] Add `GIT_DEPTH` handling - `--depth` parameter for `git fetch` and `git clone`

## v1.2.0 (2016-05-22)

- Use Go 1.6
- Add `timeout` option for the `exec` command
- Add runtime platform information to debug log
- Add `docker-machine` binary to Runner's official docker images
- Add `build_current` target to Makefile - to build only a binary for used architecture
- Add support for `after_script`
- Extend version information when using `--version` flag
- Extend artifacts download/upload logs with more response data
- Extend unregister command to accept runner name
- Update shell detection mechanism
- Update the github.com/ayufan/golag-kardianos-service dependency
- Replace ANSI_BOLD_YELLOW with ANSI_YELLOW color for logging
- Reconcile VirtualBox status constants with VBoxManage output values
- Make checkout quiet
- Make variables to work at job level in exec mode
- Remove "user mode" warning when running in a system mode
- Create `gitlab-runner` user as a system account
- Properly create `/etc/gitlab-runner/certs` in Runner's official docker images
- Disable recursive submodule fetchin on fetching changes
- Fix nil casting issue on docker client creation
- Fix used build platforms for `gox`
- Fix a limit problems when trying to remove a non-existing machines
- Fix S3 caching issues
- Fix logging messages on artifacts dowloading
- Fix binary panic while using VirtualBox executor with no `vboxmanage` binary available

## v1.1.4 (2016-05-14)

- Create /etc/gitlab-runner/certs
- Exclude architectures from GOX, rather then including
- Update mimio-go to a newest version
- Regression: Implement CancelRequest to fix S3 caching support
- Fix: Skip removal of machine that doesn't exist (autoscaling)

## v1.1.3 (2016-04-14)

- Regression: On Linux use `sh -s /bin/bash user -c` instead of `sh user -c`. This fixes non-login for user.
- Regression: Fix user mode warning
- Fix: vet installation
- Fix: nil casting issue on docker client creation
- Fix: docker client download issue

## v1.1.2 (2016-04-06)

- Regression: revert shell detection mechanism and limit it only to Docker

## v1.1.1 (2016-04-06)

- Fix: use different shell detection mechanism
- Regression: support for `gitlab-runner exec`
- Regression: support for login/non-login shell for Bash

## v1.1.0 (2016-03-29)

- Use Go 1.5
- Change license to MIT
- Add docker-machine based auto-scaling for docker executor
- Add support for external cache server
- Add support for `sh`, allowing to run builds on images without the `bash`
- Add support for passing the artifacts between stages
- Add `docker-pull-policy`, it removes the `docker-image-ttl`
- Add `docker-network-mode`
- Add `git` to gitlab-runner:alpine
- Add support for `CapAdd`, `CapDrop` and `Devices` by docker executor
- Add support for passing the name of artifacts archive (`artifacts:name`)
- Add support for running runner as system service on OSX
- Refactor: The build trace is now implemented by `network` module
- Refactor: Remove CGO dependency on Windows
- Fix: Create alternative aliases for docker services (uses `-`)
- Fix: VirtualBox port race condition
- Fix: Create cache for all builds, including tags
- Fix: Make the shell executor more verbose when the process cannot be started
- Fix: Pass gitlab-ci.yml variables to build container created by docker executor
- Fix: Don't restore cache if not defined in gitlab-ci.yml
- Fix: Always use `json-file` when starting docker containers
- Fix: Error level checking for Windows Batch and PowerShell

## v1.0.4 (2016-02-10)

- Fix support for Windows PowerShell

## v1.0.3 (2016-02-08)

- Fix support for Windows Batch
- Remove git index lock file: this solves problem with git checkout being terminated
- Hijack docker.Client to use keep-alives and to close extra connections

## v1.0.2 (2016-01-27)

- Fix bad warning about not found untracked files
- Don't print error about existing file when restoring the cache
- When creating ZIP archive always use forward-slashes and don't permit encoding absolute paths
- Prefer to use `path` instead of `filepath` which is platform specific: solves the docker executor on Windows

## v1.0.1 (2016-01-24)

- Use nice log formatting for command line tools
- Don't ask for services during registration (we prefer the .gitlab-ci.yml)
- Create all directories when extracting the file

## v1.0.0 (2016-01-22)

- Add `gitlab-runner exec` command to easy running builds
- Add `gitlab-runner status` command to easy check the status of the service
- Add `gitlab-runner list` command to list all runners from config file
- Allow to specify `ImageTTL` for configuration the frequency of docker image re-pulling (see advanced-configuration)
- Inject TLS certificate chain for `git clone` in build container, the gitlab-runner SSL certificates are used
- Remove TLSSkipVerify since this is unsafe option
- Add go-reaper to make gitlab-runner to act as init 1 process fixing zombie issue when running docker container
- Create and send artifacts as zip files
- Add internal commands for creating and extracting archives without the system dependencies
- Add internal command for uploading artifacts without the system dependencies
- Use umask in docker build containers to fix running jobs as specific user
- Fix problem with `cache` paths never being archived
- Add support for [`cache:key`](http://doc.gitlab.com/ce/ci/yaml/index.html#cachekey)
- Add warnings about using runner in `user-mode`
- Push packages to all upcoming distributions (Debian/Ubuntu/Fedora)
- Rewrite the shell support adding all features to all shells (makes possible to use artifacts and caching on Windows)
- Complain about missing caching and artifacts on some executors
- Added VirtualBox executor
- Embed prebuilt docker build images in runner binary and load them if needed
- Make possible to cache absolute paths (unsafe on shell executor)

## v0.7.2 (2015-11-25)

- Adjust `umask` for build image
- Use absolute path when executing archive command
- Fix regression when variables were not passed to service container
- Fix duplicate files in cache or artifacts archive

## v0.7.1 (2015-11-22)

- Fix caching support
- Suppress tar verbose output

## v0.7.0 (2015-11-21)

- Refactor code structure
- Refactor bash script adding pre-build and post-build steps
- Add support for build artifacts
- Add support for caching build directories
- Add command to generate archive with cached folders or artifacts
- Use separate containers to run pre-build (git cloning), build (user scripts) and post-build (uploading artifacts)
- Expand variables, allowing to use $CI_BUILD_TAG in image names, or in other variables
- Make shell executor to use absolute path for project dir
- Be strict about code formatting
- Move network related code to separate package
- Automatically load TLS certificates stored in /etc/gitlab-runner/certs/<hostname>.crt
- Allow to specify tls-ca-file during registration
- Allow to disable tls verification during registration

## v0.6.2 (2015-10-22)

- Fix PowerShell support
- Make more descriptive pulling message
- Add version check to Makefile

## v0.6.1 (2015-10-21)

- Revert: Fix tags handling when using git fetch: fetch all tags and prune the old ones

## v0.6.0 (2015-10-09)

- Fetch docker auth from ~/.docker/config.json or ~/.dockercfg
- Added support for NTFSSecurity PowerShell module to address problems with long paths on Windows
- Make the service startup more readable in case of failure: print a nice warning message
- Command line interface for register and run-single accepts all possible config parameters now
- Ask about tags and fix prompt to point to gitlab.com/ci
- Pin to specific Docker API version
- Fix docker volume removal issue
- Add :latest to imageName if missing
- Pull docker images every minute
- Added support for SIGQUIT to allow to gracefully finish runner: runner will not accept new jobs, will stop once all current jobs are finished.
- Implicitly allow images added as services
- Evaluate script command in subcontext, making it to close stdin (this change since 0.5.x where the separate file was created)
- Pass container labels to docker
- Force to use go:1.4 for building packages
- Fix tags handling when using git fetch: fetch all tags and prune the old ones
- Remove docker socket from gitlab/gitlab-runner images
- Pull (update) images and services every minute
- Ignore options from Coordinator that are null
- Provide FreeBSD binary
- Use -ldflags for versioning
- Update go packages
- Fix segfault on service checker container
- WARNING: By default allow to override image and services

## v0.5.5 (2015-08-26)

- Fix cache_dir handling

## v0.5.4 (2015-08-26)

- Update go-dockerclient to fix problems with creating docker containers

## v0.5.3 (2015-08-21)

- Pin to specific Docker API version
- Fix docker volume removal issue

## v0.5.2 (2015-07-31)

- Fixed CentOS6 service script
- Fixed documentation
- Added development documentation
- Log service messages always to syslog

## v0.5.1 (2015-07-22)

- Update link for Docker configuration

## v0.5.0 (2015-07-21)

- Allow to override image and services for Docker executor from Coordinator
- Added support for additional options passed from coordinator
- Added support for receiving and defining allowed images and services from the Coordinator
- Rename gitlab_ci_multi_runner to gitlab-runner
- Don't require config file to exist in order to run runner
- Change where config file is stored: /etc/gitlab-runner/config.toml (*nix, root), ~/.gitlab-runner/config.toml (*nix, user)
- Create config on service install
- Require root to control service on Linux
- Require to specify user when installing service
- Run service as root, but impersonate as --user when executing shell scripts
- Migrate config.toml from user directory to /etc/gitlab-runner/
- Simplify service installation and upgrade
- Add --provides and --replaces to package builder
- Powershell: check exit code in writeCommandChecked
- Added installation tests
- Add runner alpine-based image
- Send executor features with RunnerInfo
- Verbose mode by using `echo` instead of `set -v`
- Colorize bash output
- Set environment variables from bash script: this fixes problem with su
- Don't cache Dockerfile VOLUMEs
- Pass (public) environment variables received from Coordinator to service containers

## v0.4.2

- Force GC cycle after processing build
- Use log-level set to info, but also make `Checking for builds: nothing` being print as debug
- Fix memory leak - don't track references to builds

## v0.4.1

- Fixed service reregistration for RedHat systems

## v0.4.0

- Added CI=true and GITLAB_CI=true to environment variables
- Added output_limit (in kilobytes) to runner config which allows to enlarge default build log size
- Added support for custom variables received from CI
- Added support for SSH identity file
- Optimize build path to make it shorter, more readable and allowing to fix shebang issue
- Make the debug log human readable
- Make default build log limit set to 4096 (4MB)
- Make default concurrent set to 1
- Make default limit for runner set to 1 during registration
- Updated kardianos service to fix OSX service installation
- Updated logrus to make console output readable on Windows
- Change default log level to warning
- Make selection of forward or back slashes dependent by shell not by system
- Prevent runner to be stealth if we reach the MaxTraceOutputSize
- Fixed Windows Batch script when builds are located on different drive
- Fixed Windows runner
- Fixed installation scripts path
- Fixed wrong architecture for i386 debian packages
- Fixed problem allowing commands to consume build script making the build to succeed even if not all commands were executed

## v0.3.4 (2015-06-15)

- Create path before clone to fix Windows issue
- Added CI=true and GITLAB_CI=true
- Fixed wrong architecture for i386 debian packages

## v0.3.3 (2015-05-11)

- Push package to ubuntu/vivid and ol/6 and ol/7

## v0.3.2 (2015-05-03)

- Fixed Windows batch script generator

## v0.3.1 (2015-05-03)

- Remove clean_environment (it was working only for shell scripts)
- Run bash with --login (fixes missing .profile environment)

## v0.3.0 (2015-05-03)

- Added repo slug to build path
- Build path includes repository hostname
- Support TLS connection with Docker
- Default concurrent limit is set to number of CPUs
- Make most of the config options optional
- Rename setup/delete to register/unregister
- Checkout as detached HEAD (fixes compatibility with older git versions)
- Update documentation

## v0.2.0 (2015-04-23)

- Added delete and verify commands
- Limit build trace size (1MB currently)
- Validate build log to contain only valid UTF-8 sequences
- Store build log in memory
- Integrate with ci.gitlab.com
- Make packages for ARM and CentOS 6 and provide beta version
- Store Docker cache in separate containers
- Support host-based volumes for Docker executor
- Don't send build trace if nothing changed
- Refactor build class

## v0.1.17 (2015-04-15)

- Fixed high file descriptor usage that could lead to error: too many open files

## v0.1.16 (2015-04-13)

- Fixed systemd service script

## v0.1.15 (2015-04-11)

- Fix order of executor commands
- Fixed service creation options
- Fixed service installation on OSX

## v0.1.14 (2015-04-07)

- Use custom kardianos/service with enhanced service scripts
- Remove all system specific packages and use universal for package manager

## v0.1.13 (2015-04-01)

- Added abstraction over shells
- Moved all bash specific stuff to shells/bash.go
- Select default shell for OS (bash for Unix, batch for Windows)
- Added Windows Cmd support
- Added Windows PowerShell support
- Added the kardianos/service which allows to easily run gitlab-ci-multi-runner as service on different platforms
- Unregister Parallels VMs which are invalid
- Delete Parallels VM if it doesn't contain snapshots
- Fixed concurrency issue when assigning unique names

## v0.1.12 (2015-03-20)

- Abort all jobs if interrupt or SIGTERM is received
- Runner now handles HUP and reloads config on-demand
- Refactored runner setup allowing to non-interactive configuration of all questioned parameters
- Added CI_PROJECT_DIR environment variable
- Make golint happy (in most cases)

## v0.1.11 (2015-03-11)

- Package as .deb and .rpm and push it to packagecloud.io (for now)

## v0.1.10 (2015-03-11)

- Wait for docker service to come up (Loïc Guitaut)
- Send build log as early as possible

## v0.1.9 (2015-03-10)

- Fixed problem with resetting ruby environment

## v0.1.8 (2015-03-10)

- Allow to use prefixed services
- Allow to run on Heroku
- Inherit environment variables by default for shell scripts
- Mute git messages during checkout
- Remove some unused internal messages from build log

## v0.1.7 (2015-02-19)

- Fixed git checkout

## v0.1.6 (2015-02-17)

- Remove Docker containers before starting job

## v0.1.5 (2015-02-14)

- Added Parallels executor which can use snapshots for fast revert (only OSX supported)
- Refactored sources

## v0.1.4 (2015-02-01)

- Remove Job and merge it into Build
- Introduce simple API server
- Ask for services during setup

## v0.1.3 (2015-01-29)

- Optimize setup
- Optimize multi-runner setup - making it more concurrent
- Send description instead of hostname during registration
- Don't ask for tags

## v0.1.2 (2015-01-27)

- Make it work on Windows

## v0.1.1 (2015-01-27)

- Added Docker services

## v0.1.0 (2015-01-27)

- Initial public release<|MERGE_RESOLUTION|>--- conflicted
+++ resolved
@@ -1,14 +1,19 @@
-<<<<<<< HEAD
+## v17.1.1 (2024-07-25)
+
+### Bug fixes
+
+- Cancel stage script upon job cancellation in attach mode !4813
+
+### Maintenance
+
+- Remove git 1.8.3.1 test !4856
+
 ## v17.0.2 (2024-07-25)
-=======
-## v17.1.1 (2024-07-25)
->>>>>>> 21127735
 
 ### Bug fixes
 
 - Cancel stage script upon job cancellation in attach mode !4813
 
-<<<<<<< HEAD
 ## v16.11.3 (2024-07-25)
 
 ### Bug fixes
@@ -16,13 +21,6 @@
 - Cancel stage script upon job cancellation in attach mode !4813
 
 ## v17.2.0 (2024-07-18)
-=======
-### Maintenance
-
-- Remove git 1.8.3.1 test !4856
-
-## v17.1.0 (2024-06-20)
->>>>>>> 21127735
 
 ### New features
 
@@ -100,6 +98,55 @@
 ### Maintenance
 
 - Remove git 1.8.3.1 test !4856
+
+## v17.1.0 (2024-06-20)
+
+### New features
+
+- Add AFTER_SCRIPT_IGNORE_ERRORS variable allow not ignoring after_script errors !4758 (Tim @timmmm)
+- Add Kubernetes configurable retry backoff ceiling !4790 (Nabil ZOUABI @nabil_zouabi)
+- Remove Beta from runner autoscaler supported public cloud docs section !4823
+- Update Fleeting docs to reflect GCP plugin transition to GA !4820
+- Change status of Docker Autoscaler and Instance to GA !4821
+- Log ETag of extracted cache archive if available !4769
+- Allow reading run-single configuration from a config file !4789 (Tobias Ribizel @upsj)
+- Add steps shim !4803
+
+### Bug fixes
+
+- Fix panic when err is nil on retry for k8s executor !4834
+- Fix linter violation !4827
+- Support handling docker images with @digest !4557
+- Fix docker client intermittently failing to connect to unix socket !4801
+- Override helper images entrypoint on docker import !4793
+- Fix jsonschema validation warning for docker services_limit !4782 (Malte Morgenstern @malmor)
+- Propagate exit codes through nested pwsh calls !4715 (Andy Durant @AJDurant)
+- Fix jsonschema validation warning for kubernetes retry_limits !4786 (Malte Morgenstern @malmor)
+
+### Maintenance
+
+- Add exact commands to fix signed by unknown authority !4833
+- Document troubleshooting steps for 500 error creating tags !4831
+- Remove BETA from the autoscaler docs !4832
+- Upgrade github.com/minio/minio-go to v7.0.70 !4819 (Mathieu Quesnel @xmath279)
+- Remove github.com/samber/lo dependency from main application !4811
+- Update Docker Autoscaler executor docs !4822
+- Enable tarzstd archive format for caches !4807
+- Bump docker+machine version to v0.16.2-gitlab.26 !4816
+- Upgrade ubi fips base image from ubi8 to ubi9 !4814
+- Check links in more files !4815
+- Upgrade helper image git-lfs to 3.5.1 !4812
+- Update runner registration documentation !4809
+- Update docs linting Docker images !4806
+- Add note about KMS Alias syntax - Documentation !4792
+- Fix external links in docs !4802
+- Remove trailing whitespace !4799
+- Bump to Go 1.22.3 !4795
+- Move docs-related CI jobs to the same file !4787
+- Docs: match example to text !4794 (Anton Dollmaier @a.dollmaier)
+- Bump to Go 1.22.2 !4759
+- Use lowercase for beta and experiment !4788
+- Made beta and experiment lowercase !4785
 
 ## v17.0.0 (2024-05-16)
 
