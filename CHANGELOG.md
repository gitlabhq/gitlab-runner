<<<<<<< HEAD
## v16.11.2 (2024-07-05)

### Bug fixes

- Upgrade fleeting and taskscaler to fix instance churn/runaway !4843
=======
## v17.0.1 (2024-07-05)

### Bug fixes

- Upgrade fleeting and taskscaler to fix instance churn/runaway !4844

### Maintenance

- Remove git 1.8.3.1 test !4856

## v17.0.0 (2024-05-16)

### New features

- Add fleeting docs describing new plugin installation method !4749
- Support Google Cloud secrets from projects other than the one containing the WIF pool !4718 (Rich Wareham @rjw57)
- Interpret failed pods as system failures rather than script failures for Kubernetes executor !4698 (Daniel Barnes @dbarnes3)
- Implement new GCS Cache adapter that uses Google Cloud SDKs auth discovery defaults !4706
- Add cpuset_mems option to Docker executor !4725 (Karthik Natarajan @karthiknatarajan)
- Add docs for Runner Operator in disconnected network environments !4716
- Add support for taskscaler scale throttle !4722
- Add the ability to disable the automatic token rotation !4721

### Security fixes

- Stop installing tar in ubi fips base image !4703

### Bug fixes

- Revert "Merge remote-tracking branch 'origin/16-11-stable'" !4761
- Upgrade fleeting and taskscaler for fixes !4745
- Upgrade fleeting and taskscaler for fixes !4745
- Remove runner from config when unregister with token !4750 (Karthik Natarajan @karthiknatarajan)
- Correctly set CI_JOB_STATUS to timedout/canceled when appropriate !4717
- Fix fleeting install subcommand for Windows !4753
- Fix fleeting install subcommand for Windows !4753
- Correctly set CI_JOB_STATUS to timedout/canceled when appropriate !4717
- Upgrade fleeting-artifact to fix plugin installation !4748
- Fix buildlogger write race !4734
- Upgrade fleeting-artifact to fix plugin installation !4748
- Fix buildlogger write race !4734
>>>>>>> 5313d0d2

### Maintenance

- Remove git 1.8.3.1 test !4856

## v16.11.1 (2024-05-03)

### Bug fixes

- Upgrade fleeting and taskscaler for fixes !4745
- Correctly set CI_JOB_STATUS to timedout/canceled when appropriate !4717
- Fix fleeting install subcommand for Windows !4753
- Upgrade fleeting-artifact to fix plugin installation !4748
- Fix buildlogger write race !4734

### Maintenance

- Remove license scanning template !4735

## v16.11.0 (2024-04-18)

### New features

- Taskscaler and fleeting now use logrus logger !4719
- Add autoscaler instance_ready_command option !4709
- Implement timestamped logs !4591
- Add Jfrog Artifactory Secretes engine as External Secrets option in Hashicorp Vault !4486 (Ivo Ivanov @urbanwax)
- Add fleeting subcommand to manage fleeting plugins !4690
- Extend GitInfo with RepoObjectFormat to store object format !4645

### Bug fixes

- Fix log timestamps fixed format !4712
- Avoid errors when creating files in pwsh 2.0 !4661 (Robin Lambertz @roblabla)
- Give up on the trace finalUpdate if it keeps on failing !4692
- Fix test coverage report job !4701
- Fix Makefile.build.mk for armv7l (#36976) !4682 (Alexander Puck Neuwirth @APN-Pucky)
- Rename ssh.Config to common.SshConfig to avoid misleading config.toml validation error !4694
- Update GO_FIPS_VERSION to match GO_VERSION !4687
- Revert "Merge branch 'avonbertoldi/27443/graceful-shutdown-shell' into 'main'" !4686

### Maintenance

- Bump Go version to 1.21.9 !4711
- Re-enable SAST scanning !4683
- Update a few dependencies !4700
- docs: Remove period in the middle of a sentence !4708 (Markus Heidelberg @marcows)
- Runner: Updates docs-lint image for new SVG use !4697
- Remove extra square brackets in podman section !4705
- Check docker version before using deprecated arg !4699 (Anthony Juckel @ajuckel)
- Change beta to pre in version string !4681
- Upgrade github.com/BurntSushi/toml to v1.3.2 !4695
- Docs Update - Missing Hosted Runner Renaming !4693
- Use fork of moby/spdystream to fix race condition !4685
- Fix typo in note !4691

## v16.10.0 (2024-03-21)

### New features

- [Experimental] Define monitoring threshold for job queue duration !4480
- Enable feature cancel_gracefully !4655
- Add support for cgroup_parent setting on Docker executor !4652 (Stefano Tenuta @stenuta)
- Add runner token to header !4643
- Add support for isolating jobs to individual namespaces !4519 (Markus Kostrzewski @MKostrzewski)

### Security fixes

- FedRAMP/CVE: Don't install wget in ubi images !4660

### Bug fixes

- Revert "Merge branch 'avonbertoldi/27443/graceful-shutdown-shell' into 'main'" !4686
- Build is now canceled if autoscaled instance disappears !4669
- Add jobs to compile all tests !4651
- Set UseWindowsLegacyProcessStrategy to false by default !4659
- Really silence error when `exec`ing on container that does not exists !4665
- Gracefully stop long running processes when using the shell executor !4601
- Call Value() instead of Get() when validating variables !4647
- Call Value() instead of Get() when validating variables !4647
- Fix get ip on parallels executor on macOS intel !4642 (Carlos Lapao @cjlapao)
- Fix fallback_key for local cache !4349 (Andreas Bachlechner @andrbach)
- Revert default runner script timeout !4621

### Maintenance

- Update windows support section !4641
- Upgrade fleeting library !4679
- Document connection_max_age parameter !4678
- Remove broken link to Kubernetes docs' emptyDir !4656 (Victor M. @victoremepunto)
- Bump docker+machine version to v0.16.2-gitlab.25 !4676
- Document how to troubleshoot Docker Machine issues !4677
- Update plugin status, link timeline/epic !4674
- Runner: updates last two redirecting links !4675
- Fix typo (Telsa -> Tesla) !4673 (Per Lundberg @perlun)
- Enabling Vale for badges !4671
- Service_linux.go: Remove non-existent syslog.target from service file !4667 (Martin @C0rn3j)
- Refactor network.newClient to use Go functional option pattern !4648
- Finishes link fixes in Runner docs !4670
- Fix Experimental -> Beta references !4668 (Per Lundberg @perlun)
- Updating SaaS to be .com !4666
- Update runner sizes !4664
- Fix reference to project issue !4663
- Skip TestBuildGitFetchStrategyFallback on Windows cmd !4653
- Update no-trailing-spaces configuration for consistency !4658
- Remove unneeded trailing spaces !4644
- Skip TestBuildGitFetchStrategyFallback on Windows cmd !4653
- Restructure Kubernetes executor page part 2 !4650
- Restructure Kubernetes executor page !4649
- Add-vale-plugin-to-runner-dev-env-setup !4639
- Update usage of GCP to Google Cloud !4623
- GIT_LFS_VERSION is no longer required to be set !4636 (Matthew Bradburn @mbradburn-ext)

## v16.9.1 (2024-02-28)

### Bug fixes

- Call Value() instead of Get() when validating variables !4647

### Maintenance

- Skip TestBuildGitFetchStrategyFallback on Windows cmd !4653

## v16.9.0 (2024-03-01)

### New features

- Add Kubernetes configurable retry limits !4618
- Support cancelation of job script with resumed execution of later stages !4578
- Add support for s3 accelerate in runner cache !4313 (ArtyMaury @ArtyMaury)
- Kubernetes: add automount_service_account_token option !4543 (Thorsten Banhart @banhartt)
- Register runner using docker exec !4334 (Zhiliang @ZhiliangWu)
- Clear worktree on git fetch failures !4216 (Tim @timmmm)
- Kubernetes: add option to skip explicit imagePullSecrets configuration !3517 (Miao Wang @shankerwangmiao)
- Limit number, memory and cpu of services container for docker runners !3804 (Kevin Goslar @kev.go)
- Provide early build setting validation !4611
- Allow FreeBSD to be used with Docker executor (unofficially supported) !4551 (Ben Cooksley @bcooksley)
- Add support for service health checks for the Kubernetes executor !4545
- Limit the max age of a TLS keepalive connection !4537
- Retry on tls: internal error message for k8s executor !4608
- Retry on connection refused k8s error message !4605
- Increment package build number !4595
- Make kubernetes API retries configurable !4523 (Michał Skibicki @m.skibicki)
- Add support for Node Tolerations overwrite !4566 (Marc Ostrow @marc.ostrow)
- Rewrite ci package script to mage !4593

### Security fixes

- Address CVE-2023-48795 - upgrade golang.org/x/crypto !4573

### Bug fixes

- Call Value() instead of Get() when validating variables !4647
- Correctly use volume driver for all volumes !4579 (Mitar @mitar)
- Revert default runner script timeout !4621
- Avoid recursing into submodules on checkout and fetch !3463 (Ciprian Daniel Petrisor @dciprian.petrisor)
- Fix edge case where git submodule sync is not being called !4619
- Fix file variable quoting issue with cmd shell !4528 (Robin Lambertz @roblabla)
- Allow zero value for cleanup_grace_period_seconds !4617
- Use Windows job to improve process termination !4525
- Helper image container should always use native platform !4581
- Helper image container should always use native platform !4581

### Maintenance

- Skip TestBuildGitFetchStrategyFallback on Windows cmd !4653
- Fix warning event integration test !4633
- Retry package cloud push on HTTP error 520 !4635
- Allow explicit cpu/memory service resources overwrites for the Kubernetes executor !4626 (Tarun Khandelwal @tkhandelwal1)
- Fix rpmsign invocation by quoting all arguments !4632
- Fix verify stable resources job !4630
- Fix rpmsign invocation again !4631
- Fixing badge format !4629
- Explain side-effect of using pre_build_script commands !4627
- Create separate Kubernetes troubleshooting page !4622
- Vale and Markdown rule refresh for project !4620
- Update Go version to v1.21.7 !4458
- Check directives script ignores .tmp dir !4615
- Fix rpmsign command invocation !4614
- Retry bad gateway errors for package cloud jobs !4606
- Restore argument "NoProfile" for powershell in encoded command !4427 (Alexandr Timoshenko @saw.friendship)
- Add Apple Silicon support to Parallels Executor !4580 (Carlos Lapao @cjlapao)
- Update alpine Docker tag !4603
- Fully implement markdownlint-cli2 in project !4610
- Update docker+machine version to v0.16.2-gitlab.24 !4609
- Add ~"Category:Runner Core"  to bug issue template !4612
- Housekeeping docs update !4604
- Resolve merge conflicts for Updated documentation S3 endpoints to support IPv6 !4602
- Remove removed feature from docs !4594
- Replace old handbook URLs !4554
- Change file name usage in docs per word list !4596
- Remove timeout and retry of package-deb and package-rpm jobs !4597
- Update version notes to new style - Runner !4590
- Update Harbor self-signed certificate x509: unknown Certificate Authority gotcha !4321
- Add specific steps on secret creation !4589
- Clean up docs redirects, runner - 2024-01-22 !4588
- Update persona links to handbook subdomain !4587
- Update `k8s dumb-init` FF doc to convey its support in both Kubernetes modes !4582
- Update `k8s dumb-init` FF doc to convey its support in both Kubernetes modes !4582
- Fix the architecture of pwsh x86-64 helper images !4559

## v16.8.0 (2024-02-27)

### New features

- Set default runner script timeout to allow after_script !4491
- Move PodSpec feature to beta !4568
- Allow IAM Session Tokens for S3 cache client credentials !4526 (Mike Heyns @mike.heyns)
- Add allowed_users config for docker executor !4550
- Add GCP Secret Manager secrets integration !4512

### Bug fixes

- Revert default runner script timeout !4621
- Helper image container should always use native platform !4581
- Delete cache dirs after failed extraction !4565
- Truncate runner token so it won't get logged !4521 (Matthew Bradburn @mbradburn-ext)
- Allow empty string on emptyDir volume size !4564
- Support default paths on Windows for custom clone path !2122 (Ben Boeckel @ben.boeckel)
- Hide docker executor init behind a feature flag !4488
- Revert "Add custom entrypoint for the build container for Kubernetes executor" changes !4535

### Maintenance

- Build images with `bleeding` postfix rather than `main` !4583
- Use version instead of sha commit to reference helper images !4558
- Update glossary !4574
- Remove alpine 315 !4575
- Add alpine 3.19 !4561
- Fix FPM building RPM packages !4560
- Update `k8s dumb-init` FF doc to convey its support in both Kubernetes modes !4582
- Rebuild CI image !4576
- Change update to upgrade for 'Update GitLab Runner' !4572
- Add omitempty to allowed_users runner config spec !4571
- Helm documentation for ImagePullSecrets less confusing !4536 (Baptiste Lalanne @BaptisteLalanne)
- Document hostname length issue when using docker-machine !4518 (Andrés Delfino @andredelfino)
- Removing docs Vale rule !4567
- Fix the architecture of pwsh x86-64 helper images !4559
- Create subtests for each allowed image !4540 (Zubeen @syedzubeen)
- Changing title to active verb !4563
- Updating title to be verb !4562
- Adding metadata descriptions !4556
- Document runner managers and system_id !4549
- Add section for unhealthy configuration !4552
- Add `grep` as a dependency when overriding an image's ENTRYPOINT !4553
- Clarify / revise gitlab-runner SIGQUIT config !4548
- Update to go 1.21.5 !4541
- Add missing Docker configuration for docker-autoscaler !4534 (Nabil ZOUABI @nabil_zouabi)

## v16.7.0 (2023-12-21)

### Bug fixes

- Helper image container should always use native platform !4581

### Maintenance

- Update `k8s dumb-init` FF doc to convey its support in both Kubernetes modes !4582

## v16.6.2 (2023-12-21)

### Bug fixes

- Revert "Add custom entrypoint for the build container for Kubernetes executor" changes !4535
- Improve the collapsible element logic !4487
- Avoid SIGTERM propagation to processes on Windows OS !4524
- Fix powershell native command error output with Kubernetes executor !4474 (Matthew Bradburn @mbradburn-ext)
- Use -File to improve pwsh exit status !4468 (Matthew Bradburn @mbradburn-ext)
- Add a better handling of signal on both Helper and Build container for k8s executor in exec mode !4485
- Fix broken main !4499
- Hide docker executor init behind a feature flag !4488
- Hide docker executor init behind a feature flag !4488
- Make TestDockerBuildContainerGracefulShutdown less flaky !4479

### Maintenance

- Update alpine Docker tag !4167
- Fix orphaned links for Autoscaling GitLab Runner on AWS EC2 docs page !3575
- Fix flaky resolver_url_test.go due to lack of cleanup !4542
- Fix broken link !4539
- Troubleshoot more "No URL provided" cases !4502
- Move section in Kubernetes executor page !4538
- Update alpha to experiment in k8s executor page !4532
- Add support for Windows 11 23H2 !4504 (Matthew Bradburn @mbradburn-ext)
- Add troubleshooting for docker connect failed !4516 (Matthew Bradburn @mbradburn-ext)
- Document limitation in gcs-fuse-csi-driver for mounting volumes in init container !4527
- Exclude empty slices during the validation of the config.toml !4520
- Improve docker executor platform option integration test !4489
- Add 204 error troubleshooting steps to the k8s executor docs !4508
- Upgrade fleeting and taskscaler !4510
- Add clarification about feature flags usage !4503
- Clarify ability to set other non-root user ids for k8s runner !4513
- Update "filename" to "file name" !4515
- Rewrite Image building to Mage to export them for verification !4295
- Update links to TW team handbook page !4511
- Generate k8s api permissions docs !4442
- Separate trace/job log streams !3983
- Delete docs marked for removal !4507
- Change RBAC option from "enable" to "create" !4506 (Chen Wu @wuchen)
- Clarify user membership for docker !4498
- Change "Experiment` to Beta in supported public cloud instances table !4492
- Revert "Merge branch 'less-verbose-logging' into 'main'" !4496
- Make autoscaler integration tests pass !4497
- Make autoscaler integration tests pass !4497
- Cross-link Docker in Docker TLS configuration docs !4495
- Bump some test timeouts !4490
- Doc | Add new error to the troubleshooting section of instance executor !4475
- Improve formatting !4484 (Ben Bodenmiller @bbodenmiller)
- Clarify process tree in kuberenetes build container !4482
- Recommend a mountpoint other than /Users/Shared !4478 (Matthew Bradburn @mbradburn-ext)
- Retry package-deb and package-rpm when job times out !4481
- Bump some test timeouts !4471

## v16.6.1 (2023-11-24)

### Bug fixes

- Hide docker executor init behind a feature flag !4488

### Maintenance

- Make autoscaler integration tests pass !4497

## v16.6.0 (2023-11-16)

### New features

- feat: allow specifying image platform to pull images !3916 (Muhammed Ali @ar-mali)
- docker executor: Add configuration to include docker's `--group-add` !4459 (Ben Brown @benjamb)
- Add custom entrypoint for the build container for Kubernetes executor !4394 (Baptiste Lalanne @BaptisteLalanne)
- Prevent logging every connection to the instance when using an autoscaler !4332 (Mattias Michaux @mollux)
- Add SizeLimit option to emptyDir volumes for Kubernetes executor !4410
- Enable git transfer.bundleURI by default !4418

### Security fixes

- Update various images to use latest docker-machine version !4454
- Update some dependencies to resolve vulnerabilities !4453

### Bug fixes

- Implement graceful build container shutdown for docker executor !4446
- Add a better handling of signal on both Helper and Build container for k8s executor in attach mode !4443
- Add a mutex to sync access to sentryLogHook !4450 (Matthew Bradburn @mbradburn-ext)
- Use lchmod for zip extract !4437 (Matthew Bradburn @mbradburn-ext)
- Don't use docker links for user-defined networks !4092
- Fix compilation of kubernetes integration tests !4455
- Sanitize image entrypoint to remove empty string !4452
- Manually refresh JobVariables prior to ConfigExec !4379 (Paul Bryant @paulbry)
- Fix file secrets in debug terminal !4423 (Matthew Bradburn @mbradburn-ext)
- Fix labeling of the gitlab_runner_failed_jobs_total metric !4433
- Fix azure key vault JWT convert bug !4396 (Zehua Zhang @zhzhang93)

### Maintenance

- Doc | Fix typo: rename key_pathname to key_path !4476
- Add a link to runner tutorial !4467
- docs: Use "prerequisites," plural (Runner) !4473
- Clarify powershell defaults !4470 (Matthew Bradburn @mbradburn-ext)
- Change docker and instance executor from experiment to beta !4463
- Skip instance executor tests for cmd !4462
- Removed deprecated link !4461
- Use latest Technical Writing images !4449
- Misc test fixes !4460
- Add link to forceful shutdown definition !4445
- Add basic Azure instance/docker autoscaler examples !4451
- Update versions in documentation !4457
- Update runner_autoscale_aws documentation with required iam:PassRole !4286 (Sjoerd Smink @sjoerdsmink)
- Add Docker Autoscaler and Instance executor integration tests !4402
- Refactor the retry interface to be generic !4422
- Update CI_IMAGE to include Debian image flavor !4447
- Fix sync_docker_images test not building !4448
- Change instance, docker autoscaler and AWS plugin to BETA !4432
- Update gocloud.dev to v0.34.0 !4430
- Doc | Add sample command for creating docker machines for troubleshooting !4444
- Update imagePullSecrets documentation !4440
- Add upgrade troubleshooting info to Runner docs !3968
- Update information regarding new runner creation workflow !4436
- Merge "Example" page into register runners page !4413
- Add tip about No URL provided !4435 (Matthew Bradburn @mbradburn-ext)
- Set test build timeout to the DefaultTimeout value !4439
- Add a support policy page for GitLab Runner support policies !4434
- Reduce timeout for package-deb/rpm jobs to 30 minutes !4431
- Fix usage of 'build' !4429
- Fix formatting in Docker Autoscaler executor page !4428
- Clarify how FF_USE_POD_ACTIVE_DEADLINE_SECONDS works !4424 (Ben Bodenmiller @bbodenmiller)
- Update runner version reference !4426

## v16.5.0 (2023-10-20)

### New features

- Print Kubernetes Pod events !4420
- Support of multi-line command output in job terminal output view for bash shell when FF_SCRIPT_SECTIONS is enabled !3486

### Security fixes

- Install git and git-lfs via package manager in ubi.fips.base image !4405
- Run `apk upgrade` in runner alpine images !4378

### Bug fixes

- docker-machine: Ensure runner stays under limit when IdleCount is 0 !4314
- When single-quoting, don't also quote with backtick with PowerShell/pwsh !4387 (Matthew Bradburn @mbradburn)
- Add config to autoset Helper Image ARCH and OS !4386
- Add missing findutils package to ubi-base image !4414
- Set `FF_USE_POD_ACTIVE_DEADLINE_SECONDS` default value to `true` !4361
- Retrieve script exit command after execution !4397
- Add missing runtime packages to ubi base image !4359
- Fix the repository cloning error on Windows with `cmd` shell executor !4341
- Fix powershell SourceEnv permission failure !4369
- Fix powershell SourceEnv permission failure !4369

### Maintenance

- Display the stage command exit code when debug log is enabled !4421
- Fix docs typo !4419 (Alex @AJIOB)
- Downgrade CI image to use Debian bullseye instead of bookworm !4417
- Enhance debug secrets warning in documentation !4415 (Matthew Bradburn @mbradburn-ext)
- Add missing rbac when debugging services !4412 (Ismael Posada Trobo @iposadat)
- Docs: point users to docker-machine fork that successfully handles EC2 fleet spot instance requests !4403
- Remove note on no-support for Windows system certificate store !4409 (Taisuke 'Jeff' Inoue @jeffi7)
- Remove spaces from FF_NETWORK_PER_BUILD environment variable example !4416
- Use latest linter image in relevant pipelines !4411
- Part 3: CTRT edits for registering runners !4392
- Upgrade Go to version 1.20.10 !4348
- Remove WithBrokenGitSSLCAInfo tests as they no longer function as expected !4408
- Update file kubernetes.md !4393 (Thomas Spear @tspearconquest)
- Detail how to output stdout for WSL on windows !4370
- Add docs about Kubernetes overrides by CI variables !4222
- Lock `gitlab-dangerfiles` to 4.1.0 !4401
- Add link to Azure plugin releases to the instance executor documentation !4363
- Add link to Azure plugin releases to the docker autoscaler executor !4364
- CTRT register runners prt2 v2 !4395
- Adding dial tcp timeout !4389
- Update documentation to reflect use of runner-token !4390
- Update PACKAGE_CLOUD variable default value !4342
- Improve documentation regarding runner unregistration !4338
- CTRT Part 1: Registering runners page !4371
- Add documentation issue template to project !4382
- Run apk upgrade in image used to build images !4381
- Style and language improvements for Advanced configuration docs !4377
- Improve error messages that are emitted by tasks !4344 (Taliesin Millhouse @strongishllama)
- Add links to Trusting TLS certificates paragraphs !4376
- Enable configuration of MTU in Docker executor !3576 (Jasmin @nachtjasmin)
- fix: Sets some http headers to use constants !4355
- Update default GIT_LFS_VERSION !4372 (Matthew Bradburn @mbradburn)
- GIT_LFS_VERSION must be specified when running make at the command line. !4360 (Matthew Bradburn @mbradburn)
- Fixed nvidia-smi typo !4367 (Alexander Hallard @zanda8893)

## v16.4.0 (2023-09-25)

### New features

- Add script/after script timeout configuration via variables !4335
- Distinguish job failure in worker processing failures metric !4304
- Expose queueing duration histogram metric !3499

### Security fixes

- Clean up manual installation of git and git-lfs in ubi base image and bump git-lfs version to 3.4.0 !4289
- Runner-helper fips image cleanups !4308
- Bump git-lfs version to 3.4.0 !4296
- Clean up manual installation of git and git-lfs in ubi base image and bump git-lfs version to 3.4.0 !4289
- Runner-helper fips image cleanups !4308
- Bump git-lfs version to 3.4.0 !4296

### Bug fixes

- Fix powershell SourceEnv permission failure !4369
- Fixed: init-permissions takes too long for windows volumes !4324 (OK_MF @OK_MF)
- Switch deletion propagation to background for Pod's dependents !4339
- Do not propagate Build context to k8s executor cleanup method !4328
- Fix error when unmarshaling string with windows path for powershell and pwsh !4315
- Automatically set GOMEMLIMIT based on memory cgroup quotas !4312
- Do not propagate Build context to k8s executor cleanup method !4328
- Fix error when unmarshaling string with windows path for powershell and pwsh !4315
- Update fleeting and taskscaler to newest versions !4303
- Forward url rewrite in lfs pull !4234 (François Leurent @131)

### Maintenance

- Set FF_RESOLVE_FULL_TLS_CHAIN to false by default !4292
- Generate packagecloud packages with Mage !4323
- Fix pass env cmd test !4365
- Refactor content for Docker autoscaler executor page !4354
- Update runner registration token deprecation link !4357
- Enable pushing to ECR and DockerHub !4353
- Improve documentation about pod_annotations !4336
- Use ADD to download Windows dockerfile dependencies !4346
- Use ADD to download Windows dockerfile dependencies !4346
- Fix link in documentation to avoid redirects !4347
- Remove trailing whitespace from documentation !4343
- Discourage `gitlab-runner restart` within containers !4331 (Benedikt Franke @spawnia)
- Add info about config.toml file !4333
- Update binary version !4330
- Remove configmap section !4329
- Fix FF_USE_POWERSHELL_PATH_RESOLVER env var value !4327
- Remove disclaimer from putting runner tokens in secrets !4319
- Update nav steps !4310
- Add note about empty runner-registration-token !4276
- Simplify issue templates and add labels !4275
- Fix links that are redirecting in docs !4311
- Add Openshift4.3.8 and later anyuid SCC !4306
- Add FIPS-compliant helper images and binaries to S3 sync job !4302
- Refresh Vale rules and link checking Docker image !4299

## v16.3.1 (2023-09-14)

### Security fixes

- Clean up manual installation of git and git-lfs in ubi base image and bump git-lfs version to 3.4.0 !4289
- Runner-helper fips image cleanups !4308
- Bump git-lfs version to 3.4.0 !4296

### Bug fixes

- Do not propagate Build context to k8s executor cleanup method !4328
- Fix error when unmarshaling string with windows path for powershell and pwsh !4315

### Maintenance

- Use ADD to download Windows dockerfile dependencies !4346

## v16.3.0 (2023-08-20)

### New features

- Enable variable injection to Persistent Volume Claim name !4256 (OK_MF @OK_MF)
- Add `http2: client connection lost` for k8s API retry !4285
- Add debug message to diagnose fetching issuer certificate bug !4274
- Add RISC-V support !4226 (Aaron Dewes @AaronDewes)
- Add link to documentation when using forbidden arguments in register !4266
- Add `connect: connection timed out` for k8s API retry !4257
- Put warning event retrieval feature behind a Feature Flag !4246

### Bug fixes

- Fix cmd escaping/quoting of parentheses !4301
- Revert "Prune tags when fetching" !4300
- Use git --unshallow when GIT_DEPTH is zero !4288
- Fix docker Cleanup() panic when nothing has been configured !4287
- Mark project working directory as safe for Git !3538
- Only decode certificates if HTTP GET is successful !4281
- Panic during build now prints stack trace !4283
- Retry sync and update submodules on failure !4278
- Fix Docker ulimit validation warning !4248 (Dennis Voss @DennisVoss)
- Fix script typo that caused packages not to be pushed to Packagecloud !4253

### Maintenance

- Adding All to tier badges !4297
- Add RBAC as required config !4293
- Fix whitespace in docs !4291
- Fix typos !4284 (Sven Strickroth @mrtux)
- Include first multiline commit in MR description for default template !4282
- Update docker dependencies version to fix invalid Host header !4249 (Sword @RryLee)
- Update fleeting and taskscaler to newer versions !4280
- Propagate kubernetes executor context !4125
- Prune tags when fetching !4218 (Guilhem Bonnefille @gbonnefille)
- Rename runner token to runner authentication token !4264
- Fix documentation to work with Runner Helm Chart v0.53.0 onwards !4269 (Konstantin Köhring @konstantin.koehring)
- Provide guidance on minimal permissions needed for EC2 autoscaling !4175
- Doc | Add troubleshooting steps for private registry ssl errors !4267
- Update link to EKS !4268
- Add space before backtick !4265
- Add Vale to .tool-versions file !4252
- Add K8s and Docker logging location to troubleshooting !4262
- Add warnings about shell executor !4261
- Include steps to enable metrics for Runners using Helm Chart !4260
- Update installation type references for docs !4258
- Fix potential race condition in Docker provider test !4244
- Add missing release binaries/images to Gitlab release page !4254
- Fix table item !4250
- Restructure executor page !4245
- Ensure Windows helper images builds fail upon error !4243

## v16.2.0 (2023-07-21)

### New features

- Update Runner package repository with OS availability !4215
- Add warning events on failure with k8s executor !4211
- Check forbidden arguments in register command before calling the server !4158
- Ignore forbidden arguments to register if using --registration-token !4157
- Retry all k8s API calls in the runner Kubernetes executor !4143
- Print number of jobs being processed for each new job !4113
- Added zip+zstd and tar+zstd archivers !4107
- Add Azure key vault support !3809 (Zehua Zhang @zhzhang93)

### Security fixes

- Do not install python in ubi-fips-base image !4213
- Build git-lfs from source in runner ubi-fips image !4206
- Update github.com/docker/distribution dependency !4205
- Upgrade Go version to 1.20.5 !4179
- Update `ubi8-minimal` image to version `8.8-860` !4171

### Bug fixes

- Downgrade Git from v2.41.0 to v2.40.1 !4236
- Fix misleading error when cache isn't configured !4212
- Fix common build dir implementation in instance executor !4209
- Add documentation to describe runner issue 30769 and its workarounds !4181
- Fix panic for instance executor when instance config option is nil !4173
- Kubernetes executor: prevent background processes from hanging the entire job !4162 (Snaipe @Snaipe)
- Fix docker-autoscaler proxy tunnel for Windows !4161

### Maintenance

- Fix old metadata in docs !4240
- Refactor instance executor docs content !4238
- Fix Git LFS not building !4237
- Fix typo in Docker executor !4235 (Raphaël Joie @raphaeljoie)
- Mark integration_k8s as optional temporarily !4233
- Update documentation links !4232
- Update runner reg instructions in macOS setup !4230
- Add links to executor pages !4229
- Remove homebrew from docs to set up runner on MacOS !4227
- Build git-lfs in the base UBI fips image as multiarch !4219
- Add Troubleshooting Case !4208
- Fix TestStackDumping flaky test and incorrect log output !4207
- Update vale rules and exceptions !4204
- Update text in runner registration page !4203
- Add note for limited config template setting support !4202
- Add documentation for SETFCAP configuration !4183
- Fix flaky k8s TestProcessLogs !4177
- Update to include Runner system requirements !4176
- Upgrade github.com/minio/minio-go to v7.0.59 !4174
- Fixed outdated URL and type of variable !4168
- Add Crowdstrike troubleshooting guidance !4160
- Emphasize use of runnerToken in Helm chart !4150
- Mark ConfigExecTimeout as optional !4145 (Nikolay Edigaryev @edigaryev)
- Propagate build context !4128
- Add troubleshooting section about "permission denied" errors due to helper image user mismatch in k8s executor !3990

### GitLab Runner distribution

- Fix ECR and DockerHub sync !4180
- Fix windows servercore pwsh version and checksums !4178

## v16.1.0 (2023-06-21)

### New features

- Enable variable expansion in fallback cache keys !4152 (René Hernández Remedios @renehernandez)
- Automatically set GOMAXPROCS based on CPU Quotas !4142
- Allow Instance executor to use a common build directory !4136
- Pass clean command args to sub modules !4135 (Markus Ferrell @markus.ferrell)
- Add dedicated failure reason for image pulling failures !4098
- Support allowed images for privileged jobs and services !4089 (Stéphane Talbot @stalb)
- Variable expansion implementation in cache policy field !4085 (René Hernández Remedios @renehernandez)
- Use executor's context to enforce timeouts on VirtualBox commands !4026 (Patrick Pirringer @patrick-pirringer)

### Bug fixes

- Fix Windows IsRoot() path utility !4153
- Warn if runner with same token being registered multiple times !4122
- Upgrade taskscaler to latest version !4114
- Ensure lock for builds when listing jobs via debug api !4111
- Ensure instance connection is closed when vm isolation is enabled !4108
- Fix community Merge Request pipeline parse errors !4077 (Anthony Juckel @ajuckel)
- Fix cache keys processing by improving the handling of the fallback keys !4069 (René Hernández Remedios @renehernandez)

### Maintenance

- Docs maintenance: Delete trailing whitespace !4166
- Bump version of markdownlint-cli2 in project !4164
- Correct the filename of configmap !4163
- In UBI-fips helper images remove installation of extra packages since they are... !4159
- Fix k8s integration tests !4156
- Update code example with proper nesting !4155
- Expand Runner helm chart troubleshooting section !4149
- Update documentation to mention that --registration-token is deprecated !4148
- Improve readability of table !4144 (Bastien ANTOINE @bastantoine)
- Upgrade fastzip to v0.1.11 !4141
- Update Runner docs for consistent SaaS runner naming !4138
- Docs maintenance: Update redirects !4134
- Refresh Vale and Markdownlint rules !4133
- Add gitlab-runner section to values example !4132
- Removing podman references !4131
- Change heading used to describe reusing an authentication token !4129
- Refactor instance executor page !4124
- Correct example AWS zone used in an example !4123 (Nabil ZOUABI @nabil_zouabi)
- Improve formatting !4121 (Ben Bodenmiller @bbodenmiller)
- Mention use of runner tokens in Kubernetes runnerRegistrationToken !4120
- Follow up edits instance executor !4119
- Remove trailing spaces !4115
- Update project to use Ruby 3.2.2-based Docker images !4112
- Build git from source for UBI images !4110
- Make GitLab network client respect Retry-After header !4102
- Documentation versions update !4096
- Improve cacheFile() errors !4078 (Nikolay Edigaryev @edigaryev)
- Update alpine and pwsh versions !4072
- Add info about grouped runners to docs !4056

### GitLab Runner distribution

- Sync ci images to dockerhub and ecr !4139

### Documentation changes

- Update nav step !4154

## v16.0.2 (2023-06-02)

### Bug fixes

- Upgrade taskscaler to latest version !4114

## v15.11.1 (2023-05-25)

### Bug fixes

- Fix cache keys processing by improving the handling of the fallback keys !4069 (René Hernández Remedios @renehernandez)

## v16.0.1 (2023-05-24)

### Maintenance

- Build git from source for UBI images !4110

## v16.0.0 (2023-05-22)

### New features

- Add docs how to create an ephemeral PVC !4100
- Update autoscaler image handling !4097
- Send system_id when unregistering runner !4053
- Consider node selector overwrites for the helper image !4048 (Mike Hobbs @mike554)
- Improve autoscaling executor providers shutdown !4035

### Security fixes

- Upgrade github.com/kardianos/service to v1.2.2 !4105

### Bug fixes

- Close connection to instance on nesting client connect fail !4104
- Support health checking multiple service ports for Docker !4079
- Fix helper images being published with the wrong architecture !4073 (Anthony Juckel @ajuckel)
- Fix cache keys processing by improving the handling of the fallback keys !4069 (René Hernández Remedios @renehernandez)
- Unresolved secrets now return error by default !4064
- Expand container related options before they are used !4002

### Maintenance

- Update git lfs checksums in release_docker_images !4106
- Upgrade git-lfs to 3.3.0 !4101
- Remove note on tested K8s's environments from Runner k8s docs !4087
- Upgrade github.com/docker/docker to 23.0.6 !4086
- Remove section: Use the configuration template to set additional options !4084
- Upgrade github.com/emicklei/go-restful/v3 to 3.10.2 !4082
- Update Windows version support policy for Runner !4074
- Fixed link that was breaking UI !4071
- GCP fleeting docs for Instance and Docker Autoscaler executors !4068
- Update alpha to experiment in executor page !4067
- Remove deprecated gosec-sast job !4065
- Update docker-machine version !4061
- Remove reference to docker-ssh and docker-ssh+machine !4060
- Update GPG verification details !4059
- Upgrade gitlab-terminal dependency !4057
- Update grammar, remove extra word !4054 (Rasheed Babatunde @rasheed)
- Remove trailing whitespaces !4052
- Make clearer that force send interval is related to logs !4043
- Update redhat/ubi8-minimal Docker tag to v8.7-1107 !4025
- Update version of docker-machine bundled in runner images !4024
- Add tests for internal autoscaler acquisition !4005
- Use Splitic test runner !3967
- Update golang Docker tag to v1.19.9 !3962
- Update alpine Docker tag !3918
- Remove lll linter !2837

### Documentation changes

- Add idle_time entry to docs !4093

## v15.11.0 (2023-04-21)

### New features

- Add Config Validation section to runner Docs !4017
- Add fine grained configuration of autoscaler histograms !4014
- Update runner internal metrics !4001
- Update taskscaler/fleeting metric collectors configuration !3984
- Reorganize index sections for runner use cases !3980
- Add high-level docs for Instance and Docker Autoscaler executors !3953
- Add docker-autoscaler. !3885
- Implement fallback cache keys !3875 (René Hernández Remedios @renehernandez)
- Support remote Windows docker environments from Linux hosts !3345
- Add support for absolute submodule URLs !3198 (Nejc Habjan @nejc)
- Support for custom Kubernetes PodSpec !3114

### Bug fixes

- Add hostname and find commands to UBI FIPS image !4040
- Remove stray omitempty in long form for --docker-devices !4029 (Robin Voetter @Snektron)
- Interactive terminal: Wait for terminal to be set !4027
- Initialize nesting client lazily !4020
- Handle build's parent context cancelation correctly !4018
- Reduce config validation message noise !4016
- Try all specified TCP ports when doing a service container health-check !4010
- Fix docker-machine detail races !3999
- Do not ask for registration token if runner token is specified !3995
- Explicitly start docker service in windows tests !3994
- Resolve "Runner FIPS RPM packages conflicts itself" !3974
- Gracefully terminate Windows processes with Ctrl-C event !3920 (Chris Wright @inkychris)

### Maintenance

- Update Docker Autoscaler introduction milestone !4050
- Add missing code block end in docs/install/windows.md !4049 (Celeste Fox @celestefox)
- Add container support for Windows 2022 21H2 !4047
- Add reference to CI_CONCURRENT_PROJECT_ID variable !4046
- Remove Windows 21H1 !4045
- Add merge release config to bump the VERSION file after the stable branches are merged into main !4041
- Upgrade golang.org/x/net to v0.7.0 !4039
- Add troubleshooting of the error "unsupported Windows Version" for k8s on Windows !4038
- Experiment: Add reviewer roulette !4037
- Use DOCKER_HOST if set in the build time !4036
- Docker daemon change data-root directory !4034
- Post-merge edits for Executor pages !4033
- Make runner manager lowercase !4032
- Add GitLab Runner autoscaling page !4031
- Use a fixed time in register command integration tests !4023
- Update version in docs !4022
- Add note about runner registration permission !4021
- Fix flaky racy tests !4019
- Update index.md to remove typo in the second paragraph !4013 (vsvincent @vsvincent)
- Fix flaky TestDockerPrivilegedServiceAccessingBuildsFolder !4012
- Fix flaky interactive terminal test - ensure terminal connected !4011
- Temporarily skip git-lfs for TestDockerCommandMultistepBuild !4009
- Remove comments metadata !4008
- Fix Test_Executor_captureContainerLogs race !4007
- Add note about Arm64 helper image for runner on arm64 Kubernetes clusters (docs) !4006
- Fix docker-machine Windows tests !4003
- Re-use helper container for docker executor's predefined stages !4000
- Improve troubleshooting documentation for the Job failed: prepare environment error with the Shell executor (docs) !3998
- Start prebuild stage earlier !3997
- Add a Runner glossary to the documentation (docs) !3996
- Remove note about selecting runner by name !3993
- Fix TestBuildOnCustomDirectory for powershell/pwsh !3992
- Only quote cmd batch strings where necessary !3991
- Use Ruby 3.2.1-based docs Docker images !3988
- Restructure registering runners page !3985
- Refactor executor setup/executor name function !3982
- CTRT edits Kubernetes part 4 !3963
- Drop extraneous "to" in feature flag docs !3946
- Update pipeline to depend on runner-incept passing !3940
- Improve layout with tabs !3894
- Update instructions to suggest go install rather than go build for building plugins !3819
- Building runner helper images with Windows nanoserver !3460 (Hoff_IO @82phil)

## v15.10.0 (2023-03-17)

### New features

- Change runner type "specific" to "project" !3979
- Configure external address usage for autoscaler provider readiness check !3973
- Use UBI Minimal for GitLab Runner UBI-FIPS image !3966
- Make the `gitlab-runner register` command happen in a single operation !3957
- Do not send system_id in UpdateJob call !3925
- Best-effort config validation !3924
- Implement ability to parse JSON payload from /runners/verify !3923
- Add -y to apt-get install git-lfs to prevent stalling the installation. !3921 (Antoon Huiskens @antoonhu)
- Handle registration for runners created in GitLab UI !3910
- Add support for activeDeadlineSeconds on CI Job Pod with k8s executor !3897
- Documentation for private fargate setup !3803
- Allow custom executor to specify the shell used !3789 (Robin Lambertz @roblabla)
- Allow configuration of environment variables for runner services !3784
- Docker executor: add services_security_opt config option !3760 (Glenn Dirkx @juravenator)
- Add api requests latency metric !3316
- Support for custom Kubernetes PodSpec !3114

### Security fixes

- Address vulnerability reports against runner-helper alpine images !3958
- Fix CVE-2022-1996 by upgrading k8s.io/client-go !3951

### Bug fixes

- Fix inconsiderate test !3971
- Fix non-amd64 alpine runner-helper images !3965
- Return BuildError from instance executor's client Run !3964
- Fix 'clear-docker-cache' script for Docker 23.0 !3960
- Remove .runner_system_id from Docker images !3950
- Remove re-writing config.toml file on configuration reload !3934
- Add Windows Build Number to version mapping for Windows 2022 !3917
- Handle empty artifact paths !3912
- Execute the script from the right container !3900
- Shells/bash.go: set permissions before dir/file deletion !3726 (Karl Wette @karl-wette)

### Maintenance

- Fix TestBuildOnCustomDirectory for powershell/pwsh !3992
- Fix merge request link with missing '-' scope !3987 (Niklas @Taucher2003)
- Indicate that Command Line and Config.toml are separate for debug !3986
- Fix missing parenthesis in the runners.docker section !3981 (Tugdual Saunier @tucksaun)
- Fix Windows Powershell encoding test !3977
- Fix flaky interactive terminal test !3975
- Slightly change message shown when .runner_system_id cannot be written !3969
- Update SSL troubleshooting link !3961
- Remove link to Docker Machine on GitHub - docs !3956
- Fix failing fuzzing test !3955
- Use Labkit for FIPS check !3954
- Kubernetes executor CTRT edits part 3 !3949
- Corrected minor typo !3948
- Bump Ubuntu version, ease quickstart with Runner !3947
- CTRT edits kubernetes executor part 2 !3944
- Use latest docs Docker images !3941
- Fix deprecation notice legal disclaimer !3936
- Update docker engine client to v23.0.1 !3935
- Remove reference to GitLab Runner 10 [docs] !3933
- Add container images support lifecycle [docs] !3931
- CTRT refactor for Kubernetes executor page part 1 !3928
- Fix typo in the post_clone_script deprecated warning message !3927 (Tamás Dévai @dorionka)
- Remove overview heading from shell docs !3926
- Avoid running 1809 integration tests in CC !3922
- Language edits for "Automate keeping up to date with packagecloud release"" !3914
- Add troubleshooting item for background processes and hung job !3913
- Update golangci-lint version to 1.51.2 !3911
- Update the URL for the docker-machine version from .11 to .19 !3909
- Update taskscaler version in gitlab-runner !3903
- Fix Warning log during prepare stage for the Kubernetes executor !3902
- Add type::feature as a new feature section for changelog !3898
- Expand and consolidate Git LFS docs for non-docker executors !3892 (Nejc Habjan @nejc)
- Upgrade Go version to 1.19.6 !3889
- Update documentation links for pod security context !3823
- Add step to enable linger to gitlab-runner !3688 (Peter Harsfalvi @peterh.six)

## v15.9.1 (2023-02-20)

### Bug fixes

- Remove re-writing config.toml file on configuration reload !3934

## v15.9.0 (2023-02-19)

### New features

- Ignore glrt prefix for runner short token !3888
- Log artifact download request host !3872
- Use taskscaler and nesting slots !3818

### Bug fixes

- Handle empty artifact paths !3912
- Execute the script from the right container !3900
- Update removal milestone in warning log message for step_script !3893
- Generate random system_id for run-single mode !3881 (Helio Machado @0x2b3bfa0)
- Clarify checking out message to reduce confusion !3880
- Allow runner to start when config directory is not writeable !3879
- Fix bug with project dir not resolving as in the project !3877
- Use JobVariable.Value() for internal values !3870
- Prevent masking panic by ignoring zero length secrets !3869
- Sending debug_trace param on PATCH job_trace requests !3857

### Maintenance

- Fix misspelling in documentation !3896 (Shafiullah Khan @gitshafi)
- Add additional test coverage around path matching for artifacts (doublestar) !3890
- Add documetnation for shutdown_timeout config.toml setting !3887
- Update Docker Machine installed in runner container image !3886
- Upgrade github.com/BurntSushi/toml !3883
- Clarify the use of --version when installing the Helm chart !3882
- Fixed wording for help command in docs !3878 (E Jo Zim @designerzim)
- Use new Ruby 3.0.5-based Docker images !3876
- Drop Windows exemption for warning about system cert pool !3871
- Improve Docker Machine executor finish message !3868
- Add link to all metrics available !3867
- Update documentation about helper image being pushed on dockerhub !3866
- Update documentation to highlight access to CI Variables from container entrypoint with k8s executor !3865
- Add backticks to fix kramdown warning !3864
- Reduce log level to reduce noise in logging !3863
- Clean up docs redirects, runner - 2023-01-23 !3861
- Add metrics for counting configuration file access !3859
- Handle the content of the new pre_get_sources_script and post_get_sources_script job payloads in Runner !3858
- Use latest docs linting images for project !3856
- Update always policy to match the docker wording !3851
- Log type of shell when using Shell executor !3850 (Anatoli Babenia @abitrolly)
- Add default annotations to Kubernetes build pods !3845 (Adrian Rasokat @adrian.rasokat.tui)
- Update removal milestone in deprecation warning !3844
- Document requirement for Docker executor image ENTRYPOINT to support sh/bash COMMAND !3839 (Pierre Beucher @pbeucher)
- Update golang Docker tag to v1.18.10 !3828
- Docker executor CTRT part 4 !3826
- Automate keeping up to date with packagecloud release !3821
- Automatically set Alpine and Ubuntu version defaults in make !3816
- Warn about exceeding the global concurrency limit when setting up a new runner !3797
- CTRT docker executor part 2 !3788
- Make external address usage configurable !3783
- Update redhat/ubi8 Docker tag to v8.7-1054 !3764
- Add support for setting procMount of build container !3546 (Alex Wied @alex-cm)

### Documentation changes

- Change removal date to 17.0 for gitlab-runner exec (docs only) !3884

## v15.8.0 (2023-01-19)

### New features

- Add system_id to Prometheus metrics !3825
- Send system_id in jobs requests !3817
- Prepare register command to fail if runner server-side configuration options are passed together with a new glrt- token !3805
- Add nesting client to support VM-isolated build environments !3654
- #27863 Add mac address with isolation !3454 (Artem Makhno @artem.makhno.softsmile)
- Display system_id on build log !3852

### Bug fixes

- Fix doublestar implementation to use paths relative to working directory !3849
- Fix windows integration tests failure check !3846
- Re-merge "Artifact/cache helpers now use POSIX shell syntax for expansion" !3833
- powershell: fix unwanted progress streams leaking to output !3831
- Fix skipped windows integration tests !3830
- Fix relative URL path handling with clone_url !3815
- Prevent new autoscaler thrashing instances !3813
- Add a check for any artifact paths that do not fall within the project directory or its subpaths !3757
- Use exec mode to create the scripts in attach mode !3751
- powershell: Fix stdin handling with scripts !3843

### Maintenance

- Revert "Fix go.mod to downgrade doublestar to v1.3.0 to be same as main" !3842
- Add pwsh to supported shells for docker-windows executor !3829
- `--url` is GitLab instance URL, and not the address of the runner !3807 (Anatoli Babenia @abitrolly)
- Revert "Merge branch 'avonbertoldi/29451/pkgcloud-auto-versions' into 'main'" !3794
- Bump the k8s integration test timeout to 15m !3787
- Make runner support multiple service aliases !3550 (Alessandro Chitolina @alekitto)

### GitLab Runner distribution

- Start pushing Helper images to DockerHub again !3847

### Documentation changes

- Include reference to build pod configuration documentation !3848
- Add PowerShell to proper names list & minor formatting fixes !3837 (Ben Bodenmiller @bbodenmiller)
- Fix Git for Windows casing !3836 (Ben Bodenmiller @bbodenmiller)
- Improve wording !3835 (Ben Bodenmiller @bbodenmiller)
- Clarify that gitlab-runner is required for both download and upload !3834 (Dillon Amburgey @dillon4)
- Clarify variable type !3824
- Docs surround KUBERNETES_ values with quotes !3820
- Documented how to protect environment variable in Kubernetes executor !3812
- Add clarifications for k8s pull policies !3811
- Fix kramdown warning issue !3808
- Update GitOps workflow warning !3806
- CTRT edits for Docker executor part3 !3802
- Adding namespace to anyuid command !3798
- Update fargate troubleshooting !3772
- Update using security context example !3723

## v15.7.3 (2023-01-19)

### Bug fixes

- powershell: Fix stdin handling with scripts !3843

## v15.7.2 (2023-01-13)

### Bug fixes

- Fix relative URL path handling with clone_url !3815
- powershell: fix unwanted progress streams leaking to output !3831
- Re-merge "Artifact/cache helpers now use POSIX shell syntax for expansion" !3833

## v15.7.1 (2022-12-19)

### Bug fixes

- Revert automate for which supported distro releases we create packages. !3794

## v15.7.0 (2022-12-17)

### New features

- Add PrivilegedServices option for allowing/disallowing docker services to be privileged !2652
- Add support for Windows Server 21H2 !3746
- Generate global system ID !3758
- Add start_type to virtualbox configuration !2558
- Update secret resolver to return raw & masked variables !3750
- Allow Executors to clone via SSH !3518
- Add docker support for `IpcMode` for IPC namespace sharing !3781
- Expose the build timeout as an environment variable !3778
- Improve Runner's API health checking and handling !3658

## v15.6.3 (2023-01-19)

### Bug fixes

- powershell: Fix stdin handling with scripts !3843

## v15.6.2 (2023-01-13)

### Bug fixes

- powershell: fix unwanted progress streams leaking to output !3831

## v15.6.1 (2022-11-24)

### Bug fixes

- Fix cache config needing to be provided !3747
- Add gitlab-runner user during ubi-fips image building !3725
- Fix kubernetes pod labels overwrite !3582
- Correctly handle expansion of job file variables, and variables that reference file variables !3613
- Artifact/cache helpers now use POSIX shell syntax for expansion !3752

### Maintenance

- Upgrade github.com/urfave/cli to 1.22.10 !3744
- Unit test to catch urfave bug !3749
- Makefile.build.mk: allow building for arm64 without overriding ARCH !3498
- Renovate Go version !3768
- Add warning about using SIGTERM/SIGINT over SIGQUIT !3769
- Update golang Docker tag to v1.18.9 !3776
- Automate for which supported distro releases we create packages. !3756
- Fix silent docker images build failure and retry buildx !3786
- Rename Docker's PrivilegedServices to ServicesPrivileged !3791

### Documentation changes

- Making things a little more obvious for those of us who may skip ahead !3697
- Clean up docs redirects, runner - 2022-11-23
- Document behavior for local addresses in [session_server] configuration !3676
- Docs: Nested guidelines for clarity !3729
- Fix some wording in docs and add links in convenient areas !3684
- Updated serviceaccount setting to match the code !3387
- Update agent for Kubernetes installation docs !3748
- Change deprecation documentation for register command !3742
- Make pod_labels more specific !3645
- Added doc to inform about saving cost when using private subnets and AWS S3 cache !3453
- Add more descriptive headings on executor pages !3763
- Add security warning to Runner install docs !3762
- Add troubleshooting details !3755
- Add note for self-managed customers !3761
- Update docs/executors/virtualbox native OpenSSH PowerShell !3775
- Fix Kubernetes Executor docs !3770
- Add note for AWS IAM instance profile !3774
- Add a requirement to create a namespace before overwriting !3696
- CTRT edits for The Docker executor part 1 !3753
- Expanded on downloading helper images and updated a link to use a more modern file. !3562
- Add `deprecated` to `gitlab-runner exec` !3773

## v15.6.0 (2022-11-21)

### New features

- Add support for Node Selector Overwrite !3221
- Handle job execution interruption for the new autoscaler executor provider !3672
- Add maximum size to uploaded cache !3552
- Allow multiple paths in GIT_SUBMODULE_PATHS !3675
- Capture helper service logs into job/tasks main trace log !3680
- Add a feature flag to disable resolving of TLS chain !3699
- Adds proper handling of ExecutorProviders initialization and shutdown !3657

### Bug fixes

- Detect Windows build 10.0.19042 as 20H2 !3694
- Force powershell/pwsh input/output encoding to UTF-8 !3707
- Skip non-regular files for artifact metadata generator inclusion !3709
- Filter kubernetes trace to remove newline added for long logs in attach mode !3691
- Enable powershell via stdin by default !3728
- Kubernetes executor: redial backend on internal server errors !3732

### Maintenance

- Update redhat/ubi8 Docker tag to v8.7-929 !3738
- Add OS versions supported by packagecloud 3.0.6 release !3734
- Add tests for kubernetes scheduler name config !3643
- Update Go distribution to version 1.18.8 !3720
- Update logging levels from Debug to Info !3710
- Move autoscaler Acquire() to the ExecutorProvider !3660
- Document internal Executor Interface !3291
- Update git to 2.38.1 and git-lfs to 3.2.0 to address CVE-2022-29187 !3674
- Switch to markdownlint-cli2 !3683
- Ensure `go-fips` container is rebuilt when the version of Go is updated !3685
- Add logging in UpdateJob to include checksum and bytesize !3693
- Update taskscaler to newer version !3706
- Skip docker Test_CaptureServiceLogs integration tests on windows !3703
- Update GoCloud to v0.27.0 and update Azure cache to use new SDK !3701

### Documentation changes

- Explain ANSI-relevance of log_format options !3739
- Fix broken links in runner docs !3737
- Add podman-plugins package dependency for service container network aliases !3733
- Add Taskscaler and Fleeting plugin instructions to Runner development !3730
- Document macOS workaround for TLS issues !3724
- Remove misleading statement regarding Bash in Windows planned feature support !3722
- Deprecate register command !3702
- Mark runnerRegistrationToken as deprecated !3704
- Add helm repo update command to Kubernetes install docs !3736
- Add additional documentation around the use of submodules !3670
- Add Kubernetes certificate guide !3608
- Troubleshooting for pods always assigned worker node's IAM role !3678
- Change $shell to $SHELL in "Set up macOS runners" docs !3681
- Fix docs review app script and domain !3682
- Update redirected links in the runner docs !3690
- Improve development setup docs !3661
- Update Runner Helm chart docs to include list of deprecated fields !3686
- Add details to Documentation MR template !3698
- Adding Ubuntu 22 to the supported OS list !3712
- Adds deprecation notes for docker-ssh and docker-ssh+machine executors !3714
- Updated template to match other repo !3715

## v15.5.1 (2022-11-11)

### New features

- Add a feature flag to disable resolving of TLS chain !3699

## v15.5.0 (2022-10-21)

### New features

- Add shell+autoscaler executor !3617
- Add Docker volume driver ops !3620
- Kubernetes executor: support podspec.schedulerName !2740
- Add IPv6 support to Docker networks !3583
- Add Prometheus metrics to executor autoscaler !3635
- Add GIT_SUBMODULE_DEPTH variable !3651
- Add support for PAT masking in trace !3639

### Bug fixes

- Set all existing variables into the build container !3607
- Add pgrep to ubi-fips image !3625
- Standardize Attestation Artifact Names and Permissions !3650
- Do not expand some CMD variables https://gitlab.com/gitlab-org/security/gitlab-runner/-/merge_requests/38

### Maintenance

- Upgrade Go to version 1.18.6 !3589
- Add TMPDIR to test's env allowlist !3603
- Go 1.18 mod tidy !3619
- Drop runtime.GC() after every check !3595
- Upgrade Go FIPS image version to 1.18 !3624
- Add internal autoscaler executor provider unit tests !3633
- Only generate mocks that are actually used in tests !3630
- Fix incorrect spelling of acquisition !3621
- Add User config setting for docker executor !2913
- Upgrade Go FIPS image version to 1.18.7 !3640
- Upgrade Go distribution to version 1.18.7 !3656

### Documentation changes

- Added GitLab Runner to title !3618
- Clarify k8s executor overrides per CI/CD job !3626
- Add note about docker-in-docker !3628
- Fix indentation for [runners.cache] in kubernetes docs !3634
- Clean up docs redirects !3632
- Document hidden retry for failed Docker pull !3638
- Refactor autoscaler terminology !3641
- Update redirecting external links for Runner !3631
- Explain metric …request_concurrency_exceeded_total !3558
- Update contribution details when it requires changes to both GitLab and Runner !3649
- Disk root size parameter !3652
- Remove Grafana dashboard link !3653
- Move Content from best_practices page !3665
- Remove content that didn't add value !3667
- Updated path for group runners !3664
- Fix ordered list display abnormal error !3663
- Set variable to new domain for docs review apps (Runner) !3671

## v15.4.2 (2022-11-11)

### New features

- Add a feature flag to disable resolving of TLS chain !3699

## v15.4.1 (2022-10-21)

### Security fixes

- Do not expand variables in Command https://gitlab.com/gitlab-org/security/gitlab-runner/-/merge_requests/38

## v15.4.0 (2022-09-21)

### New features

- Add renovate support !3592

### Bug fixes

- Reset token in config template when set !3593
- Remove reliance on text/transform for trace masking !3482

### Maintenance

- Update instructions with new menu title !3599
- Update project for latest Vale and Markdownlint tooling and rules !3598
- Docs: Small edit to language !3596
- Updated title to match left nav !3588
- Delete tmp/gitlab-test directory. !3585
- Updated title to match our standards !3584
- Allow setting of Docker volume label mode independent of read/write mode !3580
- Improve clarity of runner metrics examples !3578
- Remove 'respectively' and 'please note' !3574
- Add io error to troubleshooting section !3573
- Docs: Adding details about GitOps configuration for agent !3572
- Fix runners location in docs !3555
- Add path implementation to support Windows docker from unix !3344
- Update redhat/ubi8 Docker tag to v8.6-943 !3605
- Update alpine Docker tags !3604

### Security fixes

- Upgrade prometheus/client-golang from v1.1.0 to v1.11.1

## v15.3.3 (2022-11-11)

### New features

- Add a feature flag to disable resolving of TLS chain !3699

## v15.3.2 (2022-09-21)

### Security fixes

- Do not expand variables in Command https://gitlab.com/gitlab-org/security/gitlab-runner/-/merge_requests/38

## v15.3.1 (2022-09-21)

### Security fixes

- Upgrade prometheus/client-golang from v1.1.0 to v1.11.1

## v15.3.0 (2022-08-19)

### New features

- Improve documentation about installing and using Podman as a Docker executor replacement !3570
- Add support SELinux type label setting in Kubernetes executor !3451 (Omar Aloraini @ooraini)
- Add a check whether boringssl is being used by using the Enabled method !3390
- Add support for server side encryption for S3 Cache !3295 (Johan Lanzrein @lanzrein)
- Remove CentOS 6 packaging !2871 (Bene @bene64)

### Bug fixes

- Generate artifacts metadata only for zip !3565
- Build s390x images alongside the other images !3561
- Ensure that runner always uses the customized User-Agent !3543
- Revert github.com/urfave/cli back to v1.20.0 !3539
- Improve error message when there's a conflict between `pull_policy` and `allowed_pull_policies` settings !3526
- Sanitize user-provided custom build directory before passing it forward !3360

### Maintenance

- Docs: Remove old install page !3563
- Update default label for documentation MR template !3559
- Promote gitlab.MultiLineLinks to error !3554 (Niklas @Taucher2003)
- Fix links split across multiple lines in Runner repo !3553
- Add note on GitLab instance pre-requisite for using Runners - docs !3549
- Update Markdownlint and Vale configuration !3548
- Fix "broken" links (redirect) !3542 (Lee Tickett @leetickett)
- Add `hostname` to the UBI-fips helper image !3540
- Docs: Fix a typo in `pull_policy` which is should be underscore !3537
- Update linter version to 1.46.2 !3536
- Update Helm chart troubleshooting for missing secrets !3534
- Protect commands/config with a mutex !3507
- Fix dead link & other runner docs cleanup !3491 (Ben Bodenmiller @bbodenmiller)

### Documentation changes

- Remove premium tier from agent install docs !3535
- Add new functionality related to runner token expiration !3209 (Kyle Edwards @KyleFromKitware)

## v15.2.0 (2022-07-20)

### Bug fixes

- Update github.com/containerd/containerd dependency !3525
- Rename DEBUG env var to RUNNER_DEBUG !3497

### Maintenance

- Push image on registry during release stage only when enabled !3528
- Fix version history formatting !3523
- Upgrade Go to 1.17.9 in project !3515
- Disable push to ECR in all cases !3514
- Make resource checking disabled by default !3513
- Fix DEB_PLATFORMS definition in the Makefile !3510
- Monitor docker-machine provision failed state !3355 (StoneMan @Wenyuyang)
- Run incept tests only for canonical namespaces !3341

### Documentation changes

- Update command usage and GitLab Runner version !3531
- Restore previous step for freebsd install procedure !3527
- Fix link to cluster agent !3521
- Add explanation on how to select runner manager node with nodeSelector !3520
- Update sysrc command for Freebsd installation procedure
 !3519 (Roller Angel @rollerangel)
- Add security context for init permissions container !3516
- Add note about configurability of Fargate host properties !3509
- Remove columns to correct rendering config.toml, CLI options and ENV variable for the register table !3508
- Add the pull-policy from jobs support to Kubernetes !3504
- Remove trailing spaces from docs !3502
- Add note for pre existing runner use condition !3501
- Improve the output of registration command !3500
- Fix description of 'Coordinator' in FAQ !3496
- Add some clarifications to how job_env in Custom Executor works !2810

## v15.1.0 (2022-06-20)

### New features

- Generate artifacts metadata !3489
- Add image pull-policy support to services !3488

### Bug fixes

- Init submodules prior to sync to ensure submodules remote URL configuration is properly synchronized !3265 (David Alger @davidalger)
- Honor entrypoint for build and helper images with exec passthrough !3212 (bdwyertech @bdwyertech)

### Maintenance

- Ignore TestPowershell_GetConfiguration for all windows versions !3494
- Add TestPowershell_GetConfiguration/pwsh_on_shell_with_custom_user_(windows)... !3492
- Update Docker images for linting docs !3490
- Add note about gitlab-runner-fips !3487
- Update minio-go dependency to fix FIPS endpoints !3484
- The context of the language would suggest the plural form of this noun. !3483
- Fixed a broken link for FIPS RHEL runner !3481 (Brock R @fearthebadger)
- Clarify on Docker engine version requirement !3479
- Expand variables for Pod volume subPath and mountpath config !3478
- Update documentation on interactive web terminal support for helm chart !3477
- Add upgrade code sample for arm64 !3475
- Fix error in oc create configmap command - docs !3471
- Remove windows server 2004/20H2/21H1 related tests from community MR pipeline !3467
- Do not retry artifact download on 401 response !3461
- Modify doc mentions of RedHat to Red Hat !3459 (lousyd @lousyd)
- Update project to use latest linting images from gitlab-docs !3452
- Use `T.TempDir` to create temporary test directory !3410 (Eng Zer Jun @Juneezee)
- Use 'go install' instead of 'go get' to install tools !3402 (M. Ángel @jimen0)
- DeviceCgroupRules for Docker Executors !3309 (Alexander Sinn @embeddedcoder)
- Workaround to slow artifacts upload to GCS !3194
- Add extra information when "no matching files" !3079 (Adrian Mârza @adrian.marza.mambu)
- Override ci image and registry for all windows helper pushing jobs !3485
- health-check port discovery should be consistent with WAIT_FOR_SERVICE_TCP_PORT !3033 (Anton Neznaienko @neanton)

### GitLab Runner distribution

- Trigger UBI images for all releases and main branch !3466
- Fix not pushing main Runner images to Docker hub !3465

### Documentation changes

- Add Podman configuration steps !3480
- Implement allowed_pull_policies in config.toml !3422
- Implement supporting pull_policy from jobs !3412
- Allow to overwrite Pod labels in the Kubernetes executor !3352 (Mathieu Parent @sathieu)
- Add a flag to `gitlab-runner exec` to specify the CI/CD config file !3246 (Alexis Jeandeau @jeandeaual)
- Use GCP metadata server and sign blob API for GCS cache url !3231 (Jasper Maes @jlemaes)
- Complete the example configuration for gcp cache !2956 (Edward Smit @edwardsmit)
- Support Priority Class Name for Kubernetes executor !2685 (ayoub mrini @ayoubmrini424)

## v15.0.0 (2022-05-19)

### Security fixes

- Improve sensitive URL parameter masking !3404

### Bug fixes

- Allow S3 cache's AuthenticationType to be provided case-insensitively !3446

### Maintenance

- Update git-lfs to 2.13.3 !3458
- Add TestMachineIdleLimits in the windows 21h1 test failure !3457
- Repair redirected links !3456
- Add history to docs for kubernetes pull policy !3455 (Raimund Hook @stingrayza)
- Run bleeding edge windows builds for security pipelines as well !3449
- Fix minor grammatical error. !3448 (Crafton Williams @crafton)
- Fix windows 21H1 pushing helper images and integration tests !3447
- Delete trailing whitespace !3443
- Fix alpine-latest pipelines for pwsh and prevent this happening on main in the future !3442
- Moved content to executor pages !3440
- Add instructions for how to specify what user a job is run as via docker executor !3438
- Update alpine versions to latest !3436
- Parallelize Kubernetes TestRunIntegrationTestsWithFeatureFlag tests !3435
- Update FIPS base UBI image to 8.6-754 !3434
- Add alpine-latest helper image flavor and switch default alias to 3.15 !3433
- List source of Default templates !3431 (Ben Bodenmiller @bbodenmiller)
- Switch from cobertura to coverage_report keyword !3429
- Stop publishing helper images to Docker Hub !3425
- Add a note to troubleshooting section regarding security release !3424
- Set max_line_length attribute in .editorconfig !3423
- Fix 21h1 hcsshim::CreateComputeSystem error !3421
- Fix indentation for docker run runner example !3419
- Register runner with renamed paused argument !3414
- Enable CGO_ENABLED by default in golang-fips compiler !3413
- Change amazonec2-security-group to XXXX in example !3411
- Check serviceaccount and imagepullsecret availability before creating pod !3399
- Make clear-docker-cache script to work for Docker versions below 17.06.1 !3394 (Roland Hügli @rhuegli)
- Servername in openssl command !3374
- Update index.md !3356 (Don Low @Don.Low)
- Docs: Small edit to change 'how' to 'what' !3325
- Update docs/monitoring/index.md !3216
- Expose fastzip configuration options !3130
- Docs: Update autoscale_aws_fargate to include ca certificate location !2625
- Print out service timeout seconds in Docker executor !279 (Elan Ruusamäe @glensc)

### GitLab Runner distribution

- Add packages added by package cloud 3.0.5 release !3437
- Use SHA256 instead of MD5 for digest !3415

### Documentation changes

- Add step for AppSec in the security release template !3432
- Make explicit disabling of strict-host-key-checking mandatory by default !3418
- Add support for Windows server 2022 !3218
- Add sh to --shell --help following documentation !2988 (David Hannasch @dHannasch)

## v14.10.1 (2022-05-02)

### Security fixes

- Disallow reserved CACHE_FALLBACK_KEY values !49

## v14.10.0 (2022-04-19)

### Bug fixes

- add tip for windows docker permissions !3397
- Add newline between the command and the output when collapsible section is enabled !3389 (Thomas Chandelle @tchandelle)
- Increase token short length if it includes prefix !3373

### Maintenance

- Update lint-markdown image for docs !3408
- Remove explicit mention of t4g.nano !3405
- Log object storage forbidden errors during artifact downloads !3400
- Change release milestone for k8s operator - docs !3395
- Link macOS install docs to config docs !3392
- Add runnerImage property to OpenShift Operator docs !3385 (Em Karisch @QuingKhaos)
- Artifacts download argument validation !3384
- Added how to fix TLS handshake timeout error in a proxy environment !3383
- Fix a typo in the cache uploading messaging !3382 (Lee Tickett @leetickett)
- Add new troubleshooting step to the Kubernetes docs !3380
- Change the docs review apps IP !3379
- Debian 9 won't build / qemu now requires -F !3369 (Donny Davis @donnydavis)
- Add support for docker client version negotiation !3322
- docs: update region specific s3 endpoint urls !2975 (Casey Vockrodt @casey.vockrodt)
- Add archiver staging directory option to runner helper !3403

### GitLab Runner distribution

- Add amazon/2 RPM distribution to the release list !3378

### Documentation changes

- Add Kubernetes operator installation and uninstallation docs and updated OpenShift docs !3388
- Add runner registration related properties to OpenShift Operator !3386 (Em Karisch @QuingKhaos)
- Support docker container custom labels !3304 (aylinsenadogan @aylinsenadogan)
- Update release process link in readme !3319 (Théo DELCEY @theodelcey)

## v14.9.0 (2022-03-21)

### New features

- Add posix shell quoting implementation !3367

### Bug fixes

- Use token from job payload when composing repository URL based on clone_url !3366
- Upgrade minio to v7.0.24 pre-release, for IAM timeout fix !3354
- Upgrade fastzip to v0.1.9, fixes invalid timestamps !3353
- Update network responses to support 64-bit Job IDs !3346
- Upgrade fastzip to v0.1.8 !3333
- Allow changing shell executor with pwsh user !3298
- Remove bashisms from Bash shell implementation !3014 (Neil Roza @realtime-neil)

### Maintenance

- Update stringData for Custom TLS cert !3372
- Add default issue & MR templates !3368
- Docs: Added fleet management link !3364
- Add link to AWS driver docs in gitlab docker machine - docs !3363
- Change fleet scaling to best practices for runner shared services - docs !3362
- Docs: kubernetes volumes are mounted on services !3361 (Quentin Barbe @forty1)
- Add warning about enabling debug logging !3359
- Add links to clarify AWS and docker credentials requirements and clarification on image: tag !3358
- Add link to docker machine fork - docs !3357
- Edited for style !3351
- Run trigger-UBI-images-build job also for patch release tags !3350
- Update runner registration failure log message !3349
- Add runner registration message section - docs !3348
- Move Path interface to docker volume consumer !3343
- Neaten helpers/path unix path impl !3342
- Fix misleading error during cache restoration !3340
- Clean up docs redirects - 2022-02-22 !3339
- Make ssh command/executor shell agnostic !3337
- Remove redundant shell config environment property !3336
- Updated agent for Kubernetes !3334
- Update CI toolchain versions !3330
- Upgrade Docker to 20.10.12 !3328
- Support Vault EE namespaces !3320 (Aleksander Zak @aleksanderzak)
- Add Debian bullseye to supported versions !3318
- Add post_clone_script hook !3211 (Dan Rice @dnrce)
- Docs: Update kubernetes key file format !3097 (Brandon Hee @brandonhee)
- fix grammatical error !2896 (James Dube @jamesdube)

### GitLab Runner distribution

- Fixes version definition in VERSION file !3371
- Align debian releases for stable and Bleeding Edge versions !3335

### Documentation changes

- Add support for Kubernetes runtime class !2326
- Add docs about security risks for using cache and the git_strategy=fetch !3365

## v14.8.0 (2022-02-20)

### New features

- Allow specifying maintenance-note on runner registration !3268
- Support Apple Silicon (darwin/arm64) !2274
- Add variable support for services (Stefano Tenuta @ST-Apps1) !3158

### Bug fixes

- Fix artifacts upload redirection support !3308
- Handle redirects on artifact uploads !3303
- Introduce non-reusable docker cache volumes !3269
- Merge the config template before asking the user for configuration !2561 (Matthias Baur @m.baur)
- Make use of build requests/limits for build permission init container !3321

### Maintenance

- Add details to docs on CI_SERVER_TLS_CA_FILE !3332 (Ben Bodenmiller @bbodenmiller)
- Ensure shell writers terminate with newline flush !3329
- Upgrade Go to 1.17.7 !3327
- Install supported Go version for Windows prior to testing !3324
- Upgrade minio to v7.0.21 !3323
- Fix milestone ship date error for the idlescalefactor feature - docs !3317
- Remove vendor/ directory !3314
- Divide packages buildling jobs in the pipeline even more !3313
- Use latest docs linting image for Markdown !3312
- Docs: Update shell descriptions to use full names !3310 (Neil Roza @realtime-neil)
- Bump version of Go for project to 1.17.6 !3305
- Fix Azure caching example config !3300 (Stefan Asseg @stefanasseg)
- Encourage use of K8s secrets !3299 (Christian Mäder @nxt.cma)
- Update interactive example that was incorrectly set to non-interactive !3297 (Arran Walker @ajwalker)
- Update support for session_server using helm chart !3296
- Cleanup cache proxy pattern !3294
- Adds details about how to limit the number of VMs when autoscaling !3289
- Update linting configuration from GitLab project !3288
- Replace ruby:2.6 in examples and test cases with ruby:2.7 !3287
- Update runner security docs !3279
- Update Page with more common -machine-machine-options for use with docker and amazon ec2 instances. !3259
- Add information on how to connect to S3 from Runners on Amazon EKS with IAM Role for ServiceAccount !3251
- Add version number to windows helper image tags !3217 (Florian Greinacher @fgreinacher)
- Update docs/executors/shell.md !3208
- To disable wait_for_services_timeout use -1 not 0 !3207
- Add support for extra submodule update flags !3192 (Nejc Habjan @nejc)
- Clarify that listed limitations are specific to Windows !3155
- Ensure proper assumptions !3038 (Deniz Adrian @zined)
- Update the security caveats about the usage of privileged mode !2482
- Add debian/bullseye to packagecloud DEB_PLATFORMS !2940 (James Addison @jayaddison-collabora)

### Documentation changes

- Add details on concurrent parameter for docker executor - docs !3286
- Add alpine 3.15 as new runner/helper-image flavor !3281 (Fabio Huser @fh1ch)

## v14.7.0 (2022-01-19)

### New features

- Add RHEL/UBI amd64 FIPS support !3255

### Bug fixes

- Exclude stderr content from parsing UID/GID information within Docker executor !2768

### Maintenance

- Fix fips rpm package name to sign !3285
- Mark "prepare go fips" job as optional !3284
- Updating documentation linting images for project !3283
- Fix external links from project and remove old redirects !3282
- Restore git 1.8.3.1 tests !3278
- Fix tests using gitlab-grack submodule !3272
- Clarify how to configure network mode with docker executor !3264
- Update golangci-lint !3261
- Pass UPSTREAM_CI_COMMIT_REF to incept tests !3257
- Update sentry library from raven-go to sentry-go !3199 (Markus Legner @mlegner)
- Bump used Go version to 1.17 !3112
- Show error details for failed artifact uploads !3240

### GitLab Runner distribution

- Fix the 'stable gitlab release' job !3252

### Documentation changes

- Point to Gitlab maintained fork of Docker Machine !3276 (Thameez Bodhanya @thameezbo)
- Release of a FIPS Compliant runner !3274
- Adds note about 5 GB S3 cache limit !3266
- Added troubleshooting steps !3273
- Fix broken external links !3270 (Niklas @Taucher2003)
- Update to mention centos stream 8 instead of centos linux 8 !3267 (Ondřej Budai @ondrejbudai)
- Document need for entrypoint to open shell !3256
- Updated language for Kubernetes executor !3253
- Update link to K8s pull policy !3254
- Improve the cache documentation for k8s executor !3237
- Update docs for GitLab Runner Helm Chart using ACS (retired) to AKS !3219
- Remove trailing spaces for Jan 2022 TW monthly chores !3275

## v14.6.0 (2021-12-17)

### Bug fixes

- Implement improved JSON termination mode for Kubernetes !3225

### Maintenance

- Add Vale rule updates from the GitLab project to this project !3249
- Minor capitalization and style fix !3248
- Trigger UBI images build also from security fork !3245
- Add note about running docker runner with docker-machine functionality !3236 (Ihor Martyniuk @enoot)
- Remove coverage reports from S3 release !3235
- Add curl in alpine image !3233
- Fix flaky garbage collection test !3230
- Move the "static QA" job to the postrelease stage !3227
- Automatically retry integration_k8s jobs !3226
- Docs: Clarifying that it's "a" macOS machine, rather than "yours" !3223
- Remove unneeded quotes from markdownlint config !3215
- Run incept tests in the postrelease stage so that all binaries and images are available !3214
- Update markdownlint and Vale rules from GitLab project !3213
- Add additional docs and integration tests for cache.s3.AuthenticationType !3210
- Docs: Changed "clean up" from noun to verb !3206
- Docs: Clarify what Runner Cloud is !3205
- Drop gorilla/mux in favour of http.ServeMux !3203
- Add idle gitlab_runner_jobs metric per runner !3202
- Fix links to shared runners documentation !3201
- Add openssl command to download the cert !3200
- Improve Runner container image size for ubuntu and alpine !3185 (Furkan Türkal @Dentrax)
- Autoscale VMs based on a percentage of in-use VMs !3179
- Use native go errors and drop pkg/errors !3104 (feistel   @feistel)
- Fix the 'stable gitlab release' job !3252

### GitLab Runner distribution

- Push stable images built on security fork to canonical repository !3242
- Update the GitLab Release job !3228

### Documentation changes

- Update lint-html image for docs !3239
- Docs: Added OpenSSL SSL_connect: SSL_ERROR_SYSCALL troubleshooting topic !3229
- Docs: Add pod cleanup info in the Kubernetes doc !3224
- Update docs for installing runner from binary !3222 (Wojciech Pater @wpater)
- Changed symbol in docs table !3220
- Add Native Windows OpenSSH Server and Powershell support for Virtualbox and Parallels executors !3176 (Guillaume Chauvel @guillaume.chauvel)

## v14.5.2 (2021-12-10)

### Security fixes

- Fix `syscall.forkExec` calling `close(fd=0)` on pipe error [!44](https://gitlab.com/gitlab-org/security/gitlab-runner/-/merge_requests/44)

## v14.5.1 (2021-12-01)

### Security fixes

- Limit docker executor's container reads to prevent memory exhaustion [!37](https://gitlab.com/gitlab-org/security/gitlab-runner/-/merge_requests/37)

## v14.5.0 (2021-11-21)

### New features

- Scrub the X-Amz-Security-Token parameter from query strings !3171 (Estelle Poulin @estelle.a.poulin)
- Kubernetes executor container security context !3116

### Bug fixes

- Fix lockfile cleanup for submodules !2858 (Nejc Habjan @nejch1)

### Maintenance

- Docs: Added SSH executor disable_strict_host_key_checking details !3195
- Fix releasing alpine 3.12 helper images !3193
- Renamed enterprise_guide to fleet_scaling !3191
- Add all available unix OS build tags to unix targeted go files !3189 (Arran Walker @ajwalker)
- Fix gitlab grack to use our own repositories !3187
- Use newer docs linting image !3186
- Update changelog generator configuration !3183
- Fix docker pulling image integration test !3182
- Break out shell blocks to allow copy from button !3181
- Add troubleshooting info to Runner installation with Agent !3180
- Log errors when failing to close docker client !3178
- gitlab-runner Dockerfile: clear /tmp of ubuntu docker image !3177 (Yalcin Ozhabes @trim_the_main)
- Fix PVC volume config generation in Kubernetes executor !3174 (Sandra Tatarevićová @sandra17)
- Add troubleshooting note for dind connection error on k8s executor !3173
- Docs: Clarified concurrency setting !3172
- Fixed broken external links !3168
- Fix: typo in docs/register/index.md !3166 (David Duncan @duncan.davidii)
- Docs: Clarify runner token !3165 (Stefan Schmalzhaf @the_s)
- docs: add useful notes on setting session_server !3164 (Yang Liu @robturtle)
- Updated broken external links !3163
- Refactor images building and publishing jobs !3162
- Add changeable config directory for root !3161 (Boris Korzun @boris.korzun)
- Docs: Correct link to Windows shared runner info !3160
- Use sync.Mutex rather than RWMutex for simple protections !3159
- Remove need for Git in runner images !3152 (Ben Bodenmiller @bbodenmiller)
- Suppress git hints about branch naming standards !3148
- Update golang-cli-helpers library, support env namespaces !3147
- Handle situations when neither `ntpdate` nor `sntp` is available !3143 (Alexander Kutelev @kutelev)
- Docs: Small edits to enhance readability !3137 (Ankita Singh @ankita.singh.200020)
- Better support for Powershell on Kubernetes !3119
- Do not pass in bash detection script into build container !3095
- Kubernetes executor should only used SharedBuildsDir behaviour when it is required !3078 (David Alger @davidalger)
- [DOCS] - Improve image pull secrets documentation clarity !3047 (Aaron Johnson @acjohnson1985)
- Document how to run jobs as non-root user for kubernetes and kubernetes with helm !2900
- Allow finer-grained control over pod grace periods. !2130 (Dominic Bevacqua @dbevacqua)

### GitLab Runner distribution

- Provide docker images for alpine 3.12 (default), 3.13 and 3.14. !3122

## v14.4.0 (2021-10-25)

### Security fixes

- Sanitize git folder after each build !3134

### Bug fixes

- Add Kubernetes pod label sanitization !3054 (Theodor van Nahl @t.vannahl)

### Maintenance

- Revert "Merge branch 'alpine-3-13' into 'main'" !3157
- Consider all docker pull image system error as runner script failure !3142
- Docker Executor: use Stop for graceful shutdown !3128 (Aaron Friel @frieltwochairs)
- Update to minio-go v7.0.13 !3120 (Philip Schwartz @pschwar1)
- Explicit configuration for cache s3 authentication type !3117
- refactor: remove osext dependency !3101 (feistel @feistel)
- Respect Docker Runtime setting for services !3063 (Jakob-Niklas See @networkException)

### GitLab Runner distribution

- Split packagecloud release by distribution flavor !3146

### Documentation changes

- Mark URLs compatible with markdownlint-cli 0.29.0 !3154
- Remove Fedora 34 from list of packages - docs !3151
- Fixed docs crosslink from Advanced Config !3149 (Raimund Hook @stingrayza)
- Update Autoscale config due to docker machine deprecation docs !3144
- Compatibility chart update !3141 (Alexander Kutelev @kutelev)
- Update docker_machine.md - docs !3140
- Change description for gitlab_runner_limit !3139
- docs: Delete link to gitlab.com-config (target does not exist) !3138 (Stefan Schmalzhaf @the_s)
- Fix yaml indention of GCS secretName !3136 (Kate @kate_stack11)
- Replace incorrect terminology (storage -> bandwidth) !3135 (Jay Williams @codingJWilliams)
- Docs: Updated Microsoft Service policy links !3133
- Runner: fix some broken external links !3127
- Additional step when install GitLab Runner using KAS !3126
- Added info about code handling for Windows runner !1975

## v14.3.0 (2021-09-21)

### New features

- Cleanup build directory with feature flag !3065
- Consider only docker image pull system error as runner-system-failure !3060

### Security fixes

- Restrict accepted metric listener HTTP methods !3109

### Bug fixes

- Fix docker-machine executor check to reduce warning log spam for no runners able to process a job !3106 (Thomas Scully @tscully49)

### Maintenance

- Turn on FF_SCRIPT_SECTIONS for GitLab Runner pipelines !3124
- Expose runner limit error message on registration !3108
- Split linux packages into multiple jobs !3105
- Upgrade minio to v7 !3099
- Update runner docs tests !3096
- Remove docker-machine feature flag !3093
- Improve log line decoding for kubernetes !3091
- Add strict host key checking to SSH config !3074
- Upgrade alpine version to 3.13.6 !3057
- Improved bash shell escaping (behavior, performance) !2882

### Documentation changes

- Added mac setup guide !3129
- Fix trailing spaces in Runner docs !3125
- Per-build networking is recommended !3118
- Fixed typo in Dockerfile example for installing Runner with Docker !3113 (Markus Möslinger @metabytewien)
- Update documentation template !3107
- Use latest docs linting images !3100
- Update feature-flags.md, fixed typo, runners.feature_flag -> runners.feature_flags !3098 (Joost van der Sluis @jvdsluis)
- Reword so that docker services list "images" instead of "applications" !3094
- Adds Linux register command for behind a proxy !3087 (Rui Duarte @P0w3rb0y)
- Add info for DOCKER_HOST value in Using docker:dind !3085
- Added docker image build steps for Alpine !3076
- Add doc in FAQ about running Elasticsearch !3110
- Fix typo in security process !3092

## v14.2.0 (2021-08-22)

### Bug fixes

- Do not execute checks for windows integration test in docs only default branch pipeline !3070
- Limit job log to ensure it contains UTF-8 valid data !3037
- Fix ubuntu helper image builds to use correct platform (not always amd64) !3032 (Sneha Kanekar @skanekar1)
- Fix trace short writes when large masks are configured !2979
- Fix cleaning of removed sub-submodules when using fetch strategy !2883 (DmtiryK @dkozlov)

### Maintenance

- Update trace force send interval to be dynamically adjusted based on update interval !3064
- Update rules for windows tests to fix docs pipeline !3062
- wrap each line in a script block as a section !3051
- Add new histogram metrics to docker+machine executor !3050
- Do not ignore failure in Windows jobs due to timeout !3042
- Fix release job to use JOB-TOKEN !3041
- Support of kubernetes lifecycle hooks !3036
- Add all of gl-docsteam to docs CODEOWNERS !3026
- Add Evan and Marcel to docs CODEOWNERS !3025
- Use CI_JOB_TOKEN to create releases !3023
- Explicitly set kubernetes pull image failure as script failure !3015
- Implement changes rules for executing full and docs-only pipelines !2978
- Move build log's ANSI Reset to before newline to fix test output  !2977
- Update configuration of changelog generator !2968
- Update remaining only except to rules in pipeline !2938
- Add support for determining helper image from node selector information !2840
- Upgrade specified Git version to 2.30.2 !2825
- Add allowed images restriction to Kubernetes executor !2669 (Yi Wei Pang @pangyiwei)
- Allow CI image option to override base image name (VirtualBox & Parallels) !1257 (Alexander Kutelev @kutelev)

### Documentation changes

- Modified the runner troubleshooting page for confirming the GitLab version and runner version !3081
- Update docs with the correct link about runner scope !3077
- Clarify the need for max overwrite definitions when overwriting via CI/CD script !3075
- Add troubleshooting entries for k8s-caused faults !3073
- Docs: Recommend to use latest self-managed runners with .com !3072
- Docs: Addded FREE tier badge !3069
- Docs: Addded FREE tier badge !3068
- Docs: Addded FREE tier badge !3067
- Docs: Added code block end tag that was missing !3066
- Docs: Fixed typo, changed "process" to "signal" !3061 (Igor @igordata)
- Docs: Add how to log in as current user in the Terminal so gitlab-runner installs properly !3055
- Improve wording of docs/security/index.md !3031 (Ed Sabol @esabol)
- Docs update advanced configuration !3028
- Update Vale rules with latest settings from GitLab project !3024
- Fix outdated link to custom build directories in runner advanced configuration docs !3022 (zertrin @zertrin)
- Docs: Add version for Kubernetes custom builds directory mount option !3016 (Ben Bodenmiller @bbodenmiller)
- Capitalize CPU on line 187 !2893
- Create Enterprise guide for deploying and scaling a GitLab Runner Fleet !2755

### Other changes

- Improve testKubernetesGarbageCollection integration test !3080
- Update the Kubernetes executor's attach strategy to work with Windows pods !3059
- Fix missing end quote in packagecloud script !3049
- Fix incorrect Kubernetes Windows paths for artifacts and caches !3046
- Set DOCS_REVIEW_APPS_DOMAIN in the CI config directly !3044
- Updated CODEOWNERS for docs team members who are maintainers !3035
- Update build versions for Fedora !3034
- Enable container scanning for gitlab runner !3027
- Garbage collection supports for kubernetes executor !2983
- Fix flakiness of the TestAttachReconnectReadLogs test !2954

## v14.1.0 (2021-07-20)

### Bug fixes

- Fix trace short writes for large log lines !2993
- Confirm if docker is installed in `clear-docker-cache` !2961

### Maintenance

- Add CODEOWNERS for docs !3017 (Ben Bodenmiller @bbodenmiller)
- Add TestBuildOnCustomDirectory/pwsh as test failure on windows 20h2 and 2004 and TestMachineIdleLimits on 1809 !3011
- Allow KUBECONFIG and GITLAB_CI env in integration tests !3010
- Fix vendor out of sync !3008
- Use image's Powershell Core for Windows tests !3005
- Remove explicit use of GOROOT/GOPATH now that we're using Go modules !3002
- Remove unneeded test configuration !3001
- Fail k8s integration tests when the check command fails !2999
- Fix on-demand releasing of helper images !2998
- Stop considering docker pull image as runner system failure !2995
- Skip docker-machine provision on failure by default !2986
- Fix make prepare_index read GPG_KEY from file !2985
- Fail CI build if test failures not updated !2976
- Only print necessary env vars in tests !2971
- Update environment name for Linux docker images !2970
- Don't run fuzz variable mask test for docs !2965
- Add environment for gitlab stable release !2962
- Add environment name for package jobs !2959
- Use file based variables for GPG_KEY !2958
- Update default branch from master to main !2930
- Only allow failures with exit code 99 in Linux tests !2704
- Test passing a config template to the RegisterCommand !2451
- Make the variable type for the GitLab CI secret configurable !2414

### GitLab Runner distribution

- Add support for Windows Server core, version 20H2 [Semi-Annual Channel release] !2908

### Documentation changes

- Restructure markdownlint configuration !3012
- Update sudo command for linux repository install !3009
- Fix broken links in Runner docs !3007
- Add note on IdleCount to autoscaling docs !3004
- Update feature flag FF_SKIP_DOCKER_MACHINE_PROVISION_ON_CREATION_FAILURE grammar !3000
- Docs: Complete sentence, link to general SSL troubleshooting info !2994
- Update runner readmes to index !2990
- Added note for Overwriting Kubernetes Namespace section !2984
- Mention liveness project when adding Windows runners !2981
- Add details on how to assign Runner Manager to security fork project !2974
- Docs: Updated Shell topic titles to be more clear !2972
- Update kubernetes execution strategy documentation !2966
- Fix outdated VS Code package recommendation !2964
- Add docs about DEB/RPM packages signature verification !2963
- Docs: Specify exact Parallels product names !2960
- Provide JSON job response file for custom executor. !2912 (Paul Bryant @paulbry)
- Add instructions for proxying the GitLab registry !2865
- Fix typo/incorrect grammar !2842 (Per Lundberg @perlun)

## v14.0.0 (2021-06-19)

### New features

- Send GPU config string !2848
- Add support for selective git submodule paths inclusion/exclusion !2249

### Bug fixes

- Fix race blocking goroutine in shell executor !2910
- Order masked values by length to prevent longer values being partially revealed !2892
- Kubernetes attach strategy hangs when log file is deleted !2824

### Maintenance

- Enable kubernetes attach strategy by default !2955
- Add ASDF .tool-versions file !2948
- Make check test directives depend on prepare_done !2947
- Fix broken test output produced by MakeFatalToPanic !2929
- Use main branch for docs reviews !2925
- Disable windows anti-malware monitoring !2920
- Remove FF_RESET_HELPER_IMAGE_ENTRYPOINT feature flag !2906
- Remove legacy process termination for shell executor !2905
- Pull helper image from GitLab registry by default !2904
- Pwsh shell support for kubernetes when legacy execution strategy ff is set to false !2902
- Remove offpeak settings docker autoscaling !2897
- Add shell benchmarks !2894
- Make pwsh the default shell for new registrations !2889
- Remove FF_USE_GO_CLOUD_WITH_CACHE_ARCHIVER feature flag !2887
- Remove deprecated Makefile targets !2885
- Update Kubernetes client-go library to 0.21.1 !2878
- Segregate `unit test` job into a separate `integration test` job !2783
- Add supported failure reasons for build errors !2744
- Upgrade kardianos service !2729
- Enable fastzip & progress meter !2565
- Allow building behind a proxy !2168 (dHannasch1 @dHannasch1)

### GitLab Runner distribution

- Remove support for Windows 1909 !2924
- Remove support for Windows 1903 !2915
- Remove ubuntu/eoan package !2888
- Publish Windows helper image :latest tags !2879
- Add Ubuntu-based runner-helper image !2835

### Documentation changes

- Add troubleshooting note on gitlab-runner symlink removal !2953
- Disable skel directory usage by default for DEB/RPM installation !2942
- Update PROCESS.md referencing runner release helper templates !2939
- Add tlsctl to runner docs !2937
- Remove old redirects !2933
- Update troubleshooting documentation for old Docker versions on Windows Server !2927
- Add remove_date to YAML frontmatter !2922
- Revert (arch) change !2918
- Shell executor: Link to latest available Git version !2917
- Be more specific about Windows version support !2916
- Made images smaller !2909
- Add troubleshooting steps to gitlab runner operator !2901
- Fix external links !2895
- Fixed typo in docker runner documentation !2891
- Use DNS option in TOML to avoid proxy and route in docs !2815
- Change order of steps to configure autoscaling !2665
- Update docs/executors/kubernetes.md !1903

### Other changes

- Remove conversion between failed and cancelled buildStage for prometheus metrics !2932
- Delete unused 1909 allowed test failures !2928
- Updated test case names for TestBuildJobStatusEnvVars !2907 (listout @listout)
- Specify the working version for lsif-go image !2898
- Remove /usr/lib/gitlab-runner symlink from packages !2890
- Make git-lfs tar checksum usage coherent !2268

## v13.12.0 (2021-05-20)

### New features

- Support git strategy with kubernetes executor !2862

### Bug fixes

- Add utf-8 invalid replacement encoder to trace transformers !2881
- Pass Powershell scripts as a file to shell executor !2874
- Add new eval execution strategy for capturing exit code !2818

### Maintenance

- Revert "Publish Windows helper image :latest tags" !2880
- Use latest docs linting images for testing !2877
- Ensure Docker client is in experimental mode !2870
- Improve trace masking performance !2863
- Use Powershell for resolving paths !2836
- Move commands package integration tests to own files !2795
- Allow whole Vault Secret configuration to be variable-expandable !2772
- Update coverage and windows tests to rules !2756

### Documentation changes

- Changed ${arch} to $(arch) !2875
- Fix TOML syntax in Kubernetes documentation !2872
- Convert pull policies bolds into headers !2867
- Update GitLab Runner connectivity !2866
- Update Kubernetes pull policy documentation !2860
- Document operator properties, custom installation and permissions !2847
- Clarify, N-to-M relationship of Runners to GitLab instances !2788

## v13.11.0 (2021-04-20)

### New features

- Allow user to specify multiple pull policies for Kubernetes executor !2807

### Bug fixes

- Use inspect.GID() to collect GID value in Docker executor !2769
- Fix Kubernetes attach strategy for non-root environments !2749

### Maintenance

- ci: wrap GOCACHE with double quotes !2859
- Add bridge job to runner-incept !2845
- Fix archives/zip tests on Windows !2832
- Report CI test build failures !2829
- Add job URL to container labels !2823
- Compile gitlab-runner binary for shell integration tests !2820
- Don't return error when checking feature flag !2812
- Simplify the triggerring of 'gitlab-docs' Review App pipelines !2809
- Fix git 1.8.3.1 job errors !2791
- Fix job duration value when in log format is json !2787
- Add support for CSI volumes !2784 (Brandon Butler @brandonbutler)
- Move Kubernetes integration tests to separate file !2779
- Support for env variables expansion for image name for kubernetes executor !2778
- Segregate integration tests in docker executor !2776
- Remove test with int overflow !2597 (Fábio Matavelli @fabiomatavelli)
- Adding git depth for submodules !2107 (Nico Bollen @bollenn)

### Documentation changes

- Removed reference to master !2855
- Fix pipeline configuration for docs branches !2853
- Make clear when FF runner configuration syntax was introduced !2852
- Roughly alphabetised Docker Container parms - docs !2851 (Raimund Hook @stingrayza)
- Updated docs reference to MinIO !2850 (Raimund Hook @stingrayza)
- Documentation Update/docs/security/index.md !2849 (Anshuman Singh @singhanshuman)
- Add clarification on Runner and GitLab Version match !2841
- Edited for style !2838
- More edits for style !2834
- Add services note to Windows container troubleshooting !2833
- Edited for grammar and style !2830
- Moved troubleshooting to OS topics !2819
- Fix heading type in GPU documentation !2817
- pWIP: Add configuration section to docs for runner Operator on OpenShift !2816
- Add feature flags in config.toml !2811
- Update links to redirected files !2808
- Add a note to docs on usage of docker script from `13.9` !2806
- Remove docker-machine provision on creation failure !2805
- Improve documentation for GPUs for all executors !2804
- Update redirected links in runner docs !2802
- Add troubleshooting section in kubernetes executor documentation !2799 (Vincent Firmin @winkies)
- Edited for style and consistency !2777
- Document how to customize environment variables for Runner !2775

### Other changes

- Update warning message URL for DockerHub !2844

## v13.10.0 (2021-03-21)

### Bug fixes

- Don't print DockerHub helper image warning when custom image is defined !2761
- Allow graceful termination on Windows !2739

### Maintenance

- Include symbols in gitlab-runner binary !2800
- Move process package integration tests to own files !2794
- Update `code navigation` job definition !2792
- Rename shell_writer_test.go to reflect use !2782
- Move virtualbox executor integration tests to own file !2781
- Move parallels executor integration tests to own file !2780
- Update trace limit wording !2765
- Update of docker error message !2759
- Add integration tests for trace limit handling !2758
- Add integration tests for build trace masking !2754
- Version pin pwsh version inside of our CI tests !2748
- Update hashicorp/go-version dependency to v1.2.1 !2746
- Removal of unused replace from go.mod !2745
- Start updating runner pipeline to rules !2728

### Documentation changes

- Add mentions to pwsh to documentation !2797
- Update Vale rules !2789
- Add mention to pwsh support in Docker executor docs !2786
- Fix example gcp zone for docker+machine config !2771
- Runner: Update spelling exceptions list !2770
- Docs for installing runner on a separate machine !2767
- Update docs/monitoring/README.md !2766
- Fix misspelling of "Force" in Powershell examples !2764 (Gabriel Smith @yodal\_)
- Add runner execution flow diagram !2760
- Fix duplicate labels in CONTRIBUTING.md !2747 (h.yoshida @hirokiyoshida837)
- Add backticks around --google-accelerator docs !2742
- Update documented check internal for config changes !2741
- Add documentation for using GPUs with Docker Machine !2736
- Update MachineOptions to only mandatory configuration. !2673

## v13.9.0 (2021-02-22)

### New features

- Enable PowerShell Core support in Kubernetes Executor !2705
- Enable PowerShell Core support in Docker Executor on Linux !2563
- Add support for setting the artifact/cache compression level !2684
- Display feature flags that are set to a non-default status !2606
- Add GPU support for Docker executor !1955 (Andreas Gravgaard Andersen @agravgaard)

### Security fixes

- Remove skipVerify from client struct !2654

### Bug fixes

- Fix panic when PKCS7-encoded payload has no certificate !2737
- Correctly set fastzip's staging directory !2693
- Improve trace secret masking with x/text/transform !2677
- Add explicit bash shell error checks !2671
- Terminate requests on process shutdown !1684

### Maintenance

- Change env to bash to resolve Illegal option !2732
- Upgrade Docker version to 20.10.2 !2722
- Update docker script default to docker prune volumes !2720
- Default to no Docker image compression in local environment !2717
- pwsh scripts can be passed over STDIN on shell executor !2715
- Update github.com/docker/cli dependency !2714
- Add artifact and cache download progress meter !2708
- Remove requirement for Docker daemon experimental mode from image build scripts !2707
- Fix the image that is used to create the pwsh tag !2706
- Exclude out/binaries/gitlab-runner-helper from binaries artifacts !2703
- Improve logging to packagecloud push !2702
- Upgrade Powershell Core to 7.1.1 !2696
- Make TestHelperImageRegistry not need real prebuilt images !2682
- Add test for permissions container in k8s !2676
- Add object storage cache credentials adapter !2674
- Add artifact/cache upload progress meter !2670
- Refactor Docker pull logic into dedicated package !2659
- Update to Docker client v20.10.2 !2658
- Update gitlab-terminal package !2656
- Create separate helper image with Powershell Core !2641
- Prioritize helper image specified in config to change K8s log dir permissions !2578 (naruhito @naruhito1)
- Remove helpers/trace redundant io.Pipe use !2464
- Kubernetes tests simplify build creation !2445
- Report deleted pods as a system failure with attach strategy !2444
- Fix incorrect path/filepath use !2313
- Improve docker cleanup script to also include old builds and images !2310
- Output coverage to Cobertura report !2252
- Version pin pwsh version inside of our CI tests !2748
- Add integration tests for trace limit handling !2758
- Add integration tests for build trace masking !2754

### Documentation changes

- Document how to view Windows service logs with cli !2733
- Update linux-manually.md !2731 (Simon Carr @simonjcarr)
- Added details about guided install !2730
- Use correct Vale extension in VS Code ext file !2727
- Refresh Vale linting rules !2726
- Specify tag syntax for tagged releases !2725
- Add note about permissions !2723
- do not link to unmaintained docker image cleanup app !2712 (Antoine Beaupré @anarcat)
- Fix formatting of FF_USE_LEGACY_KUBERNETES_EXECUTION_STRATEGY !2701 (Ben Bodenmiller @bbodenmiller)
- Clarify download instructions !2700
- Replace x86 and amd64 with 32-bit and 64-bit terminology for download !2699
- Add buildImage in the default openshift operator example !2698
- 1/3 Add crosslink to Kubernetes Agent docs !2697
- docs: Clarify self-signed certs on windows !2695 (Stefan Schmalzhaf @the_s)
- Docs: Fix minor whitespace inconsistency !2694 (Stefan Schmalzhaf @the_s)
- 27451 Fix Documentation - podAnnotation should be a TOML table !2692 (Benjamin Souty @B-Souty)
- Split docs linting jobs !2689
- Docs: Links documentation to working example for CMD Shell usage on Windows GitLab Runners where only PowerShell can be the default !2687
- Documentation - Supported OS updates !2683
- Whole hour periods for autoscale !2681
- Mention version sync on first sign of trouble !2680
- Fix typo in kubernetes.md !2675
- Removed extra spaces !2672
- Update install runner on Kubernetes install page - docs !2668
- Simplification of dind service section !2663 (Keith Kirkwood @keithkirkwood)
- Instructions for installing dependencies on CentOS. !2619 (David Hannasch @dHannasch)
- Include in docs details about the updated script !2586
- Changed recommendation to instance type in docs to a smaller one !2579 (Jan Pobořil @janpoboril)
- Document known race condition about helm upgrade !2541
- Improve TLS custom cert documentation !2487

### Other changes

- Add CODEOWNERS for 3 files at repo root !2667
- Revert "Improve trace secret masking with x/text/transform" !2752

## v13.8.0 (2021-01-20)

### New features

- Allow user to specify multiple pull policies for Docker executor !2623

### Bug fixes

- Fix fastzip to support artifacts for nonroot users !2661
- Fix s3 cache upload for aws EKS IRSA !2644 (Clemens Buchacher @cbuchacher)
- Fix cache push for failed jobs for Docker and Kubernetes executor !2638 (Axel Amigo @hax0l)
- Fix Azure cache not working in K8S executor !2626
- Fix path checking in Build.getCustomBuildDir !2251

### Maintenance

- Add Docker integration tests for cache push for failed job !2657
- Report that the Runner returns exit codes !2645
- Update GoCloud to v0.21.1+ !2637
- Add tests to Powershell shell !2634
- Lock mutex in Buffer.SetLimit !2627
- Fix/k8s skip hostaliases for empty services !2582 (Horatiu Eugen Vlad @hvlad)
- Fix windowsPath to handle local named pipes correctly !2470
- Override Git HTTP user agent !2392
- Allow using prebuilt Docker helper images when running from out/binaries !2104

### Documentation changes

- Finish runner standardization update !2666
- Update linux-repository.md changes date of end of life date of CentOS 8 !2662 (Mohammad.E @emamirazavi)
- Removed ntrights reference !2660
- Restructure "Supported options for self-signed certificates" doc section !2651
- Edited runner to be lowercase !2650
- Edited runner to be lowercase !2649
- Edited runner to be lowercase !2648
- Edited runner to be lowercase !2647
- Edited runner capitalization !2646
- Fix documentation issue in Kubernetes node_selector !2643
- Update docs for the new gitlab runner operator !2640
- Synchronize Vale rules and fix !2633
- Improve documentation for configuring the cache with a K8S runner !2632
- Add Azure to possible runners cache type !2631
- Add reference to GitLab Runner Operator and 13.7 MVC issue !2630
- Add `make runner-and-helper-docker-host` to `make help` !2629
- Add troubleshooting guide for GitLab Runner !2628
- Runner: add Vale test for possessive form of GitLab !2624
- Docs: Removed possessive GitLab's !2620
- Runner: fix unquoted curl command URL strings !2618
- Runner: move CurlStringsQuoted.yml rule to error !2617
- Add Windows Server Core command for logs !2602
- Fixed typo: libivrt -> libvirt !2519 (Aaron @aaronk6)
- Autodetect VirtualBox path on Windows !2020 (Pedro Pombeiro @pedropombeiro)
- Update kubernetes.md to reflect https://gitlab.com/charts/gitlab-runner/merge_requests/34 !1470

### Other changes

- Add missing entry to 13.6 changelog !2642

## v13.7.0 (2020-12-21)

### Security fixes

- Updating min TLS version to 1.2 !2576
- Replace umask usage with files permission change when a non-root image used !2539

### Bug fixes

- Upgrade fastzip to v0.1.4 !2605
- Remove .git/config.lock in build directory !2580
- Fix attempting Kubernetes docker registry secret cleanup on failed creation !2429

### Maintenance

- Gracefully fail unexpected Stream() calls !2609
- Update lowest git version support inside of CI !2600
- windows: Don't log crypto/x509: system root pool warning !2595
- Add .editorconfig !2588
- Use helper image to change K8s log dir permissions !2573
- Fix check_modules command !2572
- Replace assert.True and errors.Is with assert.ErrorAs/ErrorIs !2571
- Exclude secure jobs from docs pipelines !2564
- Submit exit code back to Rails when a job fails !2562
- Fix dead URL in docker.go !2557 (Victor Mireyev @AmbientLighter)
- Pin StefanScherer/windows_2019_docker box to 2020.04.15 !2555
- Pull helper image from GitLab.com registry !2554
- Update testify package to version supporting errors.Is/As directly !2537
- Introduce docker internal user package !2534
- Introduce docker internal exec package !2533
- Send build trace bytesize in the final build update !2521
- Support Pod DNS policy for Kubernetes executor !2477
- Support Pod DNS Config and Policy for Kubernetes executor !2473
- Add support for Windows Server Core 2004 !2459 (Raphael Gozzo @raphaelgz)
- Ensure that runner is unregistered on registration failure !2447
- Make runner-and-helper-docker-host use host arch and os. !2432 (Horatiu Eugen Vlad @hvlad)
- Improve cache upload speed !2358 (Erik Lindahl @erik.lindahl)
- Disable syslogging by default for systemd systems !2333 (Matthias Baur @m.baur)

### GitLab Runner distribution

- Publish docker images to ECR public !2608
- Add job to create ecr token for pipeline !2607
- Install aws cli in CI image !2599

### Documentation changes

- Removed spaces from diagram !2616
- Remove alert box vale rules !2613
- Add interaction diagram to Kubernetes executor docs !2612
- Changed format of alert boxes !2610
- Fix unescaped characters in a table !2604
- Correct grammar/spelling errors in advanced configuration !2603
- Removed one-sentence topics !2601
- Fixed error in `config example` !2598
- Fix indentation of runners.cache in kubernetes.md !2592 (Yorgos Oikonomou @yorgos..oik)
- Fixed Vale future tense issues !2585
- Fixed Vale future tense errors !2584
- Moved Kubernetes keywords into sub-tables !2583
- Commented out modal install window details (2 of 2) !2577
- Fix trailing space issues in docs !2569
- Fix broken links in the gitlab-runner docs !2568
- Fix typo in monitoring documentation !2556 (Horst Gutmann @h.gutmann)
- Add documentation on how to add a new Windows version !2498
- Updated compatibility table !2489
- Update index page for style !2484
- Allow specifying `basefolder` when creating virtualbox VM !2461 (Jack Dunn @JackDunnNZ)
- Runner guided install (2 of 2) !2460
- Allow to set extra hosts on kubernetes executor !2446 (Horatiu Eugen Vlad @hvlad)
- Updates documentation to highlight that SELinux can cause errors in the "Prepare Environment" state !2309 (Sean McNamara @seanmcn)
- Update AWS autoscale docs for clarity !1820
- Update generated PowerShell script example mkdir !1565
- Add advice on network segmentation !1404

### Other changes

- Update GitLab Changelog configuration !2615
- Remove product from product-categories URL from template !2611

## v13.6.0 (2020-11-21)

### New features

- Add labels to cache-init docker container !2412
- Expose custom executor services with $CI_JOB_SERVICES !1827 (Jovan Marić @jovanmaric)
- Enable PowerShell Core support in Docker-Windows executor !2492

### Maintenance

- Expose ci job services as custom !2550
- Publish helper images to registry.gitlab.com !2540
- Allow user to define command and entrypoint to services from config !2525
- Consolidate helper exe location for Dockerfile build !2501
- Fix Azure cache uploads using Go Cloud !2500
- Fix definition of security related jobs !2499
- Move doc/dependency_decisions.yml file to a better place !2485
- Fix TestBuildCancel from timing out !2468
- Teach artifact/cache commands about the archive interface !2467
- Improve build logging testing !2465
- Skip CleanupFileVariables stage if no file variables !2456
- Change in interactive --url question to match docs !2431
- Added SubPath support to Kubernetes volume definitions !2424 (Matt Mikitka @mmikitka)
- Add fastzip archiver/extractor !2210
- Implement archiver/extractor interface !2195
- Manage driver defined job variables in custom executor !2032 (Paul Bryant @paulbry)
- Update doc about release windows image script !1561

### Documentation changes

- More Vale rules updates !2552
- Clarify windows install instructions !2549
- synchronize Vale rules and fix !2547
- Add reference to config.toml for setting docker image pull policy - docs !2545
- Remove extra parentheses !2542 (Ben Bodenmiller @bbodenmiller)
- Docs: Rename and redirect docs/install/registry_and_cache_servers.md !2535
- Add stage / group metadata to docs pages !2528
- Add mention that registry mirror is started as HTTP not HTTPS !2527
- Elaborate on Docker mirror, and link to docker doc !2526
- Docs: Redirected custom executor index page !2522
- Docs: Changed bullets to a table !2517
- Added docs for using a configuration template in the helm chart !2503
- Update vale rules !2502
- Use latest docs linting image !2497
- Docs: Updated top-level page !2496
- Update link to runner helper image in documentation !2494 (botayhard @botayhard)
- Change mention of custom cache containers to volumes !2491
- Add missing supported architectures for Runner helper !2490
- Update [runners.machine] section in Autoscaling GitLab Runner on AWS EC2 documentation !2480
- Provide a full list of metrics available for GitLab runners in the documentation !2479
- Clarify how service_account in toml is used !2476 (Ben Bodenmiller @bbodenmiller)
- Introduce usage of Runner Manager terminology !2474
- Docs: Revamp Runner home page !2472
- Update Kubernetes' documentation to include ephemeral storage requests/limits !2457
- Add kubernetes runners allowPrivilegeEscalation security context configuration !2430 (Horatiu Eugen Vlad @hvlad)
- Update Runner registry and cache documentation page !2386
- Cap maximum Docker Machine provisioning rate !1038 (Joel Low @lowjoel)

## v13.5.0 (2020-10-20)

### New features

- Allow runner to archive cache on failure !2416
- Add job status environment variables !2342
- Add labels to docker cache volumes !2334
- Set k8s runner ephemeral storage requests and limits !2279

### Bug fixes

- Docker executor: return error on pull/import failures !2113
- Fix path separator for CI_PROJECT_DIR in Windows in bash shells !1977

### Maintenance

- Ensure that for abort only abort is called !2463
- Detach runtime state/metric from CI_JOB_STATUS !2462
- Update stretchr/testify library to fix flaky test !2450
- Report Kubernetes pods' conditions when they're pending !2434
- Move variable creation out of specific resolver implementation !2413
- Test more executors in TestAskRunnerOverrideDefaults !2406
- Test for detecting overriding of CI server values !2403
- Support 'canceling' remote job status. !2377
- Add basic fuzz tests as part of dogfooding coverage guided fuzzing !2347
- Standardize indentation in YAML code !2328
- Use newest helper image version in tests !2223
- Update calls for SkipIntegrationTests to not return !2065
- Setup secure jobs !1897
- Disable secret_detection job !2471

### Documentation changes

- Doc `cleanup_file_variables` for custom executor !2455
- Link Azure storage container docs !2454
- Use google driver for examples !2442
- Fix typo in k8s read_only config flag documentation !2441
- Docs: Removed extra notes !2440
- Removed many of the notes !2439
- Harmonize docs linting rules !2435
- Docs: Fixed here links and added metadata !2425
- Minor edits of recent edits !2423
- Remove contractions linting rule !2421
- Docs: Edits for Vale rules and other style !2420
- Documentation: Add log level mention to troubleshooting !2419
- Switch autoscaling Docker Machine examples to GCP and Ubuntu !2417
- Add troubleshooting about windows mapped drives !2415
- Docs: Updating metadata !2405
- Docs: Update docker tables to clarify what's supported !2404
- Update default install docs to disable skel !2402
- Docker version requirements in Windows Server !2401
- Document vargrant-parallels plugin and add clone instructions !2399
- Changing Kubernetes executor service-account command !2312

## v13.4.0 (2020-09-18)

### New features

- Add Hashicorp Vault secret resolver !2374
- Add Hashicorp Vault integration package !2373
- Add Hashicorp Vault golang library !2371
- Add secrets handling abstraction !2370

### Bug fixes

- Improved interrupt/cancelation build tests !2382
- Fix Windows runner helper docker container !2379
- Fix metric reading race conditions !2360
- Record only first resolved credentials for each Docker registry !2357
- Ensure Powershell file variables contain no BOM !2320

### Maintenance

- Use consts for job state in TestUpdateJob !2397
- Support trace rewind !2390
- Support update interval on update job !2389
- Introduce `UpdateJobResult` and `PatchState` !2388
- Fix check_mocks make target !2387
- Update docs pipeline to use new image !2384
- Add support for custom PUT HTTP headers in cache archiver !2378
- Send trace checksum on job updates !2375
- Update node affinity tests assertions !2369
- Add test for cache archiver shell execution !2367
- Update log message for starting VM in Parallels executor !2361 (Per Lundberg @perlun)
- Fix changelog generator config to catch all maintenance related labels !2359
- Update log message for starting VM in virtualbox executor !2356 (Per Lundberg @perlun)
- Remove trailing spaces check !2352
- Replace whitelist terminology with allowlist !2338
- Use configured userns mode for services !2330 (Lukáš Brzobohatý @lukas.brzobohaty)
- Add kubernetes node affinities settings !2324 (Alexander Petermann @lexxxel)
- Re-enable windows docker tests !2308
- Use new function to create Docker client !2299
- Add Secrets entry to job payload structures !2288
- Remove redundant docker executor integration tests !2211
- Add missing assert for mock !2116
- Allow overwriting Service and Helper container resources !2108 (Renan Gonçalves @renan.saddam)
- Use parallel compression and decompression for gzip archives and caches !2055 (Ben Boeckel @ben.boeckel)
- Add variable to enable fallback cache key !1534 (Erik Lindahl @erik.lindahl)
- Print Docker image digest !1380 (David Nyström @nysan)

### Documentation changes

- Update docs-lint job to use latest image. !2398
- Add note not to use AWS security group ID with docker machine !2396
- Docs: improve documentation grammar !2395 (Jonston Chan @JonstonChan)
- Fix grammar in documentation index page !2394 (AmeliaYura @AmeliaYura)
- Add documentation on how to use Ubuntu image in kubernetes !2393
- adding a tip on configuring timestamp in docker runner !2391
- Docs: Fix misspelled word !2383
- Update Vale and Markdownlint rules !2380
- Docs: Fix minor typo in Registering runners page !2376
- Add Azure Blob Storage support for cache !2366
- Add note to docs about using shell executor when building macOS/iOS apps !2365
- Cleaned up some of the wording for macOS install !2364
- Document node affinity !2363
- Change order of headers in exec docs !2362
- Docs: Edited Fargate doc !2355
- Fix broken link !2354
- Update kubernetes.md documentation replace example gitlabUrl !2353 (Tyler Wellman @tylerwel)
- Fix section numbering in docs/development !2349
- CONTRIBUTING.md: fix FreeBSD label !2348 (Kenyon Ralph @kenyon)
- Use `shell` instead of `bash` for markdown !2345
- Update Registering Runners page !2337
- Add documentation for configuring private registries with imagePullSecrets !2131 (Tom Bruyninx @TomBrx)

### Other changes

- Clarify --help text for --id flag !2385

## v13.3.0 (2020-08-20)

### Bug fixes

- Install Runner in /usr/bin and helper in /usr/lib in Linux !2329
- Fix powershell #requires use !2318
- Fix untagged registration and add regression tests !2303
- Add openssh-client to Docker images !2281
- Use container ID, not name, for service's healthcheck hostname !2118

### Maintenance

- Add security harness !2315
- Move GitLab release to its own job !2314
- Fix typo for security branch !2304
- Add MR piplines for security fork on master !2301
- Add release jobs to security fork !2300
- Add security issue and merge request templates !2298
- Refresh linting rules !2297
- Make `.stage_done` available also on docs MRs !2295
- Remove needs from feature flags docs job !2293
- Fix DAG dependencies of release jobs !2289
- Run docker import for helper-dockerarchive-host !2275
- Update changelog generator to accept new labels !2271
- Fix typo in DUMB_INIT_S390X_CHECKSUM variable name !2270
- Cache GOCACHE in CI !2187
- Enable DAG for some jobs !2076
- Upgrade git version !2306
- Update Ubuntu Docker container to Ubuntu 20.04 !2286 (Markus Teufelberger @markusteufelberger)
- Log additional docker-machine prep/cleanup info !2277

### Documentation changes

- Synchronize lint rules and fix where required !2341
- Fix name script !2339 (Andros Fenollosa @tanrax)
- Document how to renew GPG key !2336
- Update Documentation template to reflect standard !2332
- Fix broken external links !2331
- Document security release process !2322
- Fix incorrect Fargate cluster name !2321 (Matt Breden @mattbred56)
- Added specific token steps !2317
- Update docs.gitlab-ci.yml to use trigger-build script !2311
- Add content describing Runner behavior for changes to config.toml - docs !2307
- Made links descriptive !2302
- Creation of Openshift Runner doc. !2296
- Removed accidentally commited installation instructions in 13.2 !2290
- Update info about support Linux/OS/archs !2287
- Add explicit location for Windows logs !2285
- Fix link to TOML docs Array of Tables. !2280 (Bheesham Persaud @bheesham)
- Added architecture info !2278
- Fixes mixed-case anchor !2272
- Make it clear which Fargate container should have the specific name !2269
- Update a link to download the latest Fargate driver version !2259 (Ricardo Mendes @ricardomendes)
- Replace backticks with bold for UI elements !2099
- Add an ENTRYPOINT script to the helper image Dockerfiles to add CA certificates !2058

## v13.2.0 (2020-07-20)

### New features

- Publish a GitLab Runner Docker image for Linux on IBM Z !2263
- Pass `multi_build_steps` as a Runner Feature when requesting a job !2213
- Leverage docker buildx for the helper image and build for s390x !2206
- Enable PowerShell Core support in Shell Executor !2199
- Build and release binary for s390x !2196
- Label docker networks in the same way as containers !1930
- Tag helper image with runner version !1919 (Fábio Matavelli @fabiomatavelli)

### Bug fixes

- Fix kubernetes runner timeout when the image name is invalid !2197 (Matthias van de Meent @matthias.vandemeent)
- Update Git TLS settings to be configured for repo URL, not GitLab URL !2111
- Fix support for UNC paths in Powershell executor !1976 (Pedro Pombeiro @pedropombeiro)
- Set EFS flag to indicate that filenames and comments are UTF-8 encoded !1325 (Kazunori Yamamoto @kaz.yamamoto)
- Add openssh-client to Docker images !2281

### Maintenance

- Unsilence the `make lint` target !2245
- Fix warnings reported by goargs linter !2233
- Fix shellcheck linter reported issues !2232
- Add goargs to CI build !2224
- Replace gocyclo linter with gocognit !2217
- Enable Windows tests for community MRs !2215
- Report `panic` failures in CI tests !2212
- Fix integration tests on Windows that rely on Git version !2207
- Enable optional checks in gocritic linter !2162
- Enable shadowing checking in govet !2150
- Enable funlen linter !2149
- Enable goprintffuncname linter !2148
- Enable nakedret linter !2143
- Enable nestif linter !2142
- Enable line limit linter !2141
- Dockerfiles restructuring !2114
- Rename trace.Fail to trace.Complete !2102
- Remove duplication from build_test.go !1843
- Ensure CI image is built if CI_IMAGE value changes !2267
- Retry helper image build !2265
- Remove `GOLANGCI_LINT_CACHE` usage !2257
- Remove unnecessary indentation in method !2256
- Update alpine image version in `static QA` job to 3.12.0 !2255
- Write diagnostics for missing `make development_setup` call !2250
- Run PSScriptAnalyzer on PowerShell scripts !2242
- Fix helper-docker target !2226
- Fix code navigation job to wait until the image job is done !2221
- Fix a spelling error in the bug template and tidy up some other wording !2219
- Standardize Makefile target names !2216
- Fix data race in TestDockerCommandBuildCancel !2208
- Add native code intelligence block to CI !2201
- Speed up `clone test repo` job !2192
- Fix flaky TestListenReadLines in log processor !2191
- Run kubernetes integration tests !2155
- Enable unparam linter and fix reported errors !2135
- Enable errcheck linter !2134
- Fix Dockerfile issues reported by halolint !2106
- Fix out-of-date test expectations !2012
- Update entrypoint shebang for docker images !1780 (J0WI @J0WI)
- Reduced layer count on Windows helper images !1777 (Alexander Kutelev @kutelev)
- Update to alpine v3.12 !1763

### Documentation changes

- Docs: Updated note to add install from UI instructions !2264
- update "screenshot" of running gitlab-runner without arguments. from version 1.0.0 to 13.0 !2262 (@mxschumacher @mxschumacher)
- Session server listen on IPv4 and IPv6 !2260
- Update documentation for helper image tags !2258
- Synchronize lint rules !2254
- Update custom executor docs with `step_*` !2253
- Docs: Fixed git commands !2244 (Stefan Zehe @szehe)
- Docs: Updated broken links !2240
- Adjust metadata and move page !2235
- Docs: fix broken external links !2234
- Fix Debian container path and SSH port in the Autoscaling GitLab CI on AWS Fargate guide !2230
- New config for Vale and markdownlint !2214
- Note that Interactive Web terminal don't work with helm yet !2189 (Ben Bodenmiller @bbodenmiller)
- Update doc for Autoscaling GitLab CI on AWS Fargate, adds troubleshooting section. !2188 ( Rob @rwd4)
- Update Fargate Task connection info in autoscaling aws fargate doc !2181
- Review Handbook page: /runner/configuration/tls-self-signed.html !2170
- Add docs how to use k8s secrets for registration !2154
- Update index.md to include documentation in for the `--access-level` param values !2137

## v13.1.0 (2020-06-19)

### New features

- Fix file archiver message to include directories !2159
- Use direct-download on a first attempt for artifacts !2115
- Add full support for artifacts/exclude feature !2110
- Add data format definition for build / artifacts / exclude !2105
- Add support for `direct_download` artifacts !2093
- Publish Windows 1909 helper image !2086
- Support runner predefined variables inside overwrite variables kubernetes !2069
- Add Centos8 and Ubuntu 19.10 & 20.04 packages !2002
- Change default git fetch flags allowing user to overwrite them !2000 (Łukasz Groszkowski @falxcerebri)
- Run any step from job response in a separate BuildSection !1963

### Bug fixes

- Fix missing logs from docker executor !2101
- Fix automatically adding cache directory when cache disabled on register !2091 (Max Wittig @max-wittig)
- Fix millicpu comparison for maxOverwrite !2019
- Make commander start process group for each process !1743
- Extract commander from custom executor !1654
- Extract process killing from custom executor !1653

### Maintenance

- Increase allowed data races !2204
- Fix test assertions for k8s integration tests !2171
- Increase allowed data races !2164
- Fix TestDockerCommandUsingCustomClonePath for Windows !2153
- Rename network manager file for docker executor !2147
- Enable staticcheck linter !2136
- Update GitLab CI image to include git lfs !2124
- Implement Is for \*BuildError !2121
- Update log message for failure of removing network for build !2119 (Max Wittig @max-wittig)
- Change license management to use rules !2096
- Use Docker client's ContainerWait !2073
- Use taskkill windows !1797
- Cleanup dependencies for alpine based docker image !1778 (J0WI @J0WI)

### Documentation changes

- Add all Vale rules from main GitLab project !2203
- Docs: Fix distribution order !2200 (Martin @C0rn3j)
- Update the register page to use the correct Docker registration commands - docs !2186
- Sync spelling exceptions list from GitLab project !2184
- Docs: fix broken links in Runner docs !2183
- Remove reference to lack of arm64 Docker images !2178
- Fix documentation toml examples with [[runners.machine.autoscaling]] !2177
- Update GitLab Runner in a container documentation to prevent errors in using the Runner image - docs !2175
- Docs: Edited runners.cache.s3 details !2167
- Add example logs for `runner` and `json` log-format options - docs !2163
- Adds workaround for env vars in config.toml !2156
- Update redirected links !2152
- Add Docker to capitalization rules !2146
- Include MachineName and MachineDriver in autoscaling example !2140
- Specify pull policy for kubernetes executor !2129
- Improve Batch deprecated details !2128 (Ben Bodenmiller @bbodenmiller)
- docs: Link to example of how to color PowerShell output !2127 (Ben Bodenmiller @bbodenmiller)
- Docs: removed ubuntu from LXD instructions !2126
- Refresh Vale rules !2125
- Adds note about the image for AWS Fargate !2100
- Add GDK to capitalization rules !2097
- Docs: edited autoscaling period content !2094
- Drop mention of 'OffPeakPeriods' from 'docs/faq/README.md' !2092
- Skip build stages that have no operations !2081
- Add vale plugin to recommended VS Code extensions !2078
- AWS Fargate guide walkthrough !2075
- Mark Prepare environment stage as system failure !1915
- Expose Code coverage report artifact !1863
- Send `SIGTERM` then `SIGKILL` to process in Shell executor !1770
- Publish Windows 1903 helper image !1634

### Other changes

- Fix data race in TestNewReadLogsCommandFileLogStreamProviderCorrect !2193
- Fix building of Windows helper image !2180
- Rename ill-named script variable in release_docker_images !2173
- Change alpine mirrors to default mirrors for arm/arm64 !2165
- Skip flaky log processor test TestResumesFromCorrectSinceTimeAfterSuccessThenFailure !2151
- Enable gocritic linter !2145
- Return error from k8s `limits` function when parsing resource limits !2144
- Upgrade golangci-lint to v1.27.0 !2139
- Pass an explicit context path to docker build in `build_ci_image` !2133
- Fix error when using attach strategy and ErrSkipBuildStage is returned when generating script !2123
- Revert removal of Windows Batch support !2112
- Do not log warning if trace update interval header value is empty !2103
- Add retries for runner system failures in CI !2098
- Remove `--kubernetes-services` command line flag !2074
- More verbose logging for artifact uploading !2052 (Sashi @ksashikumar)
- Fix file name typo !2049
- Unify docker registry authentication in docker and kubernetes executors !2048
- Improve kubernetes executor attach strategy command execution and handling by using a new read-logs command in the helper image !2038
- Remove superfluous packages from ubuntu based docker image !1781 (J0WI @J0WI)

## v13.0.1 (2020-06-01)

### Bug fixes

- Fix missing logs from docker executor !2101

## v13.0.0 (2020-05-20)

### Breaking Changes

- Remove support for --docker-services flag on register command !2036
- Remove fedora/29 package !1905 (Fábio Matavelli @fabiomatavelli)
- Remove /debug/jobs/list?v=1 endpoint !1894 (Fábio Matavelli @fabiomatavelli)
- Remove backported os.Expand() implementation !1892 (Fábio Matavelli @fabiomatavelli)
- Remove FF_USE_LEGACY_VOLUMES_MOUNTING_ORDER feature flag !1889 (Fábio Matavelli @fabiomatavelli)
- Remove macOS 32 bit support !2051
- Remove support for Windows 1803 !2033
- Remove legacy build directory caching in Docker Executor !2067
- Remove support for array of strings when defining services for Docker Executor !2035

### New features

- Support more glob patterns for artifact/cache !1917
- Add arm64 Docker images for gitlab/gitlab-runner !1861
- Make docker machine configuration more elastic !1980
- Add support for `direct_download` artifacts !2093

### Bug fixes

- Fix duplicate volume check with trailing slash !2050
- Fix permissions of docker volumes created by Runner !2047
- Fix removal of build volume when disable_cache set to true !2042
- Fix err checks from volume manager !2034
- Revert "Merge branch '4450-fix-container-wait' into 'master'" !2026

### Maintenance

- Retry Docker build jobs !2087
- Update installation of mockery !2085
- Fix Docker Auth config to be platform agnostic !2077
- Refactor tests in builds_helper_test !2057
- Enable unused linter !2043
- Remove support for array of strings when defining services for Docker Executor !2035
- Update assertion for Docker test !2031
- Add tests for Docker config read when no username is specified !2024 (Andrii Zakharov @andriiz1)
- Skip flaky TestDockerCommandRunAttempts until fix is merged !2017
- Remove prealloc linter !2014
- Pin CI jobs to gitlab-org runners !1979
- Replace Code Climate with golangci-lint !1956
- Change license management to use rules !2096

### Documentation changes

- Update capitalization configuration !2084
- Update proxy.md documentation for grammar and clarity !2071 (Kade Cole @kadecole)
- Add link to AWS Fargate documentation page !2070
- Adds the link to new AWS Fargate page !2068
- Add more Vale rules to project !2061
- Remove tip alert box !2054
- Added Kaniko reference materials to Runner helm charts page !2039
- Sync Vale substitutions rules from GitLab project !2029
- Update PowerShell documentation to include video and working example project. !2028
- Handle situation where vale docs-lint error is overwritten by markdownlint success !2025
- Update faq to include firewall troubleshooting !2023
- Add recommended extensions for VS Code !2022
- Move documentation linting to Makefile !2021
- Add section about using TLS with custom CA in regular build scripts !2018
- Sync Markdownlint settings from GitLab project !2015
- Fixed helm search command !2007 (penguindustin @penguindustin)
- Improve signals documentation and add a best practice for graceful shutdown !1988
- Make docker machine configuration more elastic !1980
- Autoscale GitLab Runner on AWS Fargate configuration doc !1914
- Add details about how pull always is still fast and efficient !1885 (Ben Bodenmiller @bbodenmiller)
- Correct documentation inaccuracies for `OffPeakPeriods` !1805 (Wes Cossick @wescossick)
- Removed `CONTAINER_ID` in prepare.sh, so `CONTAINER_ID` in base.sh is used. !1723 (JUN JIE NAN @nanjj)

## v12.10.0 (2020-04-21)

### New features

- Allow Windows 1909 for Docker executor !1999
- Allow windows 1903 for Docker executor !1984
- Add support for `raw` variables !1882

### Bug fixes

- Add attempts to Docker executor for container not found !1995
- Use Docker volumes instead of cache containers !1989
- Use unique container names for Docker executor !1801

### Maintenance

- Fix TestScanHandlesCancelledContext having a WaitGroup without a delta and a few other log processor flaky tests !1961
- Rename `docker_helpers` to `docker` !1943
- Add retry when executing commands with kube attach !1907
- Fix golint issue for error starting with capital letter !1851
- Fix some Windows docker executor test !1789

### Documentation changes

- Minor Update index.md !2004 (KATO Tomoyuki @tomo667a)
- Minor rewording in PROCESS.md templates !2003
- Add further checks from GitLab project !2001
- Add info that ssh is also required to be accessible in the security group !1997 (Daniel Schwiperich @d.schwiperich)
- Add Vale version text rule !1994
- Clean up note style !1993
- Fix redirected links in docs !1992
- Updates Markdownlint configuration from GitLab project !1991
- Added link to the git download page !1972
- Pull policy security concerns apply to Kubernetes executors too !1886 (Ben Bodenmiller @bbodenmiller)

### Other changes

- Clean Temporary Directories created by the Custom Executor !1978 (Mark McGuire @TronPaul)
- Fix broken master for non existent method call !1974
- Rely on `git ls-files` and `git diff` for checking mocks !1973

## v12.9.0 (2020-03-20)

### New features

- Handle 503 status when uploading artifacts and the object storage is unavailable !1887
- Add trigering of GitLab Runner UBI images pipeline !1869
- Add execution stage name in job trace !1847
- Provide rpm/deb package for arm64 and aarch64 !1826
- Expose CI_JOB_IMAGE env var on build environment !1813
- Create network per build in docker executor !1569 (Steve Exley @steve.exley)
- Overwrite kubernetes resource limits and requests for build container on job level !874 (Nicholas Colbert @45cali)

### Bug fixes

- Kubernetes execute commands with attach instead of exec !1775
- Retry kubernetes commands when "error dialing backend: EOF" error is hit !1867

### Maintenance

- Upgrade docker client to version 19.03.5 for CI image !1874
- Fix docker machine executor test filename !1927
- Remove executor\_ prefix from filenames in the executors package !1902
- Fix 'make all' target !1900
- Replace changelog generator script !1888
- Bump Minio to latest version !1881 (Tom Elliff @tomelliff)
- Rename build makefile target to build_all !1873
- Prevent building mips and s390x architectures by default !1872
- Make pipelines running also for X-Y-stable branches !1871
- Add double quotes around bash arguments in ci/release_docker_images !1865
- Fix release docker warning !1864
- Fix typo in PowerShell script comments !1862
- Simplify sha256 checksum file creation !1859
- Improve fpm detection !1858
- Replace which command usage !1857
- Convert indentation to spaces for package script !1856
- Update synced path for Windows 10 machine !1854
- Use chocolatey to install software in Vagrant boxes !1853
- Remove redundant type declaration !1852
- Bump to go 1.13.8 !1849
- Add debug logs when setting up pod !1844
- Improve message in Windows version detection !1841
- Set DinD image explicitly to 19.03.5 !1840
- Resolve data race in TestCommand_Run !1839 (Konrad Borowski @KonradBorowski)
- Use $(MAKE) instead of make !1825
- Refactor helpers/container/service pkg !1824

### Documentation changes

- Change document title to include EC2 !1912
- Fix typo in advanced configuration docs !1910 (Geo @geo4orce)
- Improve `Code format` instructions in the process documentation !1899
- Add fedora 30 to supported OS !1896
- Update docs for Windows services since we support services in network per build !1895
- Fix typo in release process docs !1891 (Ranit @ranit.appcode)
- Prevent full disk image copies in libvirt custom executor driver example !1878 (Tom Dohrmann @Freax13)
- Interactive Web terminal does not work on Windows !1877 (Ben Bodenmiller @bbodenmiller)
- List which executors are at risk of having Runner token & other project code stolen !1876 (Ben Bodenmiller @bbodenmiller)
- Allow service alias from config in Kubernetes executor !1868
- Update docs for image variable in custom executor !1866
- Remove bash from codeblock tags !1846
- Improve wording in docs/development/README.md !1837
- Document merge request title requirements and reviewing guidelines !1836
- Add documentation on building from sources !1835
- Update security docs !1833 (masOOd @masood.kamyab)
- Update the monitoring document !1831 (masOOd @masood.kamyab)
- Change flag to docker-services !1830
- Document Windows supported versions !1533

## v12.8.0 (2020-02-22)

- Define most jobs as 'pipelines for merge requests' !1747
- Build ci images only on related file changes !1746
- Make referees package mocks to be generated by mockery !1729
- Replace ruby:2.0/2.1 in examples and test cases with ruby:2.6 !1749
- Update deprecation warning for runner.docker.service !1751
- Only run image build jobs on main repo !1754
- Fix docs pipelines for merge requests !1756
- Add CI job to check for outdated mocks !1651
- Doc: Extend the compatibility section !1755
- Update `query_interval` to integer !1752
- Update outdated links it comments !1761
- Refactor referees package !1730
- Update process for issue tracker !1742
- Give custom executor scripts a name !1538
- Update only rule for building CI images !1766
- Change Runner src in vagrant configuraiton for Windows development !1767
- Fix broken CI Pipeline Badge on README !1772
- Typo/Grammar improvements in docker.md !1757
- Fix casing on log !1774
- Fix link to Vagrant in docs/development/README.md !1773
- Add condition when custom executor term happens in documentation !1771
- Fixed kramdown error !1783
- Rename test file !1784
- Fix `--docker-services` flag in register command !1776
- add space before configuration file name in startup message !1785
- Support rate limiting headers from GitLab API !1728
- Update CHANGELOG for v12.7.1 !1787
- Delete changelog to release post script !1788
- Remove an extra '#' !1791
- Update kubernetes.md, fix typo in `<CERTIFICATE_FILENAME>` !1802
- Update documentation template !1796
- Update AWS spot details in docs !1795
- Change the S3 release index file generator !1803
- Reduce the number for allowed data races !1804
- Fix golint issues for err msgs !1769
- Handle 422 on artifact upload !1794
- Bump Go version to 1.13.7 !1765
- Enabled shared windows runners internal beta !1764
- Fix a typo in S3 release script !1807
- Add one more fix to the S3 release !1808
- Add support for host aliases in services for Kubernetes executor !1680
- Use exec.ExitError.ExitCode() function from go 1.12 !1810
- Fix values.yaml file name in documentation !1812
- Update links to MRs in runner docs !1814
- Update removal date of feature flags to 13.0 !1818
- Increase allowed data races !1815
- Fix panic for exec command !1811
- Update github.com/stretchr/testify dependencies !1806
- Add support for X-GitLab-Trace-Update-Interval header !1760
- Revert 9e1d067621855c7b75820d3a49ac82ef51e56342 !1816
- Cleanup kubernetes versions when checking for host aliases and don't fail on parse error !1823
- Add gitlab-runner-helper binaries to S3 release !1819
- Minor fixes in advanced-configuration.md !1828
- Remove install Makefile target !1822
- Docs osx install !1829
- Set DinD image explicitly to 19.03.5 !1840
- Make pipelines running also for X-Y-stable branches !1871

## v12.7.1 (2020-01-23)

- Fix `--docker-services` flag in register command !1776

## v12.7.0 (2020-01-20)

- Fixing kramdown link error !1711
- Add caps and backtick testing to runner docs linting !1678
- Fix macOS label !1712
- Align markdownlint config to main repo version !1713
- Bump go version to 1.13.5 !1701
- Remove duplicate service description !1715
- fix(scripts): fix until typo !1717
- Use Prometheus to Query Runner Metrics Linked to Each Job !1545
- Remove unnecessary dependencies from vendor directory !1721
- Remove panic when metrics referee not configured properly !1724
- Add check for go modules !1702
- Update docs for Helm 3 !1727
- Empty Referee configuration on registration !1726
- Extract helperimage pkg outside of parent pkg !1720
- Removed --name argument from helm install. !1718
- macOS limitations and example update !1505
- Update advanced-configuration.md - fix typo of mperiods !1722
- Fix Typos !1731
- Add a git version caveat !1732
- Update docs for Windows to use backslashes not forwardslashes !1738
- Do not embed mutex !1734
- Refactor CI pipeline !1733
- Add missing 'needs' entry for release docker images job template !1744
- docs: Replace ruby:2.1/2.2 with ruby:2.6 or 2.7 !1748
- Make 'tags: gitlab-org' a re-usable job tempalte !1745
- Change to go1.13 error wrapping !1709
- Refactor metrics referee tests !1714
- Refactor metrics referee !1725
- Copyedit doc for volumes_from in Docker executor config !1750
- Allow service alias from config in Docker executor !1673

## v12.6.0 (2019-12-22)

- Update list of fixes for docker-machine fork !1655
- Remove outdated note regarding non-existent 1.8.x brew Go formula in contributing docs !1661
- Add manual rpm and deb installation details !1650
- Remove GetGitTLSVariables method !1663
- Link to example of how to run DinD !1515
- Update feature flag deprecation !1672
- Add timeout when sending request for certificate !1665
- Support docker options for CPU shares and OOM adjust !1460
- Backport os.Expand from Go v1.10.8 !1677
- Switch to a specific version of govet analyzer !1690
- Update cloud.google.com/go to v0.49.0 !1682
- Add cmd to helper image !1645
- Update blurb for when people use the issue tracker for support tickets !1691
- Fixing typos !1685
- Remove dead code !1686
- Distribute arm64 binaries !1687
- (Rebased) Update kubernetes.md adding the missing gitlab-helper container which is ever created. !1693
- Various spelling, punctuation and readability fixes !1660
- Add docs link to arm64 manual install !1694
- Fixed empty_dir name to empty-dir !1681
- Expose image to custom executor !1666
- Reorder methods and add some more logging to RunCommand !1683
- Refactor unused parameters for multi.go !1698
- Migrate to go 1.13 and go modules !1625
- Change log message for failing to set console mode !1662
- Use time.Round from Go stdlib for web terminal !1631
- Close session server on graceful shutdown !1699
- Add deprecation warning for cmd shell in Job log !1659
- Fix rpm signing !1703
- Fix regex for finding virtualbox snapshot name and add tests !1656
- Remove file locking !1710
- Change tone of error on Windows test failure !1610
- Fix CI image build !1707

## v12.5.0 (2019-11-20)

- Update docs for Runner configuration inside of a Docker container !1613
- Remove misleading comment !1622
- Remove absolute paths from chart !1626
- Fix lint on markdown files !1602
- Document GitLab docker machine fork !1596
- Update redirected link !1637
- Fix certificates chain generation regression introduced with 12.4.0-rc1 !1639
- Bump DOCKER_MACHINE_VERSION !1595
- Fix golint issues in machine pkg !1641
- Upgrade to alpine 3.10 !1636
- Fix #4684 for K3s/containerd !1605
- Update makefile to setup dev dependencies before running tests !1589
- Fix external Helm documentation links !1644
- Update Git version for Windows dev environment !1646
- Change config lock to create a separate lock file !1647
- Add few constants to executors/custom/api !1657
- Fix bind propagation for Linux volumes !1632
- Populate a list of machines with machines that might not yet be persisted on disk !914
- Add service definition in config for Kubernetes executor !1476

## v12.4.1 (2019-10-28)

- Fix TLS chain building !1643

## v12.4.0 (2019-10-21)

- Fix err logging for runner limit !1403
- Add the note about incompatibility of session_server with helm chart runner !1575
- Fix prepare_exec typo in docs !1576
- Docs edits to clarify feature flags motivations and usage in Runner !1568
- Change log levels for common errors !1578
- Extend custom executor config !1583
- Fix JSON inside of docs !1587
- Update link for Helm chart issue tracker !1588
- Add pipeline ID to docker labels !1592
- Fix typo in helpers/path/windows_path !1594
- Fix broken check for Git LFS that breaks lfs pulling !1599
- Update advanced-configuration.md !1597
- Use certutil to create certificate chain for Git !1581
- Add Go Report Card badge to the README file !1601
- Add pipeline link !1608
- Rename mentions of OSX to MacOS !1440
- Enable pinentry mode to loopback for GPG signing !1614
- Update various runner doc links !1585
- Add note about IAM role usage for s3 cache configuration !1598
- Bump used Go version to 1.10.8 !1617
- Update gopkg.in/yaml.v2 !1619
- Update prometheus libraries !1620
- Bump github.com/json-iterator/go to 1.1.7 !1621
- Update k8s client go to 11.0 !1615
- Rename log to trace in runner docs !1616
- Change Review priority label meaning !1600
- Add timeout when waiting for the build to finish !1609

## v12.3.0 (2019-09-20)

- Change log levels for common errors !1578
- Update a redirected link !1520
- Removal of conditions which are always evaluated either to true or false !1517
- Add initial docs for best practice !1509
- Update VirtualBox executor docs !1527
- Document configuration template file feature !1522
- Rename landing page for consistency !1528
- Edit new config template file section !1529
- Update windows dev environment to git 2.22 !1530
- Update PowerShell ErrorActionPreference documentation !1535
- Remove debian buster from package list !1536
- Update tls-self-signed.md !1537
- Improve windows helper images build !1519
- show which service exactly is invalid !1531
- Change docs markdown linter from mdl to markdownlint !1540
- Replace bastion with Runner Manager !1547
- Add entry to FAQ, restructure also !1539
- Change docs review and cleanup jobs to same CI stage !1543
- docker.md: Correct Image Sizes !1542
- Add note on shell-based Docker image requirement !1459
- Fixed powershell commands for Windows Runner !1544
- Remove the scripting for release checklist issue creation !1556
- Use new location for helm charts repo !1553
- Make Notes look consistent !1555
- Change markdownlint wildcard format !1554
- Edit Docker images section !1550
- Update capitalization in runner docs !1559
- Docs/update ubuntu dev docs !1557
- Use standard commands for directory creation to make it powershell core compatible !1563
- Fix exiting with zero exit code when cmdlets fail !1558
- Enable support for long paths !1524
- Prevent dollar signs in shell codeblocks !1574
- Clarify feature flag usage instructions !1566
- Expose variable containing the 'short token' value !1571
- Update documentation about OffPeakTimezone !1567
- Set default PATH for helper image !1573

## v12.2.0 (2019-08-22)

- Update docs executor titles !1454
- Only default to Powershell on Windows if no other shell is specified !1457
- Add more MDL rules !1462
- Add PROCESS.md !1410
- Fix wrong rc script for freebsd. !1418
- Allow to build development version of DEB, RPM and Docker with make !824
- Add custom executor documentation !1416
- docs: clarify the requirements for pinning !823
- Adds explanation of our review label system. !1461
- Use FreeBSD's built-in stop and status scriplets from /etc/rc.subr !757
- Fix typo on security docs !956
- Update doc about Debian version !1464
- Move note to subsection !1469
- Correct spelling in help string !1471
- Force an opt-out from Docker Machine bugsnag report !1443
- Improved go install instructions for macOS !1472
- Fix some linting issues !1424
- Make it clear what is the default shell for Windows !1474
- Add LXD example for custom executor !1439
- Add libvirt custom executor example !1456
- Update self-signed certificate docs for Windows service !1466
- Docs/update min docker version !1480
- Docs: Fix typo in custom executor !1479
- Track Windows tests failures !1450
- Add requirements for contributing new hardware architectures !1478
- Fix markdown in runner docs (part 1) !1483
- Fix markdown in runner docs (part 2) !1484
- Update docs to specify default shell of OS !1485
- Further clarify Docker requirements !1486
- Fix typo and spacing in two runner docs !1487
- docs: gitlab-runner helper image has no arm64 build yet !1489
- Fix custom executor default config on register !1491
- Update Windows test failures !1490
- Expand markdown lint rules in runner !1492
- Fix PowerShell capitalization !1497
- Quarantine more windows tests !1499
- Update tracked Windows tests failures list !1502
- Quarantine windows tests !1501
- Add docs for tls_verify config field !1493
- Reorder methods in abstract.go to bring calees closer to the callers !1481
- Update docs about bash on windows not working !1498
- Cleanup commands/config.go !1494
- Switch to DinD TLS for GitLab CI !1504
- Add .gitattributes !1122
- Prevent running multiple instances of the gitlab-runner process using the same configuration file !1496
- Update test assertion !1510
- Remove need for externally configured variable !1512
- Change CI_COMMIT_REF to CI_COMMIT_SHA in docs !1513
- Update reference to CI_COMMIT_REF to CI_COMMIT_SHA !1514
- Configuration file template for registration command !1263
- Update AWS autoscaling docs !1518
- Add test for <at> and <colon> masking !1516

## v12.1.0 (2019-07-22)

- Extend custom executor with configuration injects !1449
- Fix "WARNING: apt does not have a stable CLI interface. Use with caution in scripts" !1143
- Fix artifact uploading for Windows Docker containers !1414
- Upgrade base image for gitlab/gitlab-runner:ubuntu to ubuntu:18.04 !1413
- Add tip to execute batch from PowerShell !1412
- Replace wget commands with curl commands !1419
- Wrap submodule command with a string !1411
- Add missing test cases for s3 IAM checks !1421
- Add Markdown linting and one rule !1422
- Fix indentation for docs !1417
- Add docs for not supporting LCOW !1415
- Disallow bare URLs from project !1425
- Update zglob !1426
- Add note in docs for mounting volumes to services !1420
- Clarify docs for `builds_dir` & `cache_dir` !1428
- Update docs to fix markdown and square bracket use !1429
- Enforce consistent prefix for numbered lists !1435
- Remove fedora/30 from supported list !1436
- Add STOPSIGNAL to gitlab-runner docker images !1427
- Add trace entry for Docker authConfig resolving !1431
- Enforce consistent prefix for bullet lists !1441
- Fix concurrent updates !1447
- docs: add --config for install command !1433
- Document why we no longer accept new executors !1437
- Document limitation for Windows Docker target drive !1432
- Trivial update to virtualbox.md - 'shutdown' is not the verb, barely the noun. !1445
- Update description of flag in docs !1451
- Docs: Update redirected links in runner docs !1453
- Add lint rule that headings must increment one level at a time !1452
- Add custom executor !1385

## v12.0.0 (2019-06-21)

**Release notices:**

With GitLab Runner 12.0 we're adding several breaking changes:

- [Require refspec to clone/fetch git repository](https://gitlab.com/gitlab-org/gitlab-runner/issues/4069).
- [Change command line API for helper images usage](https://gitlab.com/gitlab-org/gitlab-runner/issues/4013).
- [Remove old cache configuration](https://gitlab.com/gitlab-org/gitlab-runner/issues/4070).
- [Remove old metrics server configuration](https://gitlab.com/gitlab-org/gitlab-runner/issues/4072).
- [Remove `FF_K8S_USE_ENTRYPOINT_OVER_COMMAND` feature flag and old behavior](https://gitlab.com/gitlab-org/gitlab-runner/issues/4073).
- [Remove support for few Linux distributions that reached EOL](https://gitlab.com/gitlab-org/gitlab-runner/merge_requests/1130).
- [Remove old `git clean` flow](https://gitlab.com/gitlab-org/gitlab-runner/issues/4175).

Please look into linked issues for details.

**Release changes:**

- Support windows docker volumes configuration !1269
- Fix powershell cloning !1338
- Docs: Update docker register non-interactive command !1309
- Update mocks !1343
- Change source for go-homedir !1339
- improve MR and issues templates !1347
- docs: reuse previous clone !1346
- Prevent copy and paste error due to not existed alpine tag. !1351
- Fix typo for usage of proxies within docker containers for runners !1342
- Add documentation for Windows Docker Executor !1345
- Fix volume mounting when mode specified !1357
- Update docs for docker executor description !1358
- Show error when volume length is not expected !1360
- Add feature flag to mounting volumes to services !1352
- Implement session endpoint to proxy build services requests !1170
- add build info for fedora 30 !1353
- Limit `docker-windows` to Windows !1362
- Update logging key for Docker Machine !1361
- Update docs to refer to Windows Batch deprecation !1371
- Remove deprecated git clean strategy !1370
- Remove support for deprecated metrics_server setting !1368
- Add labels to templates !1375
- Remove support for deprecated entrypoint configuration for K8S !1369
- Fix support for SELinux volume mounts & case sensitivity !1381
- Remove old docker helper image commands !1373
- Remove support for deprecated S3 cache configuration !1367
- Added --system flag information into gitlab-runner install command !1378
- Minor markdown fixes !1382
- Remove support for deprecated distributions !1130
- Add configuration of access_level for runners on registration !1323
- Remove doc notice for deprecated OSes !1384
- Remove deprecated clone/fetch command !1372
- Allow configuration of Pod Security Context by Kubernetes Exeutor !1036
- Fix case sensitivity for windows volumes !1389
- Accept docker-windows as an option on register !1388
- Add documentation for windows development !1183
- Document clear-docker-cache script !1390
- Store traces on disk !1315
- Make git init to be quiet !1383
- Fix several typos !1392
- Make volumes to work on linux docker on windows !1363
- Update CHANGELOG.md with 11.11.x patch releases !1393
- Dependencies license management with GitLab CI/CD !1279
- Fix default cache volume docker-windows register !1391
- Fixed date typo for v11.11.2 CHANGELOG entry !1394
- Update github.com/Microsoft/go-winio dependency !1348
- Update compatibility heading as it's no longer a chart/table !1401
- Docker Credentials helper support !1386
- Numerous typos fixed !1258
- Update some logrus fields used in Runner logs !1405
- Update osx.md so the update instructions work as well as the install instructions !1402
- Make PowerShell default for new registered Windows shell executors !1406
- Restore gofmt rules from before codeclimate update !1408
- Update logrus to v1.4.0 !1407

## v11.11.2 (2019-06-03)

- Fix support for SELinux volume mounts & case sensitivity !1381
- Fix case sensitivity for windows volumes !1389
- Update logging key for Docker Machine !1361
- Limit `docker-windows` to Windows !1362
- Make volumes to work on linux docker on windows !1363

## v11.11.1 (2019-05-24)

- Fix volume mounting when mode specified !1357
- Add documentation for Windows Docker Executor !1345
- Add feature flag to mounting volumes to services !1352

## v11.11.0 (2019-05-22)

- Fix PowerShell cloning !1338
- Add PowerShell support for Docker Executor !1243
- Support windows docker volumes configuration !1269
- Fix git lfs not getting submodule objects !1298
- Add homebrew installation method for macOS runners !837
- mention the 59th second timeperiod issue in the docs !490
- Refactor macOS install instructions !1303
- Edit note on edge case !1304
- Extract unsupportedOSTypeError to errors pkg !1305
- Optimise trace handling for big traces !1292
- Cleanup feature flags mess !1312
- Add more documentation for node tolerations !1318
- Typo: varialbes -> variables !1316
- Allow to configure FF using config.toml !1321
- Update link to the introduction of custom build directories !1302
- Allow to use FF to configure `/builds` folder !1319
- Create a single source of truth for feature flags !1313
- Clear up docs on how to select shell !1209
- Update feature flag documentation !1326
- Refactor Helper Image package to work with Kubernetes !1306
- Fix broken internal links !1332
- Refactor helperimage package tests !1327
- Change deprecation of FF_USE_LEGACY_BUILDS_DIR_FOR_DOCKER to 12.3 !1330
- Update cmd script example !1333
- Better explain the workflow in Docker executors doc !1310
- Exclude mock files from coverage reporting !1334
- Fix link syntax in advanced-configuration.md !1311
- Docs: Update contributing links from gitlab-ce !1308
- Update docker executor Executor Options initialization !1296
- Add test case for Linux helper image !1335
- Extract volumes configuration to a separate struct !1261

## v11.10.0 (2019-04-22)

**Deprecations:**

All deprecations, with a detailed description, are listed at
https://about.gitlab.com/2019/04/22/gitlab-11-10-released/#release-deprecations

1. With version 11.10 we're deprecating the feature flag
   [FF_USE_LEGACY_GIT_CLEAN_STRATEGY](https://docs.gitlab.com/runner/configuration/feature-flags.html#available-feature-flags).

**Release changes:**

- Fix git lfs not getting submodule objects !1298
- Refactor slightly ./shells/shellstest !1237
- Fix CI_PROJECT_DIR handling !1241
- Log time took preparing executors !1196
- Restore availability of pprof in the debug server !1242
- Move variables defining .gopath to a shared place for all Windows jobs !1245
- Docs: clarify runner api registration process !1244
- add lfs support to ubuntu docker runner !1192
- Add information about Kaniko for Kubernetes executor !1161
- Enable the docs CI job !1251
- Rename test to be more descriptive !1249
- Create the reviewers guide base document !1233
- Update codeclimate version !1252
- Add retryable err type !1215
- Get windows tag for helper image !1239
- Remove unnecessary log alias for logrus inport !1256
- Make gitlab-runner:alpine more specific, Add link to Dockerfiles sources,... !1259
- Docs: Fix broken anchor in docker.md !1264
- Replace the current k8s manual installation with the Helm chart !1250
- Create cache for `/builds` dir !1265
- Expose `CI_CONCURRENT_(PROJECT)_ID` !1268
- DOC: note on case-sensitive proxy variables and the need for upper and lower case versions !1248
- Add new links checker !1271
- Update log messages for listen & session address !1275
- Use delayed variable expansion for error check in cmd !1260
- Unexport common.RepoRemoteURL !1276
- Update index.md - added sudo when registering the service on macos (without... !1272
- Add new lines around lists for renderer !1278
- Fix color output on Windows !1208
- Make it again possible to disable Git LFS pull !1273
- Add cross references to Runners API !1284
- Improve support for `git clean` !1281
- Make Kubernetes executor to clone into /builds !1282
- Add option to specify clone path !1267
- Allow to disable debug tracing !1286
- Add Route Map for runner docs !1285
- Do not print remote addition failure message !1287
- Add true to the run-untagged subcommand !1288
- Cleanup k8s cleanup test !1280
- Change helper image to servercore !1290
- Add note about git-lfs !1294

## v11.9.2 (2019-04-09)

- Fix git lfs not getting submodule objects !1298

## v11.9.1 (2019-04-03)

- Make it again possible to disable Git LFS pull !1273
- Use delayed variable expansion for error check in cmd !1260
- Unexport common.RepoRemoteURL !1276

## v11.9.0 (2019-03-22)

**Deprecations:**

All deprecations, with a detailed description, are listed at
https://about.gitlab.com/2019/03/22/gitlab-11-9-released/#release-deprecations

1. With version 11.9 we're deprecating the support for Docker Executor on CentOS 6

2. With version 11.9 we've implemented a new method for cloning/fetching repositories.
   Currently GitLab Runner still respects the old configuration sent from GitLab, but with
   12.0 old methods will be removed and GitLab Runner will require at least GitLab 11.9
   to work properly.

3. With version 11.0 we've changed how the metrics server is configured for GitLab Runner.
   `metrics_server` was replaced with `listen_address`. With version 12.0 the old configuration
   option will be removed.

4. With version 11.3 we've implemented support for different remote cache providers, which
   required a change in how the cache is configured. With version 12.0 support for old
   configuration structure will be removed.

5. With version 11.4 we've fixed the way how `entrypoint:` and `command:` options of
   Extended Docker configuration (https://docs.gitlab.com/ee/ci/docker/using_docker_images.html#extended-docker-configuration-options)
   are being handled by Kubernetes Executor. The previous implementation was wrong and
   was making the configuration unusable in most cases. However some users could relay
   on this wrong behavior. Because of that we've added a feature flag `FF_K8S_USE_ENTRYPOINT_OVER_COMMAND`
   which, when set to `false`, could bring back the old behavior. With version 12.0 the
   feature flag as well as the old behavior will be removed.

6. Some Linux distributions for which GitLab Runner is providing DEB and RPM packages
   have reached their End of Life. With version 12.0 we'll remove support for all
   EoL distributions at the moment of 12.0 release.

7. With version 11.9 we've prepared a go-based replacement for Runner Helper commands
   executed within Docker executor inside of the Helper Image. With version 12.0
   we will remove support for old commands basing on bash scripts. This change will
   affect only the users that are configuring their custom Helper Image (the image
   will require an update to align with new requirements)

**Release changes:**

- fix(parallels): use the newer sntp command to time sync !1145
- Update docker API verion !1187
- Update alpine images to alpine 3.9 !1197
- Fix a typo in the description of the configuration option !1205
- Document creation of Docker volumes passed with docker exec --docker-volumes !1120
- Correct spelling of timed out in literals !1121
- Fix spelling and other minor improvements !1207
- Migrate service wait script to Go !1195
- Docs update: Run runner on kubernetes !1185
- Increase test timeout for shell executor !1214
- Follow style convention for documentation !1213
- Add test for runner build limit !1186
- Migrate cache bash script to Go for helper image !1201
- Document OS deprecations for 12.0 !1210
- Fix anchors in Runner documentation !1216
- Add `build_simple` to `help` make target !1212
- Split `make docker` for GitLab Runner Helper !1188
- Add windows Dockerfiles for gitlab-runner-helper !1167
- Make Runner tests working on Windows with our CI Pipeline !1219
- Fetch code from provided refspecs !1203
- Check either ntpdate command exists or not before trying to execute it !1189
- Deprecate helper image commands !1218
- Add script for building windows helper image !1178
- Fix ShellWriter.RmFile(string) for cmd shell !1226
- Mask log trace !1204
- Add note about pod annotations for more clarity !1220
- Resolve memory allocation failure when cloning repos with LFS objects bigger than available RAM !1200
- Release also on gitlab releases page !1232
- Restore availability of pprof in the debug server !1242

## v11.8.0 (2019-02-22)

- Kubernetes executor: add support for Node tolerations !941
- Update logrus version to v1.3.0 !1137
- Docs - Clarify Docker Runner Documentation !1097
- Update github.com/stretchr/testify dependency !1141
- Update LICENSE file !1132
- Update example of cache config !1140
- Update documentation for autoscaling on AWS !1142
- Remove unnecessary dep constraint !1147
- readme: make author block render md !999
- Corrected note when using a config container to mount custom data volume. !1126
- Fix typo in documentation of k8s executor. !1118
- Make new runner tokens compatible with docker-machine executor !1144
- docs: Use `sudo tee` for apt pinning. !1047
- docs: fix indendation !1081
- Updated hint on running Windows 10 shell as administrator !1136
- Fixed typo in logged information !1074
- Update registry_and_cache_servers.md !1098
- Update golang.org/x/sys !1149
- Refactor frontpage for grammar and style !1151
- Update github.com/Azure/go-ansiterm dependency !1152
- Testing on windows with vagrant !1003
- Add fix for race condition in windows cache extraction !863
- Consolidate docker API version definition !1154
- Prevent Executors from modifying Runner configuration !1134
- Update ExecutorProvider interface signature !1159
- Update logging for processing multi runner !1160
- Update kubernetes.md - fix typo for bearer_token !1162
- Update github.com/prometheus/client_golang dep !1150
- Remove ContainerWait from docker client !1155
- Update advanced-configuration.md: Fix blockquote not reaching the entire note !1163
- Fix docs review app URL !1169
- docs: Add a helpful command to reload config !1106
- Update AWS autoscale documentation !1166
- Refactor dockerfiles !1068
- Add link to AWS driver about default values !1171
- Add support for fedora/29 packages !1082
- Add windows server 2019 as default for windows development !1165
- Docs: Fix bad anchor links in runner docs !1177
- Improve documentation concerning proxy setting in the case of docker-in-docker-executor !1090
- Add few fixes to Release Checklist template !1135
- Set table to not display under TOC !1168
- Update Docker client SDK !1148
- docs: add GitLab Runner Helm Chart link !945

## v11.7.0 (2019-01-22)

- Docs: Cleaning up the executors doc !1114
- Update to testify v1.2.2 !1119
- Fix a typo in VirtualBox Executor docs !1124
- Use the term `macOS` instead of `OS X` or `OSX` !1125
- Update github.com/sirupsen/logrus dependency !1129
- Docs update release checklist !1131
- Kill session when build is cancelled !1058
- Fix path separator for CI_PROJECT_DIR in Windows !1128
- Make new runner tokens compatible with docker-machine executor !1144

## v11.6.0 (2018-12-22)

- Make compatibility chart super clear and remove old entries !1078
- Add slack notification option for 'dep status' check failures !1072
- Docker executor: use DNS, DNSSearch and ExtraHosts settings from configuration !1075
- Fix some invalid links in documentation !1085
- Fix SC2155 where shellcheck warns about errors !1063
- Change parallel tests configuration ENV names !1095
- Improve documentation of IAM instance profile usage for caching !1071
- Remove duplicate builds_dir definition from docs !952
- Make k8s object names DNS-1123 compatible !1105
- Docs: working example of helper image with CI_RUNNER_REVISION !1032
- Docs: omit ImagePullPolicy !1107
- Disable the docs lint job for now !1112
- Docs: comment about how listen_address works !1076
- Fix the indented bullet points of the features list in documentation !1093
- Add note on the branch naming for documentation changes !1113
- Docs: add session-server link to advanced list in index !1108

## v11.5.0 (2018-11-22)

- Support RAW artifacts !1057
- Docs: changing secret variable to just variable in advanced-configuration.md !1055
- Docs: Fixing some bad links in Runner docs. !1056
- Docs: Updating Docs links from /ce to /ee !1061
- Docs: Fixing Substrakt Health URL !1064
- Add failure reason for execution timeout !1051

## v11.4.0 (2018-10-22)

- Do not create apk cache !1017
- Handle untracked files with Unicode characters in filenames. !913
- Add metrics with concurrent and limit values !1019
- Add a gitlab_runner_jobs_total metric !1018
- Add a job duration histogram metric !1025
- Filter content of X-Amz-Credential from logs !1028
- Disable escaping project bucket in cache operations !1029
- Fix example for session_server and added the note about where this section should be placed !1035
- Fix job duration counting !1033
- Log duration on job finishing log line !1034
- Allow disabling docker entrypoint overwrite !965
- Fix command and args assignment when creating containers with K8S executor !1010
- Support json logging !1020
- Change image for docs link checking !1043
- Fix command that prepares the definitions of tests !1044
- Add OomKillDisable option to Docker executor !1042
- Add docker support for interactive web terminal !1008
- Add support docker machine web terminal support !1046

## v11.3.0 (2018-09-22)

- Fix logrus secrets cleanup !990
- Fix test failure detection !993
- Fix wrongly generated `Content-Range` header for `PATCH /api/v4/jobs/:id/trace` request !906
- Improve and fix release checklist !940
- Add ~"git operations" label to CONTRIBUTING guide !943
- Disable few jobs for docs-/-docs branches !996
- Update release checklist issue template !995
- Fix HTTPS validation problem when ssh executor is used !962
- Reduce complexity of reported methods !997
- Update docker images to alpine:3.8 !984
- Fail build in case of code_quality errors !986
- Add initial support for CI Web Terminal !934
- Make session and metrics server initialization logging consistent !994
- Make prepare-changelog-entries.rb script compatible with GitLab APIv4 !927
- Save compilation time always in UTC timezone !1000
- Extend debug logging for k8s executor !949
- Introduce GCS adapter for remote cache !968
- Make configuration of helper image more dynamic !1005
- Logrus upgrade - fix data race in helpers.MakeFatalToPanic() !1011
- Add few TODOs to mark things that should be cleaned in 12.0 !1013
- Update debug jobs list output !992
- Remove duplicate build_dir setting !1015
- Add step for updating Runner helm chart !1009
- Clenup env, cli-options and deprecations of cache settings !1012

## v11.2.0 (2018-08-22)

- Fix support for Unicode variable values when Windows+PowerShell are used !960
- Update docs/executors/kubernetes.md !957
- Fix missing code_quality widget !972
- Add `artifact` format !923
- Improve some k8s executor tests !980
- Set useragent in Kubernetes API calls !977
- Clarifying the tls-ca-file option is in the [[runners]] section !973
- Update mocks !983
- Add building to development heading !919
- Add coverage report for unit tests !928
- Add /etc/nsswitch.conf to helper on docker executor to read /etc/hosts when upload artifacts !951
- Add busybox shell !900
- Fix support for features for shells !989
- Fix logrus secrets cleanup !990
- Fix test failure detection !993

## v11.1.0 (2018-07-22)

- Fix support for Unicode variable values when Windows+PowerShell are used !960
- Unify receivers used for 'executor' struct in ./executors/docker/ !926
- Update Release Checklist template !898
- Cache the connectivity of live Docker Machine instances !909
- Update kubernetes vendor to 1.10 !877
- Upgrade helper image alpine 3.7 !917
- Detect possible misplaced boolean on command line !932
- Log 'metrics_server' deprecation not only when the setting is used !939
- Speed-up ./executor/docker/executor_docker_command_test.go tests !937
- Remove go-bindata !831
- Fix the release of helper images script !946
- Sign RPM and DEB packages !922
- Improve docker timeouts !963
- Wrap all docker errors !964

## v11.0.0 (2018-06-22)

- Resolve "Invalid OffPeakPeriods value, no such file or directory." !897
- Add --paused option to register command !896
- Start rename of "metrics server" config !838
- Update virtualbox.md temporary fix for #2981 !889
- Fix panic on PatchTrace execution !905
- Do not send first PUT !908
- Rename CI_COMMIT_REF to CI_COMMIT_SHA !911
- Fix test file archiver tests !915
- Document how check_interval works !903
- Add link to development guide in readme !918
- Explain gitlab-runner workflow labels !921
- Change Prometheus metrics names !912

## v10.8.0 (2018-05-22)

- Resolve "Invalid OffPeakPeriods value, no such file or directory." !897
- Fix type in Substrakt Health company name !875
- Rename libre to core !879
- Correct hanging parenthesis in index.md !882
- Update interfaces mocks !871
- Rename keyword in kubernetes executor documentation !880
- Temporary add 'retry: 2' for 'unit tests (no race)' job !885
- Update docs/executors/README.md !881
- Add support for fedora/27 and fedora/28 packages !883
- Update supported distribution releases !887
- Automatize release checklist issue creation !870
- Change docs license to CC BY-SA 4.0 !893
- Update Docker installation method docs !890
- Add new metrics related to jobs requesting and API usage !886

## v10.7.0 (2018-04-22)

- Rename Sirupsen/logrus library !843
- Refer to gitlab versions as libre, starter, premium, and ultimate !851
- Fix assert.Equal parameter order !854
- Upgrade docker-machine to v0.14.0 !850
- Refactor autoscale docs !733
- Add possibility to specify memory in Docker containers !847
- Upgrade helper image to alpine 3.6 !859
- Update docker images bases to alpine:3.7 and ubuntu:16:04 !860
- Verify git-lfs checksum !796
- Improve services health check !867
- Add proxy documentation !623
- Downgrade go to 1.8.7 !869
- Add support for max_job_timeout parameter in registration !846

## v10.6.0 (2018-03-22)

- Upgrade docker-machine to v0.14.0 !850
- Upgrade helper image to alpine 3.6 !859
- Add CI_RUNNER_VERSION, CI_RUNNER_REVISION, and CI_RUNNER_EXECUTABLE_ARCH job environment variables !788
- Always prefer creating new containers when running with Docker Executor !818
- Use IAM instance profile credentials for S3 caching !646
- exec command is no longer deprecated !834
- Print a notice when skipping cache operation due to empty cache key !842
- Switch to Go 1.9.4 !827
- Move dependencies to dep !813
- Improve output of /debug/jobs/list !826
- Fix panic running docker package tests !828
- Fixed typo in console output !845

## v10.5.0 (2018-02-22)

- Always prefer creating new containers when running with Docker Executor !818
- Improve output of /debug/jobs/list !826
- Fix panic running docker package tests !828
- Fix git 1.7.1 compatibility in executors/shell package tests !791
- Do not add /cache volume if already provided by the user during gitlab-runner register !807
- Change confusing Built value for development version !821
- docs: explain valid values for check_interval !801
- docs: Fix OffPeak variables list !806
- docs: Add note about gitlab-runner on the SSH host being used for uploads !817

## v10.4.0 (2018-01-22)

- Always load OS certificate pool when evaluating TLS connections !804
- Add (overwritable) pod annotations for the kubernetes executor !666
- docker.allowed_images can use glob syntax in config.toml !721
- Added docker runtime support !764
- Send `failure_reason` when updating job statues (GitLab API endpoint) !675
- Do not use `git config --local` as it's not available in git v1.7.1 !790
- Use local GOPATH in Makefile !779
- Move Bleeding Edge release from ubuntu/yakkety to ububut/artful !797
- Fix data race in commands package unit tests !787
- Fix data race in function common.(\*Trace).Write() !784
- Fix data races in executor/docker package !800
- Fix data races in network package !775

## v10.3.1 (2018-01-22)

- Always load OS certificate pool when evaluating TLS connections !804

## v10.3.0 (2017-12-22)

- Do not use `git config --local` as it's not available in git v1.7.1 !790
- new RC naming schema !780
- Stop Docker Machine before removing it !718
- add `--checkout --force` options to `git submodule update --init` !704
- Fix trailing "<nil>" in syslog logging !734
- Fix kubernetes executor job overwritten variables behavior !739
- Add zip archive for windows release files !760
- Add kubernetes executor connection with service account, bearer token can also be overwritten !744
- Fix SIGSEGV in kubernetes executor Cleanup !769

## v10.2.1 (2018-01-22)

- Do not use `git config --local` as it's not available in git v1.7.1 !790
- Always load OS certificate pool when evaluating TLS connections !804

## v10.2.0 (2017-11-22)

- Update supported platforms !712
- Fix typo in Kubernetes runner docs !714
- Add info on upgrading to Runner 10 !709
- Add some documentation for disable_cache configuration option !713
- Remove .git/HEAD.lock before git fetch !722
- Add helper_image option to docker executor config !723
- Add notes about gitlab-runner inside the VM being used for uploads !719
- Fix panic when global flags are passed as command flags !726
- Update minio go library to v3.0.3 !707
- Label ci_runner_builds metric with runner short token !729

## v10.1.1 (2018-01-22)

- Do not use `git config --local` as it's not available in git v1.7.1 !790
- Always load OS certificate pool when evaluating TLS connections !804

## v10.1.0 (2017-10-22)

- Allow customizing go test flags with TESTFLAGS variable !688
- Clarify that cloning a runner could be considered an attack vector !658
- Remove disable_verbose from docs !692
- Add info about pre 10.0 releases !691
- Update BurntSushi/toml for MIT-license !695
- Expose if running in a disposable environment !690
- Adds EmptyDir support for k8s volumes !660
- Update git-lfs to 2.3.1 !703
- Collect metrics on build stages !689
- Construct git remote URL based on configuration !698
- Set git SSL information only for gitlab host !687

## v10.0.2 (2017-10-04)

- Hide tokens from URLs printed in job's trace !708

## v10.0.1 (2017-09-27)

- Remove deprecation message from service management commands !699

## v10.0.0 (2017-09-22)

> **Note:** With 10.0, we've moved repository from https://gitlab.com/gitlab-org/gitlab-ci-multi-runner
> to https://gitlab.com/gitlab-org/gitlab-runner. Please update your Bookmarks!

> **Note:** Starting with 10.0, we're marking the `exec` and service-related commands as **deprecated**. They will
> be removed in one of the upcoming releases.

> **Note:** Starting with 10.0, we're marking the `docker-ssh` and `docker-ssh+machine` executors as **deprecated**.
> They will be removed in one of the upcoming releases.

> **Note:** Starting with 10.0, behavior of `register` command was slightly changed. Please look into
> https://gitlab.com/gitlab-org/gitlab-runner/merge_requests/657 for more details.

- Lock runners to project by default on registration !657
- Update cli library !656
- Fix RunSingleCommand race condition in waitForInterrupts !594
- Add handling of non-existing images for Docker >= 17.07 !664
- Document how to define default image to run using Kubernetes executor !668
- Specify an explicit length for git rev-parse --short to avoid conflicts when run !672
- Add link to Kubernetes executor details !670
- Add install VirtualBox step & improve VM setup details !676
- Rename repository from gitlab-ci-multi-runner to gitlab-runner !661
- Fix variable file permission !655
- Add Release Checklist template !677
- Fix randomly failing test from commands/single_test.go !684
- Mark docker-ssh and docker-ssh+machine executors as DEPRECATED !681
- Mark exec and service-management commands as DEPRECATED !679
- Fix support for `tmpfs` in docker executor config !680

## v9.5.1 (2017-10-04)

- Hide tokens from URLs printed in job's trace !708
- Add handling of non-existing images for Docker >= 17.07 !664

## v9.5.0 (2017-08-22)

- Fix allowed_images behavior !635
- Cleanup formatting on windows upgrade details !637
- Names must meet the DNS name requirements (no upper case) !636
- Execute steps for build as-is, without joining and splitting them !626
- Fix typo on killall command !638
- Fix usage of one image for multiple services in one job !639
- Update Docker Machine to 0.12.2 and add checksum checking for Docker Machine and dumb-init for official Docker images !640
- Fix services usage when service name is using variable !641
- Remove confusing compatibility check !642
- Add sysctl support for Docker executor !541
- Reduce binary size with removing debugging symbols !643
- Add support for credentials store !501
- Fix I am not sure section link !650
- Add tzdata by default to official Docker images to avoid OffPeakPeriods timezone error !649
- Fix read error from upload artifacts execution !645
- Add support for tmpfs on the job container !654
- Include note about volume path on OSX !648
- Start using 'toc' in yaml frontmatter to explicitly disable it !644

## v9.4.3 (2017-10-04)

- Hide tokens from URLs printed in job's trace !708
- Add handling of non-existing images for Docker >= 17.07 !664

## v9.4.2 (2017-08-02)

- Fix usage of one image for multiple services in one job !639
- Fix services usage when service name is using variable !641

## v9.4.1 (2017-07-25)

- Fix allowed_images behavior !635

## v9.4.0 (2017-07-22)

- Use Go 1.8 for CI !620
- Warn on archiving git directory !591
- Add CacheClient with timeout configuration for cache operations !608
- Remove '.git/hooks/post-checkout' hooks when using fetch strategy !603
- Fix VirtualBox and Parallels executors registration bugs !589
- Support Kubernetes PVCs !606
- Support cache policies in .gitlab-ci.yml !621
- Improve kubernetes volumes support !625
- Adds an option `--all` to unregister command !622
- Add the technical description of version release !631
- Update documentation on building docker images inside of a kubernetes cluster. !628
- Support for extended docker configuration in gitlab-ci.yml !596
- Add ServicesTmpfs options to Docker runner configuration. !605
- Fix network timeouts !634

## v9.3.0 (2017-06-22)

- Make GitLab Runner metrics HTTP endpoint default to :9252 !584
- Add handling for GIT_CHECKOUT variable to skip checkout !585
- Use HTTP status code constants from net/http library !569
- Remove tls-skip-verify from advanced-configuration.md !590
- Improve docker machine removal !582
- Add support for Docker '--cpus' option !586
- Add requests backoff mechanism !570
- Fixed doc typo, change `--service-name` to `--service` !592
- Slight fix to build/ path in multi runner documentation !598
- Move docs on private Registry to GitLab docs !597
- Install Git LFS in Helper image for X86_64 !588
- Docker entrypoint: use exec !581
- Create gitlab-runner user on alpine !593
- Move registering Runners info in a separate document !599
- Add basic support for Kubernetes volumes !516
- Add required runners.docker section to example config. !604
- Add userns support for Docker executor !553
- Fix another regression on docker-machine credentials usage !610
- Added ref of Docker app installation !612
- Update linux-repository.md !615

## v9.2.2 (2017-07-04)

- Fix VirtualBox and Parallels executors registration bugs !589

## v9.2.1 (2017-06-17)

- Fix regression introduced in the way how `exec` parses `.gitlab-ci.yml` !535
- Fix another regression on docker-machine credentials usage !610

## v9.2.0 (2017-05-22)

This release introduces a change in the ordering of artifacts and cache restoring!

It may happen that someone, by mistake or by purpose, uses the same path in
`.gitlab-ci.yml` for both cache and artifacts keywords, and this could cause that
a stale cache might inadvertently override artifacts that are used across the
pipeline.

Starting with this release, artifacts are always restored after the cache to ensure
that even in edge cases you can always rely on them.

- Improve Windows runner details !514
- Add support for TLS client authentication !157
- Fix apt-get syntax to install a specific version. !563
- Add link to Using Docker Build CI docs !561
- Document the `coordinator` and make the FAQ list unordered !567
- Add links to additional kubernetes details !566
- Add '/debug/jobs/list' endpoint that lists all handled jobs !564
- Remove .godir !568
- Add PodLabels field to Kubernetes config structure !558
- Remove the build container after execution has completed !571
- Print proper message when cache upload operation failed !556
- Remove redundant ToC from autoscale docs and add intro paragraph !574
- Make possible to compile Runner under Openbsd2 !511
- Improve docker configuration docs !576
- Use contexes everywhere !559
- Add support for kubernetes service account and override on gitlab-ci.yaml !554
- Restore cache before artifacts !577
- Fix link to the LICENSE file. !579

## v9.1.3 (2017-07-04)

- Fix VirtualBox and Parallels executors registration bugs !589

## v9.1.2 (2017-06-17)

- Print proper message when cache upload operation fails !556
- Fix regression introduced in the way how `exec` parses `.gitlab-ci.yml` !535

## v9.1.1 (2017-05-02)

- Fix apt-get syntax to install a specific version. !563
- Remove the build container after execution has completed !571

## v9.1.0 (2017-04-22)

- Don't install docs for the fpm Gem !526
- Mention tagged S3 sources in installation documentation !513
- Extend documentation about accessing docker services !527
- Replace b.CurrentStage with b.CurrentState where it was misused !530
- Docker provider metrics cleanups and renaming !531
- Replace godep with govendor !505
- Add histogram metrics for docker machine creation !533
- Fix cache containers dicsovering regression !534
- Add urls to environments created with CI release jobs !537
- Remove unmanaged docker images sources !538
- Speed up CI pipeline !536
- Add job for checking the internal docs links !542
- Mention Runner -> GitLab compatibility concerns after 9.0 release !544
- Log error if API v4 is not present (GitLab CE/EE is older than 9.0) !528
- Cleanup variables set on GitLab already !523
- Add faq entry describing how to handle missing zoneinfo.zip problem !543
- Add documentation on how Runner uses Minio library !419
- Update docker.md - typo in runners documentation link !546
- Add log_level option to config.toml !524
- Support private registries with Kubernetes !551
- Cleanup Kubernetes typos and wording !550
- Fix runner crashing on builds helper collect !529
- Config docs: Fix syntax in example TOML for Kubernetes !552
- Docker: Allow to configure shared memory size !468
- Return error for cache-extractor command when S3 cache source returns 404 !429
- Add executor stage to ci_runner_builds metric's labels !548
- Don't show image's ID when it's the same as image's name !557
- Extended verify command with runner selector !532
- Changed information line logged by Runner while unregistering !540
- Properly configure connection timeouts and keep-alives !560
- Log fatal error when concurrent is less than 1 !549

## v9.0.4 (2017-05-02)

- Fix apt-get syntax to install a specific version. !563
- Remove the build container after execution has completed !571

## v9.0.3 (2017-04-21)

- Fix runner crashing on builds helper collect !529
- Properly configure connection timeouts and keep-alives !560

## v9.0.2 (2017-04-06)

- Speed up CI pipeline !536

## v9.0.1 (2017-04-05)

- Don't install docs for the fpm Gem !526
- Mention tagged S3 sources in installation documentation !513
- Replace b.CurrentStage with b.CurrentState where it was misused !530
- Replace godep with govendor !505
- Fix cache containers dicsovering regression !534
- Add urls to environments created with CI release jobs !537
- Mention Runner -> GitLab compatibility concerns after 9.0 release !544
- Log error if API v4 is not present (GitLab CE/EE is older than 9.0) !528

## v9.0.0 (2017-03-22)

- Change dependency from `github.com/fsouza/go-dockerclient` to `github.com/docker/docker/client`" !301
- Update docker-machine version to fix coreos provision !500
- Cleanup windows install docs !497
- Replace io.Copy with stdcopy.StdCopy for docker output handling !503
- Fixes typo: current to concurrent. !508
- Modifies autoscale algorithm example !509
- Force-terminate VirtualBox and Parallels VMs so snapshot restore works properly !313
- Fix indentation of 'image_pull_secrets' in kubernetes configuration example !512
- Show Docker image ID in job's log !507
- Fix word consistency in autoscaling docs !519
- Rename the binary on download to use gitlab-runner as command !510
- Improve details around limits !502
- Switch from CI API v1 to API v4 !517
- Make it easier to run tests locally !506
- Kubernetes private credentials !520
- Limit number of concurrent requests to builds/register.json !518
- Remove deprecated kubernetes executor configuration fields !521
- Drop Kubernetes executor 'experimental' notice !525

## v1.11.5 (2017-07-04)

- Fix VirtualBox and Parallels executors registration bugs !589

## v1.11.4 (2017-04-28)

- Fixes test that was failing 1.11.3 release

## v1.11.3 (2017-04-28)

- Add urls to environments created with CI release jobs !537
- Speed up CI pipeline !536
- Fix runner crashing on builds helper collect !529

## v1.11.2 (2017-04-04)

- Force-terminate VirtualBox and Parallels VMs so snapshot restore works properly !313
- Don't install docs for the fpm Gem !526
- Mention tagged S3 sources in installation documentation !513
- Limit number of concurrent requests to builds/register.json !518
- Replace b.CurrentStage with b.CurrentState where it was misused !530

## v1.11.1 (2017-03-03)

- Update docker-machine version to fix coreos provision !500

## v1.11.0 (2017-02-22)

- Fix S3 and packagecloud uploads step in release process !455
- Add ubuntu/yakkety to packages generation list !458
- Reduce size of gitlab-runner-helper images !456
- Fix crash on machine creation !461
- Rename 'Build (succeeded|failed)' to 'Job (succeeded|failed)' !459
- Fix race in helpers/prometheus/log_hook.go: Fire() method !463
- Fix missing VERSION on Mac build !465
- Added post_build_script to call scripts after user-defined build scripts !460
- Fix offense reported by vet. Add vet to 'code style' job. !477
- Add the runner name to the first line of log output, after the version !473
- Make CI_DEBUG_TRACE working on Windows CMD !483
- Update packages targets !485
- Update Makefile (fix permissions on /usr/share/gitlab-runner/) !487
- Add timezone support for OffPeak intervals !479
- Set GIT_SUBMODULE_STRATEGY=SubmoduleNone when GIT_STRATEGY=GitNone !480
- Update maintainers information !489

## v1.10.8 (2017-04-04)

- Force-terminate VirtualBox and Parallels VMs so snapshot restore works properly !313
- Don't install docs for the fpm Gem !526
- Mention tagged S3 sources in installation documentation !513
- Limit number of concurrent requests to builds/register.json !518
- Replace b.CurrentStage with b.CurrentState where it was misused !530

## v1.10.7 (2017-03-03)

- Update docker-machine version to fix coreos provision !500

## v1.10.6 (2017-02-22)

- Update Makefile (fix permissions on /usr/share/gitlab-runner/) !487

## v1.10.5 (2017-02-20)

- Update packages targets !485

## v1.10.4 (2017-01-31)

- Fix race in helpers/prometheus/log_hook.go: Fire() method !463

## v1.10.3 (2017-01-27)

- Fix crash on machine creation !461

## v1.10.2 (2017-01-26)

- Add ubuntu/yakkety to packages generation list !458
- Reduce size of gitlab-runner-helper images !456

## v1.10.1 (2017-01-23)

- Fix S3 and packagecloud uploads step in release process !455

## v1.10.0 (2017-01-22)

- Make /usr/share/gitlab-runner/clear-docker-cache script /bin/sh compatible !427
- Handle Content-Type header with charset information !430
- Don't raise error if machines directory is missing on machines listing !433
- Change digital ocean autoscale to use stable coreos channel !434
- Fix package's scripts permissions !440
- Use -q flag instead of --format. !442
- Kubernetes termination grace period !383
- Check if directory exists before recreating it with Windows CMD !435
- Add '--run-tagged-only' cli option for runners !438
- Add armv6l to the ARM replacements list for docker executor helper image !446
- Add configuration options for Kubernetss resource requests !391
- Add poll interval and timeout parameters for Kubernetes executor !384
- Add support for GIT_SUBMODULE_STRATEGY !443
- Create index file for S3 downloads !452
- Add Prometheus metric that counts number of catched errors !439
- Exclude unused options from AbstractExecutor.Build.Options !445
- Update Docker Machine in official Runner images to v0.9.0 !454
- Pass ImagePullSecrets for Kubernetes executor !449
- Add Namespace overwrite possibility for Kubernetes executor !444

## v1.9.10 (2017-03-23)

- Force-terminate VirtualBox and Parallels VMs so snapshot restore works properly !313

## v1.9.9 (2017-03-03)

- Update docker-machine version to fix coreos provision !500

## v1.9.8 (2017-02-22)

- Update Makefile (fix permissions on /usr/share/gitlab-runner/) !487

## v1.9.7 (2017-02-20)

- Update packages targets !485

## v1.9.6 (2017-01-25)

- Add ubuntu/yakkety to packages generation list !458

## v1.9.5 (2017-01-21)

- Update Docker Machine in official Runner images to v0.9.0 !454

## v1.9.4 (2017-01-15)

- Add armv6l to the ARM replacements list for docker executor helper image !446

## v1.9.3 (2017-01-14)

- Fix package's scripts permissions !440
- Check if directory exists before recreating it with Windows CMD !435

## v1.9.2 (2017-01-04)

- Handle Content-Type header with charset information !430
- Don't raise error if machines directory is missing on machines listing !433

## v1.9.1 (2016-12-24)

- Make /usr/share/gitlab-runner/clear-docker-cache script /bin/sh compatible !427

## v1.9.0 (2016-12-22)

- Add pprof HTTP endpoints to metrics server !398
- Add a multiple prometheus metrics: !401
- Split prepare stage to be: prepare, git_clone, restore_cache, download_artifacts !406
- Update CONTRIBUTING.md to refer to go 1.7.1 !409
- Introduce docker.Client timeouts !411
- Allow network-sourced variables to specify that they should be files !413
- Add a retry mechanism to prevent failed clones in builds !399
- Remove shallow.lock before fetching !407
- Colorize log entries for cmd and powershell !400
- Add section describing docker usage do Kubernetes executor docs !394
- FreeBSD runner installation docs update !387
- Update prompts for register command !377
- Add volume_driver Docker configuration file option !365
- Fix bug permission denied on ci build with external cache !347
- Fix entrypoint for alpine image !346
- Add windows vm checklist for virtualbox documentation !348
- Clarification around authentication with the Kubernetes executor !296
- Fix docker hanging for docker-engine 1.12.4 !415
- Use lib machine to fetch a list of docker-machines !418
- Cleanup docker cache clear script !388
- Allow the --limit option to control the number of jobs a single runner will run !369
- Store and send last_update value with API calls against GitLab !410
- Add graceful shutdown documentation !421
- Add Kubernete Node Selector !328
- Push prebuilt images to dockerhub !420
- Add path and share cache settings for S3 cache !423
- Remove unnecessary warning about using image with the same ID as provided !424
- Add a link where one can download the packages directly !292
- Kubernetes executor - use pre-build container !425

## v1.8.8 (2017-02-22)

- Update Makefile (fix permissions on /usr/share/gitlab-runner/) !487

## v1.8.7 (2017-02-20)

- Update packages targets !485

## v1.8.6 (2017-01-25)

- Add ubuntu/yakkety to packages generation list !458

## v1.8.5 (2017-01-21)

- Update Docker Machine in official Runner images to v0.9.0 !454

## v1.8.4 (2017-01-15)

- Add armv6l to the ARM replacements list for docker executor helper image !446

## v1.8.3 (2017-01-14)

- Fix package's scripts permissions !440
- Check if directory exists before recreating it with Windows CMD !435

## v1.8.2 (2017-01-04)

- Handle Content-Type header with charset information !430

## v1.8.1 (2016-11-29)

- Rrefactor the private container registry docs !392
- Make pull policies usage clear !393

## v1.8.0 (2016-11-22)

- Fix {Bash,Cmd,Ps}Writer.IfCmd to escape its arguments !364
- Fix path to runners-ssh page !368
- Add initial Prometheus metrics server to runner manager !358
- Add a global index.md for docs !371
- Ensure that all builds are executed on tagged runners !374
- Fix broken documentation links !382
- Bug Fix: use a regex to pull out the service and version in the splitServiceAndVersion method !376
- Add FAQ entry about handling the service logon failure on Windows !385
- Fix "unit tests" random failures !370
- Use correct constant for kubernetes ressource limits. !367
- Unplug stalled endpoints !390
- Add PullPolicy config option for kubernetes !335
- Handle received 'failed' build state while patching the trace !366
- Add support for using private docker registries !386

## v1.7.5 (2017-01-21)

- Update Docker Machine in official Runner images to v0.9.0 !454

## v1.7.4 (2017-01-15)

- Add armv6l to the ARM replacements list for docker executor helper image !446

## v1.7.3 (2017-01-14)

- Fix package's scripts permissions !440
- Check if directory exists before recreating it with Windows CMD !435

## v1.7.2 (2017-01-04)

- Handle Content-Type header with charset information !430

## v1.7.1 (2016-10-25)

- Fix {Bash,Cmd,Ps}Writer.IfCmd to escape its arguments !364

## v1.7.0 (2016-10-21)

- Improve description of --s3-bucket-location option !325
- Use Go 1.7 !323
- Add changelog entries generation script !322
- Add docker_images release step to CI pipeline !333
- Refactor shell executor tests !334
- Introduce GIT_STRATEGY=none !332
- Introduce a variable to enable shell tracing on bash, cmd.exe and powershell.exe !339
- Try to load the InCluster config first, if that fails load kubectl config !327
- Squash the "No TLS connection state" warning !343
- Add a benchmark for helpers.ShellEscape and optimise it !351
- Godep: update github.com/Sirupsen/logrus to v0.10.0 !344
- Use git clone --no-checkout and git checkout --force !341
- Change machine.machineDetails to machine.Details !353
- Make runner name lowercase to work with GCE restrictions !297
- Add per job before_script handling for exec command !355
- Add OffPeak support for autoscaling !345
- Prevent caching failures from marking a build as failed !359
- Add missed "server" command for minio in autoscaled S3 cache tutorial !361
- Add a section for Godep in CONTRIBUTING.md !302
- Add a link to all install documentation files describing how to obtain a registration token !362
- Improve registration behavior !356
- Add the release process description !176
- Fix documentation typo in docs/configuration/advanced-configuration.md !354
- Fix data races around runner health and build stats !352

## v1.6.1 (2016-09-30)

- Add changelog entries generation script !322
- Add docker_images release step to CI pipeline !333

## v1.6.0 (2016-09-22)

- Remove an unused method from the Docker executor !280
- Add note about certificate concatenation !278
- Restore 755 mode for gitlab-runner-service script !283
- Remove git-lfs from docker helper images !288
- Improve Kubernetes support !277
- docs: update troubleshooting section in development. !286
- Windows installation, added a precision on the install command (issue related #1265) !223
- Autodetect "/ci" in URL !289
- Defer removing failed containers until Cleanup() !281
- fix typo in tls-self-signed.md !294
- Improve CI tests !276
- Generate a BuildError when Docker/Kubernetes image is missing !295
- cmd.exe: Caret-escape parentheses when not inside double quotes !284
- Fixed some spelling/grammar mistakes. !291
- Update Go instructions in README !175
- Add APT pinning configuration for debian in installation docs !303
- Remove yaml v1 !307
- Add options to runner configuration to specify commands executed before code clone and build !106
- Add RC tag support and fix version discovering !312
- Pass all configured CA certificates to builds !299
- Use git-init templates (clone) and git config without --global (fetch) to disable recurseSubmodules !314
- Improve docker machine logging !234
- Add possibility to specify a list of volumes to inherit from another container !236
- Fix range mismatch handling error while patch tracing !319
- Add docker+machine and kubernetes executors to "I'm not sure" part of executors README.md !320
- Remove ./git/index.lock before fetching !316

## v1.5.3 (2016-09-13)

- Fix Caret-escape parentheses when not inside double quotes for Windows cmd
- Remove LFS from prebuilt images

## v1.5.2 (2016-08-24)

(no changes)

## v1.5.1 (2016-08-24)

- Fix file mode of gitlab-runner-service script !283

## v1.5.0 (2016-08-22)

- Update vendored toml !258
- Release armel instead arm for Debian packages !264
- Improve concurrency of docker+machine executor !254
- Use .xz for prebuilt docker images to reduce binary size and provisioning speed of Docker Engines !249
- Remove vendored test files !271
- Update gitlab-runner-service to return 1 when no Host or PORT is defined !253
- Log caching URL address
- Retry executor preparation to reduce system failures !244
- Fix missing entrypoint script in alpine Dockerfile !248
- Suppress all but the first warning of a given type when extracting a ZIP file !261
- Mount /builds folder to all services when used with Docker Executor !272
- Cache docker client instances to avoid a file descriptor leak !260
- Support bind mount of `/builds` folder !193

## v1.4.3 (2016-09-13)

- Fix Caret-escape parentheses when not inside double quotes for Windows cmd
- Remove LFS from prebuilt images

## v1.4.2 (2016-08-10)

- Fix abort mechanism when patching trace

## v1.4.1 (2016-07-25)

- Fix panic while artifacts handling errors

## v1.4.0 (2016-07-22)

- Add sentry support
- Add support for cloning VirtualBox VM snapshots as linked clones
- Add support for `security_opt` docker configuration parameter in docker executor
- Add first integration tests for executors
- Add many logging improvements (add more details to some logs, move some logs to Debug level, refactorize logger etc.)
- Make final build trace upload be done before cleanup
- Extend support for caching and artifacts to all executors
- Improve support for Docker Machine
- Improve build aborting
- Refactor common/version
- Use `environment` feature in `.gitlab-ci.yml` to track latest versions for Bleeding Edge and Stable
- Fix Absolute method for absolute path discovering for bash
- Fix zombie issues by using dumb-init instead of github.com/ramr/go-reaper

## v1.3.5 (2016-09-13)

- Fix Caret-escape parentheses when not inside double quotes for Windows cmd

## v1.3.4 (2016-07-25)

- Fix panic while artifacts handling errors

## v1.3.3 (2016-07-15)

- Fix zombie issue by using dumb-init

## v1.3.2 (2016-06-28)

- Fix architecture detection bug introduced in 1.3.1

## v1.3.1 (2016-06-24)

- Detect architecture if not given by Docker Engine (versions before 1.9.0)

## v1.3.0 (2016-06-22)

- Add incremental build trace update
- Add possibility to specify CpusetCpus, Dns and DnsSearch for docker containers created by runners
- Add a custom `User-Agent` header with version number and runtime information (go version, platform, os)
- Add artifacts expiration handling
- Add artifacts handling for failed builds
- Add customizable `check_interval` to set how often to check GitLab for a new builds
- Add docker Machine IP address logging
- Make Docker Executor ARM compatible
- Refactor script generation to make it fully on-demand
- Refactor runnsers Acquire method to improve performance
- Fix branch name setting at compile time
- Fix panic when generating log message if provision of node fails
- Fix docker host logging
- Prevent leaking of goroutines when aborting builds
- Restore valid version info in --help message
- [Experimental] Add `GIT_STRATEGY` handling - clone/fetch strategy configurable per job
- [Experimental] Add `GIT_DEPTH` handling - `--depth` parameter for `git fetch` and `git clone`

## v1.2.0 (2016-05-22)

- Use Go 1.6
- Add `timeout` option for the `exec` command
- Add runtime platform information to debug log
- Add `docker-machine` binary to Runner's official docker images
- Add `build_current` target to Makefile - to build only a binary for used architecture
- Add support for `after_script`
- Extend version information when using `--version` flag
- Extend artifacts download/upload logs with more response data
- Extend unregister command to accept runner name
- Update shell detection mechanism
- Update the github.com/ayufan/golag-kardianos-service dependency
- Replace ANSI_BOLD_YELLOW with ANSI_YELLOW color for logging
- Reconcile VirtualBox status constants with VBoxManage output values
- Make checkout quiet
- Make variables to work at job level in exec mode
- Remove "user mode" warning when running in a system mode
- Create `gitlab-runner` user as a system account
- Properly create `/etc/gitlab-runner/certs` in Runner's official docker images
- Disable recursive submodule fetchin on fetching changes
- Fix nil casting issue on docker client creation
- Fix used build platforms for `gox`
- Fix a limit problems when trying to remove a non-existing machines
- Fix S3 caching issues
- Fix logging messages on artifacts dowloading
- Fix binary panic while using VirtualBox executor with no `vboxmanage` binary available

## v1.1.4 (2016-05-14)

- Create /etc/gitlab-runner/certs
- Exclude architectures from GOX, rather then including
- Update mimio-go to a newest version
- Regression: Implement CancelRequest to fix S3 caching support
- Fix: Skip removal of machine that doesn't exist (autoscaling)

## v1.1.3 (2016-04-14)

- Regression: On Linux use `sh -s /bin/bash user -c` instead of `sh user -c`. This fixes non-login for user.
- Regression: Fix user mode warning
- Fix: vet installation
- Fix: nil casting issue on docker client creation
- Fix: docker client download issue

## v1.1.2 (2016-04-06)

- Regression: revert shell detection mechanism and limit it only to Docker

## v1.1.1 (2016-04-06)

- Fix: use different shell detection mechanism
- Regression: support for `gitlab-runner exec`
- Regression: support for login/non-login shell for Bash

## v1.1.0 (2016-03-29)

- Use Go 1.5
- Change license to MIT
- Add docker-machine based auto-scaling for docker executor
- Add support for external cache server
- Add support for `sh`, allowing to run builds on images without the `bash`
- Add support for passing the artifacts between stages
- Add `docker-pull-policy`, it removes the `docker-image-ttl`
- Add `docker-network-mode`
- Add `git` to gitlab-runner:alpine
- Add support for `CapAdd`, `CapDrop` and `Devices` by docker executor
- Add support for passing the name of artifacts archive (`artifacts:name`)
- Add support for running runner as system service on OSX
- Refactor: The build trace is now implemented by `network` module
- Refactor: Remove CGO dependency on Windows
- Fix: Create alternative aliases for docker services (uses `-`)
- Fix: VirtualBox port race condition
- Fix: Create cache for all builds, including tags
- Fix: Make the shell executor more verbose when the process cannot be started
- Fix: Pass gitlab-ci.yml variables to build container created by docker executor
- Fix: Don't restore cache if not defined in gitlab-ci.yml
- Fix: Always use `json-file` when starting docker containers
- Fix: Error level checking for Windows Batch and PowerShell

## v1.0.4 (2016-02-10)

- Fix support for Windows PowerShell

## v1.0.3 (2016-02-08)

- Fix support for Windows Batch
- Remove git index lock file: this solves problem with git checkout being terminated
- Hijack docker.Client to use keep-alives and to close extra connections

## v1.0.2 (2016-01-27)

- Fix bad warning about not found untracked files
- Don't print error about existing file when restoring the cache
- When creating ZIP archive always use forward-slashes and don't permit encoding absolute paths
- Prefer to use `path` instead of `filepath` which is platform specific: solves the docker executor on Windows

## v1.0.1 (2016-01-24)

- Use nice log formatting for command line tools
- Don't ask for services during registration (we prefer the .gitlab-ci.yml)
- Create all directories when extracting the file

## v1.0.0 (2016-01-22)

- Add `gitlab-runner exec` command to easy running builds
- Add `gitlab-runner status` command to easy check the status of the service
- Add `gitlab-runner list` command to list all runners from config file
- Allow to specify `ImageTTL` for configuration the frequency of docker image re-pulling (see advanced-configuration)
- Inject TLS certificate chain for `git clone` in build container, the gitlab-runner SSL certificates are used
- Remove TLSSkipVerify since this is unsafe option
- Add go-reaper to make gitlab-runner to act as init 1 process fixing zombie issue when running docker container
- Create and send artifacts as zip files
- Add internal commands for creating and extracting archives without the system dependencies
- Add internal command for uploading artifacts without the system dependencies
- Use umask in docker build containers to fix running jobs as specific user
- Fix problem with `cache` paths never being archived
- Add support for [`cache:key`](http://doc.gitlab.com/ce/ci/yaml/index.html#cachekey)
- Add warnings about using runner in `user-mode`
- Push packages to all upcoming distributions (Debian/Ubuntu/Fedora)
- Rewrite the shell support adding all features to all shells (makes possible to use artifacts and caching on Windows)
- Complain about missing caching and artifacts on some executors
- Added VirtualBox executor
- Embed prebuilt docker build images in runner binary and load them if needed
- Make possible to cache absolute paths (unsafe on shell executor)

## v0.7.2 (2015-11-25)

- Adjust `umask` for build image
- Use absolute path when executing archive command
- Fix regression when variables were not passed to service container
- Fix duplicate files in cache or artifacts archive

## v0.7.1 (2015-11-22)

- Fix caching support
- Suppress tar verbose output

## v0.7.0 (2015-11-21)

- Refactor code structure
- Refactor bash script adding pre-build and post-build steps
- Add support for build artifacts
- Add support for caching build directories
- Add command to generate archive with cached folders or artifacts
- Use separate containers to run pre-build (git cloning), build (user scripts) and post-build (uploading artifacts)
- Expand variables, allowing to use $CI_BUILD_TAG in image names, or in other variables
- Make shell executor to use absolute path for project dir
- Be strict about code formatting
- Move network related code to separate package
- Automatically load TLS certificates stored in /etc/gitlab-runner/certs/<hostname>.crt
- Allow to specify tls-ca-file during registration
- Allow to disable tls verification during registration

## v0.6.2 (2015-10-22)

- Fix PowerShell support
- Make more descriptive pulling message
- Add version check to Makefile

## v0.6.1 (2015-10-21)

- Revert: Fix tags handling when using git fetch: fetch all tags and prune the old ones

## v0.6.0 (2015-10-09)

- Fetch docker auth from ~/.docker/config.json or ~/.dockercfg
- Added support for NTFSSecurity PowerShell module to address problems with long paths on Windows
- Make the service startup more readable in case of failure: print a nice warning message
- Command line interface for register and run-single accepts all possible config parameters now
- Ask about tags and fix prompt to point to gitlab.com/ci
- Pin to specific Docker API version
- Fix docker volume removal issue
- Add :latest to imageName if missing
- Pull docker images every minute
- Added support for SIGQUIT to allow to gracefully finish runner: runner will not accept new jobs, will stop once all current jobs are finished.
- Implicitly allow images added as services
- Evaluate script command in subcontext, making it to close stdin (this change since 0.5.x where the separate file was created)
- Pass container labels to docker
- Force to use go:1.4 for building packages
- Fix tags handling when using git fetch: fetch all tags and prune the old ones
- Remove docker socket from gitlab/gitlab-runner images
- Pull (update) images and services every minute
- Ignore options from Coordinator that are null
- Provide FreeBSD binary
- Use -ldflags for versioning
- Update go packages
- Fix segfault on service checker container
- WARNING: By default allow to override image and services

## v0.5.5 (2015-08-26)

- Fix cache_dir handling

## v0.5.4 (2015-08-26)

- Update go-dockerclient to fix problems with creating docker containers

## v0.5.3 (2015-08-21)

- Pin to specific Docker API version
- Fix docker volume removal issue

## v0.5.2 (2015-07-31)

- Fixed CentOS6 service script
- Fixed documentation
- Added development documentation
- Log service messages always to syslog

## v0.5.1 (2015-07-22)

- Update link for Docker configuration

## v0.5.0 (2015-07-21)

- Allow to override image and services for Docker executor from Coordinator
- Added support for additional options passed from coordinator
- Added support for receiving and defining allowed images and services from the Coordinator
- Rename gitlab_ci_multi_runner to gitlab-runner
- Don't require config file to exist in order to run runner
- Change where config file is stored: /etc/gitlab-runner/config.toml (*nix, root), ~/.gitlab-runner/config.toml (*nix, user)
- Create config on service install
- Require root to control service on Linux
- Require to specify user when installing service
- Run service as root, but impersonate as --user when executing shell scripts
- Migrate config.toml from user directory to /etc/gitlab-runner/
- Simplify service installation and upgrade
- Add --provides and --replaces to package builder
- Powershell: check exit code in writeCommandChecked
- Added installation tests
- Add runner alpine-based image
- Send executor features with RunnerInfo
- Verbose mode by using `echo` instead of `set -v`
- Colorize bash output
- Set environment variables from bash script: this fixes problem with su
- Don't cache Dockerfile VOLUMEs
- Pass (public) environment variables received from Coordinator to service containers

## v0.4.2

- Force GC cycle after processing build
- Use log-level set to info, but also make `Checking for builds: nothing` being print as debug
- Fix memory leak - don't track references to builds

## v0.4.1

- Fixed service reregistration for RedHat systems

## v0.4.0

- Added CI=true and GITLAB_CI=true to environment variables
- Added output_limit (in kilobytes) to runner config which allows to enlarge default build log size
- Added support for custom variables received from CI
- Added support for SSH identity file
- Optimize build path to make it shorter, more readable and allowing to fix shebang issue
- Make the debug log human readable
- Make default build log limit set to 4096 (4MB)
- Make default concurrent set to 1
- Make default limit for runner set to 1 during registration
- Updated kardianos service to fix OSX service installation
- Updated logrus to make console output readable on Windows
- Change default log level to warning
- Make selection of forward or back slashes dependent by shell not by system
- Prevent runner to be stealth if we reach the MaxTraceOutputSize
- Fixed Windows Batch script when builds are located on different drive
- Fixed Windows runner
- Fixed installation scripts path
- Fixed wrong architecture for i386 debian packages
- Fixed problem allowing commands to consume build script making the build to succeed even if not all commands were executed

## v0.3.4 (2015-06-15)

- Create path before clone to fix Windows issue
- Added CI=true and GITLAB_CI=true
- Fixed wrong architecture for i386 debian packages

## v0.3.3 (2015-05-11)

- Push package to ubuntu/vivid and ol/6 and ol/7

## v0.3.2 (2015-05-03)

- Fixed Windows batch script generator

## v0.3.1 (2015-05-03)

- Remove clean_environment (it was working only for shell scripts)
- Run bash with --login (fixes missing .profile environment)

## v0.3.0 (2015-05-03)

- Added repo slug to build path
- Build path includes repository hostname
- Support TLS connection with Docker
- Default concurrent limit is set to number of CPUs
- Make most of the config options optional
- Rename setup/delete to register/unregister
- Checkout as detached HEAD (fixes compatibility with older git versions)
- Update documentation

## v0.2.0 (2015-04-23)

- Added delete and verify commands
- Limit build trace size (1MB currently)
- Validate build log to contain only valid UTF-8 sequences
- Store build log in memory
- Integrate with ci.gitlab.com
- Make packages for ARM and CentOS 6 and provide beta version
- Store Docker cache in separate containers
- Support host-based volumes for Docker executor
- Don't send build trace if nothing changed
- Refactor build class

## v0.1.17 (2015-04-15)

- Fixed high file descriptor usage that could lead to error: too many open files

## v0.1.16 (2015-04-13)

- Fixed systemd service script

## v0.1.15 (2015-04-11)

- Fix order of executor commands
- Fixed service creation options
- Fixed service installation on OSX

## v0.1.14 (2015-04-07)

- Use custom kardianos/service with enhanced service scripts
- Remove all system specific packages and use universal for package manager

## v0.1.13 (2015-04-01)

- Added abstraction over shells
- Moved all bash specific stuff to shells/bash.go
- Select default shell for OS (bash for Unix, batch for Windows)
- Added Windows Cmd support
- Added Windows PowerShell support
- Added the kardianos/service which allows to easily run gitlab-ci-multi-runner as service on different platforms
- Unregister Parallels VMs which are invalid
- Delete Parallels VM if it doesn't contain snapshots
- Fixed concurrency issue when assigning unique names

## v0.1.12 (2015-03-20)

- Abort all jobs if interrupt or SIGTERM is received
- Runner now handles HUP and reloads config on-demand
- Refactored runner setup allowing to non-interactive configuration of all questioned parameters
- Added CI_PROJECT_DIR environment variable
- Make golint happy (in most cases)

## v0.1.11 (2015-03-11)

- Package as .deb and .rpm and push it to packagecloud.io (for now)

## v0.1.10 (2015-03-11)

- Wait for docker service to come up (Loïc Guitaut)
- Send build log as early as possible

## v0.1.9 (2015-03-10)

- Fixed problem with resetting ruby environment

## v0.1.8 (2015-03-10)

- Allow to use prefixed services
- Allow to run on Heroku
- Inherit environment variables by default for shell scripts
- Mute git messages during checkout
- Remove some unused internal messages from build log

## v0.1.7 (2015-02-19)

- Fixed git checkout

## v0.1.6 (2015-02-17)

- Remove Docker containers before starting job

## v0.1.5 (2015-02-14)

- Added Parallels executor which can use snapshots for fast revert (only OSX supported)
- Refactored sources

## v0.1.4 (2015-02-01)

- Remove Job and merge it into Build
- Introduce simple API server
- Ask for services during setup

## v0.1.3 (2015-01-29)

- Optimize setup
- Optimize multi-runner setup - making it more concurrent
- Send description instead of hostname during registration
- Don't ask for tags

## v0.1.2 (2015-01-27)

- Make it work on Windows

## v0.1.1 (2015-01-27)

- Added Docker services

## v0.1.0 (2015-01-27)

- Initial public release<|MERGE_RESOLUTION|>--- conflicted
+++ resolved
@@ -1,10 +1,3 @@
-<<<<<<< HEAD
-## v16.11.2 (2024-07-05)
-
-### Bug fixes
-
-- Upgrade fleeting and taskscaler to fix instance churn/runaway !4843
-=======
 ## v17.0.1 (2024-07-05)
 
 ### Bug fixes
@@ -46,7 +39,6 @@
 - Fix buildlogger write race !4734
 - Upgrade fleeting-artifact to fix plugin installation !4748
 - Fix buildlogger write race !4734
->>>>>>> 5313d0d2
 
 ### Maintenance
 
