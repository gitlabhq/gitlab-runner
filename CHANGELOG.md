<<<<<<< HEAD
## v16.7.1 (2024-01-18)
=======
## v16.8.0 (2024-01-18)

### New features

- Set default runner script timeout to allow after_script !4491
- Move PodSpec feature to beta !4568
- Allow IAM Session Tokens for S3 cache client credentials !4526 (Mike Heyns @mike.heyns)
- Add allowed_users config for docker executor !4550
- Add GCP Secret Manager secrets integration !4512
>>>>>>> c72a09b6

### Bug fixes

- Helper image container should always use native platform !4581
<<<<<<< HEAD

### Maintenance

- Update `k8s dumb-init` FF doc to convey its support in both Kubernetes modes !4582
- Fix the architecture of pwsh x86-64 helper images !4559
=======
- Delete cache dirs after failed extraction !4565 (Matthew Bradburn @mbradburn-ext)
- Truncate runner token so it won't get logged !4521 (Matthew Bradburn @mbradburn-ext)
- Allow empty string on emptyDir volume size !4564
- Support default paths on Windows for custom clone path !2122 (Ben Boeckel @ben.boeckel)
- Hide docker executor init behind a feature flag !4488
- Revert "Add custom entrypoint for the build container for Kubernetes executor" changes !4535

### Maintenance

- Build images with `bleeding` postfix rather than `main` !4583
- Use version instead of sha commit to reference helper images !4558
- Update glossary !4574
- Remove alpine 315 !4575
- Add alpine 3.19 !4561
- Fix FPM building RPM packages !4560
- Update `k8s dumb-init` FF doc to convey its support in both Kubernetes modes !4582
- Rebuild CI image !4576
- Change update to upgrade for 'Update GitLab Runner' !4572
- Add omitempty to allowed_users runner config spec !4571
- Helm documentation for ImagePullSecrets less confusing !4536 (Baptiste Lalanne @BaptisteLalanne)
- Document hostname length issue when using docker-machine !4518 (Andrés Delfino @andredelfino)
- Removing docs Vale rule !4567
- Fix the architecture of pwsh x86-64 helper images !4559
- Create subtests for each allowed image !4540 (Zubeen @syedzubeen)
- Changing title to active verb !4563
- Updating title to be verb !4562
- Adding metadata descriptions !4556
- Document runner managers and system_id !4549
- Add section for unhealthy configuration !4552
- Add `grep` as a dependency when overriding an image's ENTRYPOINT !4553
- Clarify / revise gitlab-runner SIGQUIT config !4548
- Update to go 1.21.5 !4541 (Matthew Bradburn @mbradburn-ext)
- Add missing Docker configuration for docker-autoscaler !4534 (Nabil ZOUABI @nabil_zouabi)
>>>>>>> c72a09b6

## v16.7.0 (2023-12-21)

### Bug fixes

- Helper image container should always use native platform !4581

### Maintenance

- Update `k8s dumb-init` FF doc to convey its support in both Kubernetes modes !4582

## v16.6.2 (2023-12-21)

### Bug fixes

- Revert "Add custom entrypoint for the build container for Kubernetes executor" changes !4535
- Improve the collapsible element logic !4487
- Avoid SIGTERM propagation to processes on Windows OS !4524
- Fix powershell native command error output with Kubernetes executor !4474 (Matthew Bradburn @mbradburn-ext)
- Use -File to improve pwsh exit status !4468 (Matthew Bradburn @mbradburn-ext)
- Add a better handling of signal on both Helper and Build container for k8s executor in exec mode !4485
- Fix broken main !4499
- Hide docker executor init behind a feature flag !4488
- Hide docker executor init behind a feature flag !4488
- Make TestDockerBuildContainerGracefulShutdown less flaky !4479

### Maintenance

- Update alpine Docker tag !4167
- Fix orphaned links for Autoscaling GitLab Runner on AWS EC2 docs page !3575
- Fix flaky resolver_url_test.go due to lack of cleanup !4542
- Fix broken link !4539
- Troubleshoot more "No URL provided" cases !4502
- Move section in Kubernetes executor page !4538
- Update alpha to experiment in k8s executor page !4532
- Add support for Windows 11 23H2 !4504 (Matthew Bradburn @mbradburn-ext)
- Add troubleshooting for docker connect failed !4516 (Matthew Bradburn @mbradburn-ext)
- Document limitation in gcs-fuse-csi-driver for mounting volumes in init container !4527
- Exclude empty slices during the validation of the config.toml !4520
- Improve docker executor platform option integration test !4489
- Add 204 error troubleshooting steps to the k8s executor docs !4508
- Upgrade fleeting and taskscaler !4510
- Add clarification about feature flags usage !4503
- Clarify ability to set other non-root user ids for k8s runner !4513
- Update "filename" to "file name" !4515
- Rewrite Image building to Mage to export them for verification !4295
- Update links to TW team handbook page !4511
- Generate k8s api permissions docs !4442
- Separate trace/job log streams !3983
- Delete docs marked for removal !4507
- Change RBAC option from "enable" to "create" !4506 (Chen Wu @wuchen)
- Clarify user membership for docker !4498
- Change "Experiment` to Beta in supported public cloud instances table !4492
- Revert "Merge branch 'less-verbose-logging' into 'main'" !4496
- Make autoscaler integration tests pass !4497
- Make autoscaler integration tests pass !4497
- Cross-link Docker in Docker TLS configuration docs !4495
- Bump some test timeouts !4490
- Doc | Add new error to the troubleshooting section of instance executor !4475
- Improve formatting !4484 (Ben Bodenmiller @bbodenmiller)
- Clarify process tree in kuberenetes build container !4482
- Recommend a mountpoint other than /Users/Shared !4478 (Matthew Bradburn @mbradburn-ext)
- Retry package-deb and package-rpm when job times out !4481
- Bump some test timeouts !4471

## v16.6.1 (2023-11-24)

### Bug fixes

- Hide docker executor init behind a feature flag !4488

### Maintenance

- Make autoscaler integration tests pass !4497

## v16.6.0 (2023-11-16)

### New features

- feat: allow specifying image platform to pull images !3916 (Muhammed Ali @ar-mali)
- docker executor: Add configuration to include docker's `--group-add` !4459 (Ben Brown @benjamb)
- Add custom entrypoint for the build container for Kubernetes executor !4394 (Baptiste Lalanne @BaptisteLalanne)
- Prevent logging every connection to the instance when using an autoscaler !4332 (Mattias Michaux @mollux)
- Add SizeLimit option to emptyDir volumes for Kubernetes executor !4410
- Enable git transfer.bundleURI by default !4418

### Security fixes

- Update various images to use latest docker-machine version !4454
- Update some dependencies to resolve vulnerabilities !4453

### Bug fixes

- Implement graceful build container shutdown for docker executor !4446
- Add a better handling of signal on both Helper and Build container for k8s executor in attach mode !4443
- Add a mutex to sync access to sentryLogHook !4450 (Matthew Bradburn @mbradburn-ext)
- Use lchmod for zip extract !4437 (Matthew Bradburn @mbradburn-ext)
- Don't use docker links for user-defined networks !4092
- Fix compilation of kubernetes integration tests !4455
- Sanitize image entrypoint to remove empty string !4452
- Manually refresh JobVariables prior to ConfigExec !4379 (Paul Bryant @paulbry)
- Fix file secrets in debug terminal !4423 (Matthew Bradburn @mbradburn-ext)
- Fix labeling of the gitlab_runner_failed_jobs_total metric !4433
- Fix azure key vault JWT convert bug !4396 (Zehua Zhang @zhzhang93)

### Maintenance

- Doc | Fix typo: rename key_pathname to key_path !4476
- Add a link to runner tutorial !4467
- docs: Use "prerequisites," plural (Runner) !4473
- Clarify powershell defaults !4470 (Matthew Bradburn @mbradburn-ext)
- Change docker and instance executor from experiment to beta !4463
- Skip instance executor tests for cmd !4462
- Removed deprecated link !4461
- Use latest Technical Writing images !4449
- Misc test fixes !4460
- Add link to forceful shutdown definition !4445
- Add basic Azure instance/docker autoscaler examples !4451
- Update versions in documentation !4457
- Update runner_autoscale_aws documentation with required iam:PassRole !4286 (Sjoerd Smink @sjoerdsmink)
- Add Docker Autoscaler and Instance executor integration tests !4402
- Refactor the retry interface to be generic !4422
- Update CI_IMAGE to include Debian image flavor !4447
- Fix sync_docker_images test not building !4448
- Change instance, docker autoscaler and AWS plugin to BETA !4432
- Update gocloud.dev to v0.34.0 !4430
- Doc | Add sample command for creating docker machines for troubleshooting !4444
- Update imagePullSecrets documentation !4440
- Add upgrade troubleshooting info to Runner docs !3968
- Update information regarding new runner creation workflow !4436
- Merge "Example" page into register runners page !4413
- Add tip about No URL provided !4435 (Matthew Bradburn @mbradburn-ext)
- Set test build timeout to the DefaultTimeout value !4439
- Add a support policy page for GitLab Runner support policies !4434
- Reduce timeout for package-deb/rpm jobs to 30 minutes !4431
- Fix usage of 'build' !4429
- Fix formatting in Docker Autoscaler executor page !4428
- Clarify how FF_USE_POD_ACTIVE_DEADLINE_SECONDS works !4424 (Ben Bodenmiller @bbodenmiller)
- Update runner version reference !4426

## v16.5.0 (2023-10-20)

### New features

- Print Kubernetes Pod events !4420
- Support of multi-line command output in job terminal output view for bash shell when FF_SCRIPT_SECTIONS is enabled !3486

### Security fixes

- Install git and git-lfs via package manager in ubi.fips.base image !4405
- Run `apk upgrade` in runner alpine images !4378

### Bug fixes

- docker-machine: Ensure runner stays under limit when IdleCount is 0 !4314
- When single-quoting, don't also quote with backtick with PowerShell/pwsh !4387 (Matthew Bradburn @mbradburn)
- Add config to autoset Helper Image ARCH and OS !4386
- Add missing findutils package to ubi-base image !4414
- Set `FF_USE_POD_ACTIVE_DEADLINE_SECONDS` default value to `true` !4361
- Retrieve script exit command after execution !4397
- Add missing runtime packages to ubi base image !4359
- Fix the repository cloning error on Windows with `cmd` shell executor !4341
- Fix powershell SourceEnv permission failure !4369
- Fix powershell SourceEnv permission failure !4369

### Maintenance

- Display the stage command exit code when debug log is enabled !4421
- Fix docs typo !4419 (Alex @AJIOB)
- Downgrade CI image to use Debian bullseye instead of bookworm !4417
- Enhance debug secrets warning in documentation !4415 (Matthew Bradburn @mbradburn-ext)
- Add missing rbac when debugging services !4412 (Ismael Posada Trobo @iposadat)
- Docs: point users to docker-machine fork that successfully handles EC2 fleet spot instance requests !4403
- Remove note on no-support for Windows system certificate store !4409 (Taisuke 'Jeff' Inoue @jeffi7)
- Remove spaces from FF_NETWORK_PER_BUILD environment variable example !4416
- Use latest linter image in relevant pipelines !4411
- Part 3: CTRT edits for registering runners !4392
- Upgrade Go to version 1.20.10 !4348
- Remove WithBrokenGitSSLCAInfo tests as they no longer function as expected !4408
- Update file kubernetes.md !4393 (Thomas Spear @tspearconquest)
- Detail how to output stdout for WSL on windows !4370
- Add docs about Kubernetes overrides by CI variables !4222
- Lock `gitlab-dangerfiles` to 4.1.0 !4401
- Add link to Azure plugin releases to the instance executor documentation !4363
- Add link to Azure plugin releases to the docker autoscaler executor !4364
- CTRT register runners prt2 v2 !4395
- Adding dial tcp timeout !4389
- Update documentation to reflect use of runner-token !4390
- Update PACKAGE_CLOUD variable default value !4342
- Improve documentation regarding runner unregistration !4338
- CTRT Part 1: Registering runners page !4371
- Add documentation issue template to project !4382
- Run apk upgrade in image used to build images !4381
- Style and language improvements for Advanced configuration docs !4377
- Improve error messages that are emitted by tasks !4344 (Taliesin Millhouse @strongishllama)
- Add links to Trusting TLS certificates paragraphs !4376
- Enable configuration of MTU in Docker executor !3576 (Jasmin @nachtjasmin)
- fix: Sets some http headers to use constants !4355
- Update default GIT_LFS_VERSION !4372 (Matthew Bradburn @mbradburn)
- GIT_LFS_VERSION must be specified when running make at the command line. !4360 (Matthew Bradburn @mbradburn)
- Fixed nvidia-smi typo !4367 (Alexander Hallard @zanda8893)

## v16.4.0 (2023-09-25)

### New features

- Add script/after script timeout configuration via variables !4335
- Distinguish job failure in worker processing failures metric !4304
- Expose queueing duration histogram metric !3499

### Security fixes

- Clean up manual installation of git and git-lfs in ubi base image and bump git-lfs version to 3.4.0 !4289
- Runner-helper fips image cleanups !4308
- Bump git-lfs version to 3.4.0 !4296
- Clean up manual installation of git and git-lfs in ubi base image and bump git-lfs version to 3.4.0 !4289
- Runner-helper fips image cleanups !4308
- Bump git-lfs version to 3.4.0 !4296

### Bug fixes

- Fix powershell SourceEnv permission failure !4369
- Fixed: init-permissions takes too long for windows volumes !4324 (OK_MF @OK_MF)
- Switch deletion propagation to background for Pod's dependents !4339
- Do not propagate Build context to k8s executor cleanup method !4328
- Fix error when unmarshaling string with windows path for powershell and pwsh !4315
- Automatically set GOMEMLIMIT based on memory cgroup quotas !4312
- Do not propagate Build context to k8s executor cleanup method !4328
- Fix error when unmarshaling string with windows path for powershell and pwsh !4315
- Update fleeting and taskscaler to newest versions !4303
- Forward url rewrite in lfs pull !4234 (François Leurent @131)

### Maintenance

- Set FF_RESOLVE_FULL_TLS_CHAIN to false by default !4292
- Generate packagecloud packages with Mage !4323
- Fix pass env cmd test !4365
- Refactor content for Docker autoscaler executor page !4354
- Update runner registration token deprecation link !4357
- Enable pushing to ECR and DockerHub !4353
- Improve documentation about pod_annotations !4336
- Use ADD to download Windows dockerfile dependencies !4346
- Use ADD to download Windows dockerfile dependencies !4346
- Fix link in documentation to avoid redirects !4347
- Remove trailing whitespace from documentation !4343
- Discourage `gitlab-runner restart` within containers !4331 (Benedikt Franke @spawnia)
- Add info about config.toml file !4333
- Update binary version !4330
- Remove configmap section !4329
- Fix FF_USE_POWERSHELL_PATH_RESOLVER env var value !4327
- Remove disclaimer from putting runner tokens in secrets !4319
- Update nav steps !4310
- Add note about empty runner-registration-token !4276
- Simplify issue templates and add labels !4275
- Fix links that are redirecting in docs !4311
- Add Openshift4.3.8 and later anyuid SCC !4306
- Add FIPS-compliant helper images and binaries to S3 sync job !4302
- Refresh Vale rules and link checking Docker image !4299

## v16.3.1 (2023-09-14)

### Security fixes

- Clean up manual installation of git and git-lfs in ubi base image and bump git-lfs version to 3.4.0 !4289
- Runner-helper fips image cleanups !4308
- Bump git-lfs version to 3.4.0 !4296

### Bug fixes

- Do not propagate Build context to k8s executor cleanup method !4328
- Fix error when unmarshaling string with windows path for powershell and pwsh !4315

### Maintenance

- Use ADD to download Windows dockerfile dependencies !4346

## v16.3.0 (2023-08-20)

### New features

- Enable variable injection to Persistent Volume Claim name !4256 (OK_MF @OK_MF)
- Add `http2: client connection lost` for k8s API retry !4285
- Add debug message to diagnose fetching issuer certificate bug !4274
- Add RISC-V support !4226 (Aaron Dewes @AaronDewes)
- Add link to documentation when using forbidden arguments in register !4266
- Add `connect: connection timed out` for k8s API retry !4257
- Put warning event retrieval feature behind a Feature Flag !4246

### Bug fixes

- Fix cmd escaping/quoting of parentheses !4301
- Revert "Prune tags when fetching" !4300
- Use git --unshallow when GIT_DEPTH is zero !4288
- Fix docker Cleanup() panic when nothing has been configured !4287
- Mark project working directory as safe for Git !3538
- Only decode certificates if HTTP GET is successful !4281
- Panic during build now prints stack trace !4283
- Retry sync and update submodules on failure !4278
- Fix Docker ulimit validation warning !4248 (Dennis Voss @DennisVoss)
- Fix script typo that caused packages not to be pushed to Packagecloud !4253

### Maintenance

- Adding All to tier badges !4297
- Add RBAC as required config !4293
- Fix whitespace in docs !4291
- Fix typos !4284 (Sven Strickroth @mrtux)
- Include first multiline commit in MR description for default template !4282
- Update docker dependencies version to fix invalid Host header !4249 (Sword @RryLee)
- Update fleeting and taskscaler to newer versions !4280
- Propagate kubernetes executor context !4125
- Prune tags when fetching !4218 (Guilhem Bonnefille @gbonnefille)
- Rename runner token to runner authentication token !4264
- Fix documentation to work with Runner Helm Chart v0.53.0 onwards !4269 (Konstantin Köhring @konstantin.koehring)
- Provide guidance on minimal permissions needed for EC2 autoscaling !4175
- Doc | Add troubleshooting steps for private registry ssl errors !4267
- Update link to EKS !4268
- Add space before backtick !4265
- Add Vale to .tool-versions file !4252
- Add K8s and Docker logging location to troubleshooting !4262
- Add warnings about shell executor !4261
- Include steps to enable metrics for Runners using Helm Chart !4260
- Update installation type references for docs !4258
- Fix potential race condition in Docker provider test !4244
- Add missing release binaries/images to Gitlab release page !4254
- Fix table item !4250
- Restructure executor page !4245
- Ensure Windows helper images builds fail upon error !4243

## v16.2.0 (2023-07-21)

### New features

- Update Runner package repository with OS availability !4215
- Add warning events on failure with k8s executor !4211
- Check forbidden arguments in register command before calling the server !4158
- Ignore forbidden arguments to register if using --registration-token !4157
- Retry all k8s API calls in the runner Kubernetes executor !4143
- Print number of jobs being processed for each new job !4113
- Added zip+zstd and tar+zstd archivers !4107
- Add Azure key vault support !3809 (Zehua Zhang @zhzhang93)

### Security fixes

- Do not install python in ubi-fips-base image !4213
- Build git-lfs from source in runner ubi-fips image !4206
- Update github.com/docker/distribution dependency !4205
- Upgrade Go version to 1.20.5 !4179
- Update `ubi8-minimal` image to version `8.8-860` !4171

### Bug fixes

- Downgrade Git from v2.41.0 to v2.40.1 !4236
- Fix misleading error when cache isn't configured !4212
- Fix common build dir implementation in instance executor !4209
- Add documentation to describe runner issue 30769 and its workarounds !4181
- Fix panic for instance executor when instance config option is nil !4173
- Kubernetes executor: prevent background processes from hanging the entire job !4162 (Snaipe @Snaipe)
- Fix docker-autoscaler proxy tunnel for Windows !4161

### Maintenance

- Fix old metadata in docs !4240
- Refactor instance executor docs content !4238
- Fix Git LFS not building !4237
- Fix typo in Docker executor !4235 (Raphaël Joie @raphaeljoie)
- Mark integration_k8s as optional temporarily !4233
- Update documentation links !4232
- Update runner reg instructions in macOS setup !4230
- Add links to executor pages !4229
- Remove homebrew from docs to set up runner on MacOS !4227
- Build git-lfs in the base UBI fips image as multiarch !4219
- Add Troubleshooting Case !4208
- Fix TestStackDumping flaky test and incorrect log output !4207
- Update vale rules and exceptions !4204
- Update text in runner registration page !4203
- Add note for limited config template setting support !4202
- Add documentation for SETFCAP configuration !4183
- Fix flaky k8s TestProcessLogs !4177
- Update to include Runner system requirements !4176
- Upgrade github.com/minio/minio-go to v7.0.59 !4174
- Fixed outdated URL and type of variable !4168
- Add Crowdstrike troubleshooting guidance !4160
- Emphasize use of runnerToken in Helm chart !4150
- Mark ConfigExecTimeout as optional !4145 (Nikolay Edigaryev @edigaryev)
- Propagate build context !4128
- Add troubleshooting section about "permission denied" errors due to helper image user mismatch in k8s executor !3990

### GitLab Runner distribution

- Fix ECR and DockerHub sync !4180
- Fix windows servercore pwsh version and checksums !4178

## v16.1.0 (2023-06-21)

### New features

- Enable variable expansion in fallback cache keys !4152 (René Hernández Remedios @renehernandez)
- Automatically set GOMAXPROCS based on CPU Quotas !4142
- Allow Instance executor to use a common build directory !4136
- Pass clean command args to sub modules !4135 (Markus Ferrell @markus.ferrell)
- Add dedicated failure reason for image pulling failures !4098
- Support allowed images for privileged jobs and services !4089 (Stéphane Talbot @stalb)
- Variable expansion implementation in cache policy field !4085 (René Hernández Remedios @renehernandez)
- Use executor's context to enforce timeouts on VirtualBox commands !4026 (Patrick Pirringer @patrick-pirringer)

### Bug fixes

- Fix Windows IsRoot() path utility !4153
- Warn if runner with same token being registered multiple times !4122
- Upgrade taskscaler to latest version !4114
- Ensure lock for builds when listing jobs via debug api !4111
- Ensure instance connection is closed when vm isolation is enabled !4108
- Fix community Merge Request pipeline parse errors !4077 (Anthony Juckel @ajuckel)
- Fix cache keys processing by improving the handling of the fallback keys !4069 (René Hernández Remedios @renehernandez)

### Maintenance

- Docs maintenance: Delete trailing whitespace !4166
- Bump version of markdownlint-cli2 in project !4164
- Correct the filename of configmap !4163
- In UBI-fips helper images remove installation of extra packages since they are... !4159
- Fix k8s integration tests !4156
- Update code example with proper nesting !4155
- Expand Runner helm chart troubleshooting section !4149
- Update documentation to mention that --registration-token is deprecated !4148
- Improve readability of table !4144 (Bastien ANTOINE @bastantoine)
- Upgrade fastzip to v0.1.11 !4141
- Update Runner docs for consistent SaaS runner naming !4138
- Docs maintenance: Update redirects !4134
- Refresh Vale and Markdownlint rules !4133
- Add gitlab-runner section to values example !4132
- Removing podman references !4131
- Change heading used to describe reusing an authentication token !4129
- Refactor instance executor page !4124
- Correct example AWS zone used in an example !4123 (Nabil ZOUABI @nabil_zouabi)
- Improve formatting !4121 (Ben Bodenmiller @bbodenmiller)
- Mention use of runner tokens in Kubernetes runnerRegistrationToken !4120
- Follow up edits instance executor !4119
- Remove trailing spaces !4115
- Update project to use Ruby 3.2.2-based Docker images !4112
- Build git from source for UBI images !4110
- Make GitLab network client respect Retry-After header !4102
- Documentation versions update !4096
- Improve cacheFile() errors !4078 (Nikolay Edigaryev @edigaryev)
- Update alpine and pwsh versions !4072
- Add info about grouped runners to docs !4056

### GitLab Runner distribution

- Sync ci images to dockerhub and ecr !4139

### Documentation changes

- Update nav step !4154

## v16.0.2 (2023-06-02)

### Bug fixes

- Upgrade taskscaler to latest version !4114

## v15.11.1 (2023-05-25)

### Bug fixes

- Fix cache keys processing by improving the handling of the fallback keys !4069 (René Hernández Remedios @renehernandez)

## v16.0.1 (2023-05-24)

### Maintenance

- Build git from source for UBI images !4110

## v16.0.0 (2023-05-22)

### New features

- Add docs how to create an ephemeral PVC !4100
- Update autoscaler image handling !4097
- Send system_id when unregistering runner !4053
- Consider node selector overwrites for the helper image !4048 (Mike Hobbs @mike554)
- Improve autoscaling executor providers shutdown !4035

### Security fixes

- Upgrade github.com/kardianos/service to v1.2.2 !4105

### Bug fixes

- Close connection to instance on nesting client connect fail !4104
- Support health checking multiple service ports for Docker !4079
- Fix helper images being published with the wrong architecture !4073 (Anthony Juckel @ajuckel)
- Fix cache keys processing by improving the handling of the fallback keys !4069 (René Hernández Remedios @renehernandez)
- Unresolved secrets now return error by default !4064
- Expand container related options before they are used !4002

### Maintenance

- Update git lfs checksums in release_docker_images !4106
- Upgrade git-lfs to 3.3.0 !4101
- Remove note on tested K8s's environments from Runner k8s docs !4087
- Upgrade github.com/docker/docker to 23.0.6 !4086
- Remove section: Use the configuration template to set additional options !4084
- Upgrade github.com/emicklei/go-restful/v3 to 3.10.2 !4082
- Update Windows version support policy for Runner !4074
- Fixed link that was breaking UI !4071
- GCP fleeting docs for Instance and Docker Autoscaler executors !4068
- Update alpha to experiment in executor page !4067
- Remove deprecated gosec-sast job !4065
- Update docker-machine version !4061
- Remove reference to docker-ssh and docker-ssh+machine !4060
- Update GPG verification details !4059
- Upgrade gitlab-terminal dependency !4057
- Update grammar, remove extra word !4054 (Rasheed Babatunde @rasheed)
- Remove trailing whitespaces !4052
- Make clearer that force send interval is related to logs !4043
- Update redhat/ubi8-minimal Docker tag to v8.7-1107 !4025
- Update version of docker-machine bundled in runner images !4024
- Add tests for internal autoscaler acquisition !4005
- Use Splitic test runner !3967
- Update golang Docker tag to v1.19.9 !3962
- Update alpine Docker tag !3918
- Remove lll linter !2837

### Documentation changes

- Add idle_time entry to docs !4093

## v15.11.0 (2023-04-21)

### New features

- Add Config Validation section to runner Docs !4017
- Add fine grained configuration of autoscaler histograms !4014
- Update runner internal metrics !4001
- Update taskscaler/fleeting metric collectors configuration !3984
- Reorganize index sections for runner use cases !3980
- Add high-level docs for Instance and Docker Autoscaler executors !3953
- Add docker-autoscaler. !3885
- Implement fallback cache keys !3875 (René Hernández Remedios @renehernandez)
- Support remote Windows docker environments from Linux hosts !3345
- Add support for absolute submodule URLs !3198 (Nejc Habjan @nejc)
- Support for custom Kubernetes PodSpec !3114

### Bug fixes

- Add hostname and find commands to UBI FIPS image !4040
- Remove stray omitempty in long form for --docker-devices !4029 (Robin Voetter @Snektron)
- Interactive terminal: Wait for terminal to be set !4027
- Initialize nesting client lazily !4020
- Handle build's parent context cancelation correctly !4018
- Reduce config validation message noise !4016
- Try all specified TCP ports when doing a service container health-check !4010
- Fix docker-machine detail races !3999
- Do not ask for registration token if runner token is specified !3995
- Explicitly start docker service in windows tests !3994
- Resolve "Runner FIPS RPM packages conflicts itself" !3974
- Gracefully terminate Windows processes with Ctrl-C event !3920 (Chris Wright @inkychris)

### Maintenance

- Update Docker Autoscaler introduction milestone !4050
- Add missing code block end in docs/install/windows.md !4049 (Celeste Fox @celestefox)
- Add container support for Windows 2022 21H2 !4047
- Add reference to CI_CONCURRENT_PROJECT_ID variable !4046
- Remove Windows 21H1 !4045
- Add merge release config to bump the VERSION file after the stable branches are merged into main !4041
- Upgrade golang.org/x/net to v0.7.0 !4039
- Add troubleshooting of the error "unsupported Windows Version" for k8s on Windows !4038
- Experiment: Add reviewer roulette !4037
- Use DOCKER_HOST if set in the build time !4036
- Docker daemon change data-root directory !4034
- Post-merge edits for Executor pages !4033
- Make runner manager lowercase !4032
- Add GitLab Runner autoscaling page !4031
- Use a fixed time in register command integration tests !4023
- Update version in docs !4022
- Add note about runner registration permission !4021
- Fix flaky racy tests !4019
- Update index.md to remove typo in the second paragraph !4013 (vsvincent @vsvincent)
- Fix flaky TestDockerPrivilegedServiceAccessingBuildsFolder !4012
- Fix flaky interactive terminal test - ensure terminal connected !4011
- Temporarily skip git-lfs for TestDockerCommandMultistepBuild !4009
- Remove comments metadata !4008
- Fix Test_Executor_captureContainerLogs race !4007
- Add note about Arm64 helper image for runner on arm64 Kubernetes clusters (docs) !4006
- Fix docker-machine Windows tests !4003
- Re-use helper container for docker executor's predefined stages !4000
- Improve troubleshooting documentation for the Job failed: prepare environment error with the Shell executor (docs) !3998
- Start prebuild stage earlier !3997
- Add a Runner glossary to the documentation (docs) !3996
- Remove note about selecting runner by name !3993
- Fix TestBuildOnCustomDirectory for powershell/pwsh !3992
- Only quote cmd batch strings where necessary !3991
- Use Ruby 3.2.1-based docs Docker images !3988
- Restructure registering runners page !3985
- Refactor executor setup/executor name function !3982
- CTRT edits Kubernetes part 4 !3963
- Drop extraneous "to" in feature flag docs !3946
- Update pipeline to depend on runner-incept passing !3940
- Improve layout with tabs !3894
- Update instructions to suggest go install rather than go build for building plugins !3819
- Building runner helper images with Windows nanoserver !3460 (Hoff_IO @82phil)

## v15.10.0 (2023-03-17)

### New features

- Change runner type "specific" to "project" !3979
- Configure external address usage for autoscaler provider readiness check !3973
- Use UBI Minimal for GitLab Runner UBI-FIPS image !3966
- Make the `gitlab-runner register` command happen in a single operation !3957
- Do not send system_id in UpdateJob call !3925
- Best-effort config validation !3924
- Implement ability to parse JSON payload from /runners/verify !3923
- Add -y to apt-get install git-lfs to prevent stalling the installation. !3921 (Antoon Huiskens @antoonhu)
- Handle registration for runners created in GitLab UI !3910
- Add support for activeDeadlineSeconds on CI Job Pod with k8s executor !3897
- Documentation for private fargate setup !3803
- Allow custom executor to specify the shell used !3789 (Robin Lambertz @roblabla)
- Allow configuration of environment variables for runner services !3784
- Docker executor: add services_security_opt config option !3760 (Glenn Dirkx @juravenator)
- Add api requests latency metric !3316
- Support for custom Kubernetes PodSpec !3114

### Security fixes

- Address vulnerability reports against runner-helper alpine images !3958
- Fix CVE-2022-1996 by upgrading k8s.io/client-go !3951

### Bug fixes

- Fix inconsiderate test !3971
- Fix non-amd64 alpine runner-helper images !3965
- Return BuildError from instance executor's client Run !3964
- Fix 'clear-docker-cache' script for Docker 23.0 !3960
- Remove .runner_system_id from Docker images !3950
- Remove re-writing config.toml file on configuration reload !3934
- Add Windows Build Number to version mapping for Windows 2022 !3917
- Handle empty artifact paths !3912
- Execute the script from the right container !3900
- Shells/bash.go: set permissions before dir/file deletion !3726 (Karl Wette @karl-wette)

### Maintenance

- Fix TestBuildOnCustomDirectory for powershell/pwsh !3992
- Fix merge request link with missing '-' scope !3987 (Niklas @Taucher2003)
- Indicate that Command Line and Config.toml are separate for debug !3986
- Fix missing parenthesis in the runners.docker section !3981 (Tugdual Saunier @tucksaun)
- Fix Windows Powershell encoding test !3977
- Fix flaky interactive terminal test !3975
- Slightly change message shown when .runner_system_id cannot be written !3969
- Update SSL troubleshooting link !3961
- Remove link to Docker Machine on GitHub - docs !3956
- Fix failing fuzzing test !3955
- Use Labkit for FIPS check !3954
- Kubernetes executor CTRT edits part 3 !3949
- Corrected minor typo !3948
- Bump Ubuntu version, ease quickstart with Runner !3947
- CTRT edits kubernetes executor part 2 !3944
- Use latest docs Docker images !3941
- Fix deprecation notice legal disclaimer !3936
- Update docker engine client to v23.0.1 !3935
- Remove reference to GitLab Runner 10 [docs] !3933
- Add container images support lifecycle [docs] !3931
- CTRT refactor for Kubernetes executor page part 1 !3928
- Fix typo in the post_clone_script deprecated warning message !3927 (Tamás Dévai @dorionka)
- Remove overview heading from shell docs !3926
- Avoid running 1809 integration tests in CC !3922
- Language edits for "Automate keeping up to date with packagecloud release"" !3914
- Add troubleshooting item for background processes and hung job !3913
- Update golangci-lint version to 1.51.2 !3911
- Update the URL for the docker-machine version from .11 to .19 !3909
- Update taskscaler version in gitlab-runner !3903
- Fix Warning log during prepare stage for the Kubernetes executor !3902
- Add type::feature as a new feature section for changelog !3898
- Expand and consolidate Git LFS docs for non-docker executors !3892 (Nejc Habjan @nejc)
- Upgrade Go version to 1.19.6 !3889
- Update documentation links for pod security context !3823
- Add step to enable linger to gitlab-runner !3688 (Peter Harsfalvi @peterh.six)

## v15.9.1 (2023-02-20)

### Bug fixes

- Remove re-writing config.toml file on configuration reload !3934

## v15.9.0 (2023-02-19)

### New features

- Ignore glrt prefix for runner short token !3888
- Log artifact download request host !3872
- Use taskscaler and nesting slots !3818

### Bug fixes

- Handle empty artifact paths !3912
- Execute the script from the right container !3900
- Update removal milestone in warning log message for step_script !3893
- Generate random system_id for run-single mode !3881 (Helio Machado @0x2b3bfa0)
- Clarify checking out message to reduce confusion !3880
- Allow runner to start when config directory is not writeable !3879
- Fix bug with project dir not resolving as in the project !3877
- Use JobVariable.Value() for internal values !3870
- Prevent masking panic by ignoring zero length secrets !3869
- Sending debug_trace param on PATCH job_trace requests !3857

### Maintenance

- Fix misspelling in documentation !3896 (Shafiullah Khan @gitshafi)
- Add additional test coverage around path matching for artifacts (doublestar) !3890
- Add documetnation for shutdown_timeout config.toml setting !3887
- Update Docker Machine installed in runner container image !3886
- Upgrade github.com/BurntSushi/toml !3883
- Clarify the use of --version when installing the Helm chart !3882
- Fixed wording for help command in docs !3878 (E Jo Zim @designerzim)
- Use new Ruby 3.0.5-based Docker images !3876
- Drop Windows exemption for warning about system cert pool !3871
- Improve Docker Machine executor finish message !3868
- Add link to all metrics available !3867
- Update documentation about helper image being pushed on dockerhub !3866
- Update documentation to highlight access to CI Variables from container entrypoint with k8s executor !3865
- Add backticks to fix kramdown warning !3864
- Reduce log level to reduce noise in logging !3863
- Clean up docs redirects, runner - 2023-01-23 !3861
- Add metrics for counting configuration file access !3859
- Handle the content of the new pre_get_sources_script and post_get_sources_script job payloads in Runner !3858
- Use latest docs linting images for project !3856
- Update always policy to match the docker wording !3851
- Log type of shell when using Shell executor !3850 (Anatoli Babenia @abitrolly)
- Add default annotations to Kubernetes build pods !3845 (Adrian Rasokat @adrian.rasokat.tui)
- Update removal milestone in deprecation warning !3844
- Document requirement for Docker executor image ENTRYPOINT to support sh/bash COMMAND !3839 (Pierre Beucher @pbeucher)
- Update golang Docker tag to v1.18.10 !3828
- Docker executor CTRT part 4 !3826
- Automate keeping up to date with packagecloud release !3821
- Automatically set Alpine and Ubuntu version defaults in make !3816
- Warn about exceeding the global concurrency limit when setting up a new runner !3797
- CTRT docker executor part 2 !3788
- Make external address usage configurable !3783
- Update redhat/ubi8 Docker tag to v8.7-1054 !3764
- Add support for setting procMount of build container !3546 (Alex Wied @alex-cm)

### Documentation changes

- Change removal date to 17.0 for gitlab-runner exec (docs only) !3884

## v15.8.0 (2023-01-19)

### New features

- Add system_id to Prometheus metrics !3825
- Send system_id in jobs requests !3817
- Prepare register command to fail if runner server-side configuration options are passed together with a new glrt- token !3805
- Add nesting client to support VM-isolated build environments !3654
- #27863 Add mac address with isolation !3454 (Artem Makhno @artem.makhno.softsmile)
- Display system_id on build log !3852

### Bug fixes

- Fix doublestar implementation to use paths relative to working directory !3849
- Fix windows integration tests failure check !3846
- Re-merge "Artifact/cache helpers now use POSIX shell syntax for expansion" !3833
- powershell: fix unwanted progress streams leaking to output !3831
- Fix skipped windows integration tests !3830
- Fix relative URL path handling with clone_url !3815
- Prevent new autoscaler thrashing instances !3813
- Add a check for any artifact paths that do not fall within the project directory or its subpaths !3757
- Use exec mode to create the scripts in attach mode !3751
- powershell: Fix stdin handling with scripts !3843

### Maintenance

- Revert "Fix go.mod to downgrade doublestar to v1.3.0 to be same as main" !3842
- Add pwsh to supported shells for docker-windows executor !3829
- `--url` is GitLab instance URL, and not the address of the runner !3807 (Anatoli Babenia @abitrolly)
- Revert "Merge branch 'avonbertoldi/29451/pkgcloud-auto-versions' into 'main'" !3794
- Bump the k8s integration test timeout to 15m !3787
- Make runner support multiple service aliases !3550 (Alessandro Chitolina @alekitto)

### GitLab Runner distribution

- Start pushing Helper images to DockerHub again !3847

### Documentation changes

- Include reference to build pod configuration documentation !3848
- Add PowerShell to proper names list & minor formatting fixes !3837 (Ben Bodenmiller @bbodenmiller)
- Fix Git for Windows casing !3836 (Ben Bodenmiller @bbodenmiller)
- Improve wording !3835 (Ben Bodenmiller @bbodenmiller)
- Clarify that gitlab-runner is required for both download and upload !3834 (Dillon Amburgey @dillon4)
- Clarify variable type !3824
- Docs surround KUBERNETES_ values with quotes !3820
- Documented how to protect environment variable in Kubernetes executor !3812
- Add clarifications for k8s pull policies !3811
- Fix kramdown warning issue !3808
- Update GitOps workflow warning !3806
- CTRT edits for Docker executor part3 !3802
- Adding namespace to anyuid command !3798
- Update fargate troubleshooting !3772
- Update using security context example !3723

## v15.7.3 (2023-01-19)

### Bug fixes

- powershell: Fix stdin handling with scripts !3843

## v15.7.2 (2023-01-13)

### Bug fixes

- Fix relative URL path handling with clone_url !3815
- powershell: fix unwanted progress streams leaking to output !3831
- Re-merge "Artifact/cache helpers now use POSIX shell syntax for expansion" !3833

## v15.7.1 (2022-12-19)

### Bug fixes

- Revert automate for which supported distro releases we create packages. !3794

## v15.7.0 (2022-12-17)

### New features

- Add PrivilegedServices option for allowing/disallowing docker services to be privileged !2652
- Add support for Windows Server 21H2 !3746
- Generate global system ID !3758
- Add start_type to virtualbox configuration !2558
- Update secret resolver to return raw & masked variables !3750
- Allow Executors to clone via SSH !3518
- Add docker support for `IpcMode` for IPC namespace sharing !3781
- Expose the build timeout as an environment variable !3778
- Improve Runner's API health checking and handling !3658

## v15.6.3 (2023-01-19)

### Bug fixes

- powershell: Fix stdin handling with scripts !3843

## v15.6.2 (2023-01-13)

### Bug fixes

- powershell: fix unwanted progress streams leaking to output !3831

## v15.6.1 (2022-11-24)

### Bug fixes

- Fix cache config needing to be provided !3747
- Add gitlab-runner user during ubi-fips image building !3725
- Fix kubernetes pod labels overwrite !3582
- Correctly handle expansion of job file variables, and variables that reference file variables !3613
- Artifact/cache helpers now use POSIX shell syntax for expansion !3752

### Maintenance

- Upgrade github.com/urfave/cli to 1.22.10 !3744
- Unit test to catch urfave bug !3749
- Makefile.build.mk: allow building for arm64 without overriding ARCH !3498
- Renovate Go version !3768
- Add warning about using SIGTERM/SIGINT over SIGQUIT !3769
- Update golang Docker tag to v1.18.9 !3776
- Automate for which supported distro releases we create packages. !3756
- Fix silent docker images build failure and retry buildx !3786
- Rename Docker's PrivilegedServices to ServicesPrivileged !3791

### Documentation changes

- Making things a little more obvious for those of us who may skip ahead !3697
- Clean up docs redirects, runner - 2022-11-23
- Document behavior for local addresses in [session_server] configuration !3676
- Docs: Nested guidelines for clarity !3729
- Fix some wording in docs and add links in convenient areas !3684
- Updated serviceaccount setting to match the code !3387
- Update agent for Kubernetes installation docs !3748
- Change deprecation documentation for register command !3742
- Make pod_labels more specific !3645
- Added doc to inform about saving cost when using private subnets and AWS S3 cache !3453
- Add more descriptive headings on executor pages !3763
- Add security warning to Runner install docs !3762
- Add troubleshooting details !3755
- Add note for self-managed customers !3761
- Update docs/executors/virtualbox native OpenSSH PowerShell !3775
- Fix Kubernetes Executor docs !3770
- Add note for AWS IAM instance profile !3774
- Add a requirement to create a namespace before overwriting !3696
- CTRT edits for The Docker executor part 1 !3753
- Expanded on downloading helper images and updated a link to use a more modern file. !3562
- Add `deprecated` to `gitlab-runner exec` !3773

## v15.6.0 (2022-11-21)

### New features

- Add support for Node Selector Overwrite !3221
- Handle job execution interruption for the new autoscaler executor provider !3672
- Add maximum size to uploaded cache !3552
- Allow multiple paths in GIT_SUBMODULE_PATHS !3675
- Capture helper service logs into job/tasks main trace log !3680
- Add a feature flag to disable resolving of TLS chain !3699
- Adds proper handling of ExecutorProviders initialization and shutdown !3657

### Bug fixes

- Detect Windows build 10.0.19042 as 20H2 !3694
- Force powershell/pwsh input/output encoding to UTF-8 !3707
- Skip non-regular files for artifact metadata generator inclusion !3709
- Filter kubernetes trace to remove newline added for long logs in attach mode !3691
- Enable powershell via stdin by default !3728
- Kubernetes executor: redial backend on internal server errors !3732

### Maintenance

- Update redhat/ubi8 Docker tag to v8.7-929 !3738
- Add OS versions supported by packagecloud 3.0.6 release !3734
- Add tests for kubernetes scheduler name config !3643
- Update Go distribution to version 1.18.8 !3720
- Update logging levels from Debug to Info !3710
- Move autoscaler Acquire() to the ExecutorProvider !3660
- Document internal Executor Interface !3291
- Update git to 2.38.1 and git-lfs to 3.2.0 to address CVE-2022-29187 !3674
- Switch to markdownlint-cli2 !3683
- Ensure `go-fips` container is rebuilt when the version of Go is updated !3685
- Add logging in UpdateJob to include checksum and bytesize !3693
- Update taskscaler to newer version !3706
- Skip docker Test_CaptureServiceLogs integration tests on windows !3703
- Update GoCloud to v0.27.0 and update Azure cache to use new SDK !3701

### Documentation changes

- Explain ANSI-relevance of log_format options !3739
- Fix broken links in runner docs !3737
- Add podman-plugins package dependency for service container network aliases !3733
- Add Taskscaler and Fleeting plugin instructions to Runner development !3730
- Document macOS workaround for TLS issues !3724
- Remove misleading statement regarding Bash in Windows planned feature support !3722
- Deprecate register command !3702
- Mark runnerRegistrationToken as deprecated !3704
- Add helm repo update command to Kubernetes install docs !3736
- Add additional documentation around the use of submodules !3670
- Add Kubernetes certificate guide !3608
- Troubleshooting for pods always assigned worker node's IAM role !3678
- Change $shell to $SHELL in "Set up macOS runners" docs !3681
- Fix docs review app script and domain !3682
- Update redirected links in the runner docs !3690
- Improve development setup docs !3661
- Update Runner Helm chart docs to include list of deprecated fields !3686
- Add details to Documentation MR template !3698
- Adding Ubuntu 22 to the supported OS list !3712
- Adds deprecation notes for docker-ssh and docker-ssh+machine executors !3714
- Updated template to match other repo !3715

## v15.5.1 (2022-11-11)

### New features

- Add a feature flag to disable resolving of TLS chain !3699

## v15.5.0 (2022-10-21)

### New features

- Add shell+autoscaler executor !3617
- Add Docker volume driver ops !3620
- Kubernetes executor: support podspec.schedulerName !2740
- Add IPv6 support to Docker networks !3583
- Add Prometheus metrics to executor autoscaler !3635
- Add GIT_SUBMODULE_DEPTH variable !3651
- Add support for PAT masking in trace !3639

### Bug fixes

- Set all existing variables into the build container !3607
- Add pgrep to ubi-fips image !3625
- Standardize Attestation Artifact Names and Permissions !3650
- Do not expand some CMD variables https://gitlab.com/gitlab-org/security/gitlab-runner/-/merge_requests/38

### Maintenance

- Upgrade Go to version 1.18.6 !3589
- Add TMPDIR to test's env allowlist !3603
- Go 1.18 mod tidy !3619
- Drop runtime.GC() after every check !3595
- Upgrade Go FIPS image version to 1.18 !3624
- Add internal autoscaler executor provider unit tests !3633
- Only generate mocks that are actually used in tests !3630
- Fix incorrect spelling of acquisition !3621
- Add User config setting for docker executor !2913
- Upgrade Go FIPS image version to 1.18.7 !3640
- Upgrade Go distribution to version 1.18.7 !3656

### Documentation changes

- Added GitLab Runner to title !3618
- Clarify k8s executor overrides per CI/CD job !3626
- Add note about docker-in-docker !3628
- Fix indentation for [runners.cache] in kubernetes docs !3634
- Clean up docs redirects !3632
- Document hidden retry for failed Docker pull !3638
- Refactor autoscaler terminology !3641
- Update redirecting external links for Runner !3631
- Explain metric …request_concurrency_exceeded_total !3558
- Update contribution details when it requires changes to both GitLab and Runner !3649
- Disk root size parameter !3652
- Remove Grafana dashboard link !3653
- Move Content from best_practices page !3665
- Remove content that didn't add value !3667
- Updated path for group runners !3664
- Fix ordered list display abnormal error !3663
- Set variable to new domain for docs review apps (Runner) !3671

## v15.4.2 (2022-11-11)

### New features

- Add a feature flag to disable resolving of TLS chain !3699

## v15.4.1 (2022-10-21)

### Security fixes

- Do not expand variables in Command https://gitlab.com/gitlab-org/security/gitlab-runner/-/merge_requests/38

## v15.4.0 (2022-09-21)

### New features

- Add renovate support !3592

### Bug fixes

- Reset token in config template when set !3593
- Remove reliance on text/transform for trace masking !3482

### Maintenance

- Update instructions with new menu title !3599
- Update project for latest Vale and Markdownlint tooling and rules !3598
- Docs: Small edit to language !3596
- Updated title to match left nav !3588
- Delete tmp/gitlab-test directory. !3585
- Updated title to match our standards !3584
- Allow setting of Docker volume label mode independent of read/write mode !3580
- Improve clarity of runner metrics examples !3578
- Remove 'respectively' and 'please note' !3574
- Add io error to troubleshooting section !3573
- Docs: Adding details about GitOps configuration for agent !3572
- Fix runners location in docs !3555
- Add path implementation to support Windows docker from unix !3344
- Update redhat/ubi8 Docker tag to v8.6-943 !3605
- Update alpine Docker tags !3604

### Security fixes

- Upgrade prometheus/client-golang from v1.1.0 to v1.11.1

## v15.3.3 (2022-11-11)

### New features

- Add a feature flag to disable resolving of TLS chain !3699

## v15.3.2 (2022-09-21)

### Security fixes

- Do not expand variables in Command https://gitlab.com/gitlab-org/security/gitlab-runner/-/merge_requests/38

## v15.3.1 (2022-09-21)

### Security fixes

- Upgrade prometheus/client-golang from v1.1.0 to v1.11.1

## v15.3.0 (2022-08-19)

### New features

- Improve documentation about installing and using Podman as a Docker executor replacement !3570
- Add support SELinux type label setting in Kubernetes executor !3451 (Omar Aloraini @ooraini)
- Add a check whether boringssl is being used by using the Enabled method !3390
- Add support for server side encryption for S3 Cache !3295 (Johan Lanzrein @lanzrein)
- Remove CentOS 6 packaging !2871 (Bene @bene64)

### Bug fixes

- Generate artifacts metadata only for zip !3565
- Build s390x images alongside the other images !3561
- Ensure that runner always uses the customized User-Agent !3543
- Revert github.com/urfave/cli back to v1.20.0 !3539
- Improve error message when there's a conflict between `pull_policy` and `allowed_pull_policies` settings !3526
- Sanitize user-provided custom build directory before passing it forward !3360

### Maintenance

- Docs: Remove old install page !3563
- Update default label for documentation MR template !3559
- Promote gitlab.MultiLineLinks to error !3554 (Niklas @Taucher2003)
- Fix links split across multiple lines in Runner repo !3553
- Add note on GitLab instance pre-requisite for using Runners - docs !3549
- Update Markdownlint and Vale configuration !3548
- Fix "broken" links (redirect) !3542 (Lee Tickett @leetickett)
- Add `hostname` to the UBI-fips helper image !3540
- Docs: Fix a typo in `pull_policy` which is should be underscore !3537
- Update linter version to 1.46.2 !3536
- Update Helm chart troubleshooting for missing secrets !3534
- Protect commands/config with a mutex !3507
- Fix dead link & other runner docs cleanup !3491 (Ben Bodenmiller @bbodenmiller)

### Documentation changes

- Remove premium tier from agent install docs !3535
- Add new functionality related to runner token expiration !3209 (Kyle Edwards @KyleFromKitware)

## v15.2.0 (2022-07-20)

### Bug fixes

- Update github.com/containerd/containerd dependency !3525
- Rename DEBUG env var to RUNNER_DEBUG !3497

### Maintenance

- Push image on registry during release stage only when enabled !3528
- Fix version history formatting !3523
- Upgrade Go to 1.17.9 in project !3515
- Disable push to ECR in all cases !3514
- Make resource checking disabled by default !3513
- Fix DEB_PLATFORMS definition in the Makefile !3510
- Monitor docker-machine provision failed state !3355 (StoneMan @Wenyuyang)
- Run incept tests only for canonical namespaces !3341

### Documentation changes

- Update command usage and GitLab Runner version !3531
- Restore previous step for freebsd install procedure !3527
- Fix link to cluster agent !3521
- Add explanation on how to select runner manager node with nodeSelector !3520
- Update sysrc command for Freebsd installation procedure
 !3519 (Roller Angel @rollerangel)
- Add security context for init permissions container !3516
- Add note about configurability of Fargate host properties !3509
- Remove columns to correct rendering config.toml, CLI options and ENV variable for the register table !3508
- Add the pull-policy from jobs support to Kubernetes !3504
- Remove trailing spaces from docs !3502
- Add note for pre existing runner use condition !3501
- Improve the output of registration command !3500
- Fix description of 'Coordinator' in FAQ !3496
- Add some clarifications to how job_env in Custom Executor works !2810

## v15.1.0 (2022-06-20)

### New features

- Generate artifacts metadata !3489
- Add image pull-policy support to services !3488

### Bug fixes

- Init submodules prior to sync to ensure submodules remote URL configuration is properly synchronized !3265 (David Alger @davidalger)
- Honor entrypoint for build and helper images with exec passthrough !3212 (bdwyertech @bdwyertech)

### Maintenance

- Ignore TestPowershell_GetConfiguration for all windows versions !3494
- Add TestPowershell_GetConfiguration/pwsh_on_shell_with_custom_user_(windows)... !3492
- Update Docker images for linting docs !3490
- Add note about gitlab-runner-fips !3487
- Update minio-go dependency to fix FIPS endpoints !3484
- The context of the language would suggest the plural form of this noun. !3483
- Fixed a broken link for FIPS RHEL runner !3481 (Brock R @fearthebadger)
- Clarify on Docker engine version requirement !3479
- Expand variables for Pod volume subPath and mountpath config !3478
- Update documentation on interactive web terminal support for helm chart !3477
- Add upgrade code sample for arm64 !3475
- Fix error in oc create configmap command - docs !3471
- Remove windows server 2004/20H2/21H1 related tests from community MR pipeline !3467
- Do not retry artifact download on 401 response !3461
- Modify doc mentions of RedHat to Red Hat !3459 (lousyd @lousyd)
- Update project to use latest linting images from gitlab-docs !3452
- Use `T.TempDir` to create temporary test directory !3410 (Eng Zer Jun @Juneezee)
- Use 'go install' instead of 'go get' to install tools !3402 (M. Ángel @jimen0)
- DeviceCgroupRules for Docker Executors !3309 (Alexander Sinn @embeddedcoder)
- Workaround to slow artifacts upload to GCS !3194
- Add extra information when "no matching files" !3079 (Adrian Mârza @adrian.marza.mambu)
- Override ci image and registry for all windows helper pushing jobs !3485
- health-check port discovery should be consistent with WAIT_FOR_SERVICE_TCP_PORT !3033 (Anton Neznaienko @neanton)

### GitLab Runner distribution

- Trigger UBI images for all releases and main branch !3466
- Fix not pushing main Runner images to Docker hub !3465

### Documentation changes

- Add Podman configuration steps !3480
- Implement allowed_pull_policies in config.toml !3422
- Implement supporting pull_policy from jobs !3412
- Allow to overwrite Pod labels in the Kubernetes executor !3352 (Mathieu Parent @sathieu)
- Add a flag to `gitlab-runner exec` to specify the CI/CD config file !3246 (Alexis Jeandeau @jeandeaual)
- Use GCP metadata server and sign blob API for GCS cache url !3231 (Jasper Maes @jlemaes)
- Complete the example configuration for gcp cache !2956 (Edward Smit @edwardsmit)
- Support Priority Class Name for Kubernetes executor !2685 (ayoub mrini @ayoubmrini424)

## v15.0.0 (2022-05-19)

### Security fixes

- Improve sensitive URL parameter masking !3404

### Bug fixes

- Allow S3 cache's AuthenticationType to be provided case-insensitively !3446

### Maintenance

- Update git-lfs to 2.13.3 !3458
- Add TestMachineIdleLimits in the windows 21h1 test failure !3457
- Repair redirected links !3456
- Add history to docs for kubernetes pull policy !3455 (Raimund Hook @stingrayza)
- Run bleeding edge windows builds for security pipelines as well !3449
- Fix minor grammatical error. !3448 (Crafton Williams @crafton)
- Fix windows 21H1 pushing helper images and integration tests !3447
- Delete trailing whitespace !3443
- Fix alpine-latest pipelines for pwsh and prevent this happening on main in the future !3442
- Moved content to executor pages !3440
- Add instructions for how to specify what user a job is run as via docker executor !3438
- Update alpine versions to latest !3436
- Parallelize Kubernetes TestRunIntegrationTestsWithFeatureFlag tests !3435
- Update FIPS base UBI image to 8.6-754 !3434
- Add alpine-latest helper image flavor and switch default alias to 3.15 !3433
- List source of Default templates !3431 (Ben Bodenmiller @bbodenmiller)
- Switch from cobertura to coverage_report keyword !3429
- Stop publishing helper images to Docker Hub !3425
- Add a note to troubleshooting section regarding security release !3424
- Set max_line_length attribute in .editorconfig !3423
- Fix 21h1 hcsshim::CreateComputeSystem error !3421
- Fix indentation for docker run runner example !3419
- Register runner with renamed paused argument !3414
- Enable CGO_ENABLED by default in golang-fips compiler !3413
- Change amazonec2-security-group to XXXX in example !3411
- Check serviceaccount and imagepullsecret availability before creating pod !3399
- Make clear-docker-cache script to work for Docker versions below 17.06.1 !3394 (Roland Hügli @rhuegli)
- Servername in openssl command !3374
- Update index.md !3356 (Don Low @Don.Low)
- Docs: Small edit to change 'how' to 'what' !3325
- Update docs/monitoring/index.md !3216
- Expose fastzip configuration options !3130
- Docs: Update autoscale_aws_fargate to include ca certificate location !2625
- Print out service timeout seconds in Docker executor !279 (Elan Ruusamäe @glensc)

### GitLab Runner distribution

- Add packages added by package cloud 3.0.5 release !3437
- Use SHA256 instead of MD5 for digest !3415

### Documentation changes

- Add step for AppSec in the security release template !3432
- Make explicit disabling of strict-host-key-checking mandatory by default !3418
- Add support for Windows server 2022 !3218
- Add sh to --shell --help following documentation !2988 (David Hannasch @dHannasch)

## v14.10.1 (2022-05-02)

### Security fixes

- Disallow reserved CACHE_FALLBACK_KEY values !49

## v14.10.0 (2022-04-19)

### Bug fixes

- add tip for windows docker permissions !3397
- Add newline between the command and the output when collapsible section is enabled !3389 (Thomas Chandelle @tchandelle)
- Increase token short length if it includes prefix !3373

### Maintenance

- Update lint-markdown image for docs !3408
- Remove explicit mention of t4g.nano !3405
- Log object storage forbidden errors during artifact downloads !3400
- Change release milestone for k8s operator - docs !3395
- Link macOS install docs to config docs !3392
- Add runnerImage property to OpenShift Operator docs !3385 (Em Karisch @QuingKhaos)
- Artifacts download argument validation !3384
- Added how to fix TLS handshake timeout error in a proxy environment !3383
- Fix a typo in the cache uploading messaging !3382 (Lee Tickett @leetickett)
- Add new troubleshooting step to the Kubernetes docs !3380
- Change the docs review apps IP !3379
- Debian 9 won't build / qemu now requires -F !3369 (Donny Davis @donnydavis)
- Add support for docker client version negotiation !3322
- docs: update region specific s3 endpoint urls !2975 (Casey Vockrodt @casey.vockrodt)
- Add archiver staging directory option to runner helper !3403

### GitLab Runner distribution

- Add amazon/2 RPM distribution to the release list !3378

### Documentation changes

- Add Kubernetes operator installation and uninstallation docs and updated OpenShift docs !3388
- Add runner registration related properties to OpenShift Operator !3386 (Em Karisch @QuingKhaos)
- Support docker container custom labels !3304 (aylinsenadogan @aylinsenadogan)
- Update release process link in readme !3319 (Théo DELCEY @theodelcey)

## v14.9.0 (2022-03-21)

### New features

- Add posix shell quoting implementation !3367

### Bug fixes

- Use token from job payload when composing repository URL based on clone_url !3366
- Upgrade minio to v7.0.24 pre-release, for IAM timeout fix !3354
- Upgrade fastzip to v0.1.9, fixes invalid timestamps !3353
- Update network responses to support 64-bit Job IDs !3346
- Upgrade fastzip to v0.1.8 !3333
- Allow changing shell executor with pwsh user !3298
- Remove bashisms from Bash shell implementation !3014 (Neil Roza @realtime-neil)

### Maintenance

- Update stringData for Custom TLS cert !3372
- Add default issue & MR templates !3368
- Docs: Added fleet management link !3364
- Add link to AWS driver docs in gitlab docker machine - docs !3363
- Change fleet scaling to best practices for runner shared services - docs !3362
- Docs: kubernetes volumes are mounted on services !3361 (Quentin Barbe @forty1)
- Add warning about enabling debug logging !3359
- Add links to clarify AWS and docker credentials requirements and clarification on image: tag !3358
- Add link to docker machine fork - docs !3357
- Edited for style !3351
- Run trigger-UBI-images-build job also for patch release tags !3350
- Update runner registration failure log message !3349
- Add runner registration message section - docs !3348
- Move Path interface to docker volume consumer !3343
- Neaten helpers/path unix path impl !3342
- Fix misleading error during cache restoration !3340
- Clean up docs redirects - 2022-02-22 !3339
- Make ssh command/executor shell agnostic !3337
- Remove redundant shell config environment property !3336
- Updated agent for Kubernetes !3334
- Update CI toolchain versions !3330
- Upgrade Docker to 20.10.12 !3328
- Support Vault EE namespaces !3320 (Aleksander Zak @aleksanderzak)
- Add Debian bullseye to supported versions !3318
- Add post_clone_script hook !3211 (Dan Rice @dnrce)
- Docs: Update kubernetes key file format !3097 (Brandon Hee @brandonhee)
- fix grammatical error !2896 (James Dube @jamesdube)

### GitLab Runner distribution

- Fixes version definition in VERSION file !3371
- Align debian releases for stable and Bleeding Edge versions !3335

### Documentation changes

- Add support for Kubernetes runtime class !2326
- Add docs about security risks for using cache and the git_strategy=fetch !3365

## v14.8.0 (2022-02-20)

### New features

- Allow specifying maintenance-note on runner registration !3268
- Support Apple Silicon (darwin/arm64) !2274
- Add variable support for services (Stefano Tenuta @ST-Apps1) !3158

### Bug fixes

- Fix artifacts upload redirection support !3308
- Handle redirects on artifact uploads !3303
- Introduce non-reusable docker cache volumes !3269
- Merge the config template before asking the user for configuration !2561 (Matthias Baur @m.baur)
- Make use of build requests/limits for build permission init container !3321

### Maintenance

- Add details to docs on CI_SERVER_TLS_CA_FILE !3332 (Ben Bodenmiller @bbodenmiller)
- Ensure shell writers terminate with newline flush !3329
- Upgrade Go to 1.17.7 !3327
- Install supported Go version for Windows prior to testing !3324
- Upgrade minio to v7.0.21 !3323
- Fix milestone ship date error for the idlescalefactor feature - docs !3317
- Remove vendor/ directory !3314
- Divide packages buildling jobs in the pipeline even more !3313
- Use latest docs linting image for Markdown !3312
- Docs: Update shell descriptions to use full names !3310 (Neil Roza @realtime-neil)
- Bump version of Go for project to 1.17.6 !3305
- Fix Azure caching example config !3300 (Stefan Asseg @stefanasseg)
- Encourage use of K8s secrets !3299 (Christian Mäder @nxt.cma)
- Update interactive example that was incorrectly set to non-interactive !3297 (Arran Walker @ajwalker)
- Update support for session_server using helm chart !3296
- Cleanup cache proxy pattern !3294
- Adds details about how to limit the number of VMs when autoscaling !3289
- Update linting configuration from GitLab project !3288
- Replace ruby:2.6 in examples and test cases with ruby:2.7 !3287
- Update runner security docs !3279
- Update Page with more common -machine-machine-options for use with docker and amazon ec2 instances. !3259
- Add information on how to connect to S3 from Runners on Amazon EKS with IAM Role for ServiceAccount !3251
- Add version number to windows helper image tags !3217 (Florian Greinacher @fgreinacher)
- Update docs/executors/shell.md !3208
- To disable wait_for_services_timeout use -1 not 0 !3207
- Add support for extra submodule update flags !3192 (Nejc Habjan @nejc)
- Clarify that listed limitations are specific to Windows !3155
- Ensure proper assumptions !3038 (Deniz Adrian @zined)
- Update the security caveats about the usage of privileged mode !2482
- Add debian/bullseye to packagecloud DEB_PLATFORMS !2940 (James Addison @jayaddison-collabora)

### Documentation changes

- Add details on concurrent parameter for docker executor - docs !3286
- Add alpine 3.15 as new runner/helper-image flavor !3281 (Fabio Huser @fh1ch)

## v14.7.0 (2022-01-19)

### New features

- Add RHEL/UBI amd64 FIPS support !3255

### Bug fixes

- Exclude stderr content from parsing UID/GID information within Docker executor !2768

### Maintenance

- Fix fips rpm package name to sign !3285
- Mark "prepare go fips" job as optional !3284
- Updating documentation linting images for project !3283
- Fix external links from project and remove old redirects !3282
- Restore git 1.8.3.1 tests !3278
- Fix tests using gitlab-grack submodule !3272
- Clarify how to configure network mode with docker executor !3264
- Update golangci-lint !3261
- Pass UPSTREAM_CI_COMMIT_REF to incept tests !3257
- Update sentry library from raven-go to sentry-go !3199 (Markus Legner @mlegner)
- Bump used Go version to 1.17 !3112
- Show error details for failed artifact uploads !3240

### GitLab Runner distribution

- Fix the 'stable gitlab release' job !3252

### Documentation changes

- Point to Gitlab maintained fork of Docker Machine !3276 (Thameez Bodhanya @thameezbo)
- Release of a FIPS Compliant runner !3274
- Adds note about 5 GB S3 cache limit !3266
- Added troubleshooting steps !3273
- Fix broken external links !3270 (Niklas @Taucher2003)
- Update to mention centos stream 8 instead of centos linux 8 !3267 (Ondřej Budai @ondrejbudai)
- Document need for entrypoint to open shell !3256
- Updated language for Kubernetes executor !3253
- Update link to K8s pull policy !3254
- Improve the cache documentation for k8s executor !3237
- Update docs for GitLab Runner Helm Chart using ACS (retired) to AKS !3219
- Remove trailing spaces for Jan 2022 TW monthly chores !3275

## v14.6.0 (2021-12-17)

### Bug fixes

- Implement improved JSON termination mode for Kubernetes !3225

### Maintenance

- Add Vale rule updates from the GitLab project to this project !3249
- Minor capitalization and style fix !3248
- Trigger UBI images build also from security fork !3245
- Add note about running docker runner with docker-machine functionality !3236 (Ihor Martyniuk @enoot)
- Remove coverage reports from S3 release !3235
- Add curl in alpine image !3233
- Fix flaky garbage collection test !3230
- Move the "static QA" job to the postrelease stage !3227
- Automatically retry integration_k8s jobs !3226
- Docs: Clarifying that it's "a" macOS machine, rather than "yours" !3223
- Remove unneeded quotes from markdownlint config !3215
- Run incept tests in the postrelease stage so that all binaries and images are available !3214
- Update markdownlint and Vale rules from GitLab project !3213
- Add additional docs and integration tests for cache.s3.AuthenticationType !3210
- Docs: Changed "clean up" from noun to verb !3206
- Docs: Clarify what Runner Cloud is !3205
- Drop gorilla/mux in favour of http.ServeMux !3203
- Add idle gitlab_runner_jobs metric per runner !3202
- Fix links to shared runners documentation !3201
- Add openssl command to download the cert !3200
- Improve Runner container image size for ubuntu and alpine !3185 (Furkan Türkal @Dentrax)
- Autoscale VMs based on a percentage of in-use VMs !3179
- Use native go errors and drop pkg/errors !3104 (feistel   @feistel)
- Fix the 'stable gitlab release' job !3252

### GitLab Runner distribution

- Push stable images built on security fork to canonical repository !3242
- Update the GitLab Release job !3228

### Documentation changes

- Update lint-html image for docs !3239
- Docs: Added OpenSSL SSL_connect: SSL_ERROR_SYSCALL troubleshooting topic !3229
- Docs: Add pod cleanup info in the Kubernetes doc !3224
- Update docs for installing runner from binary !3222 (Wojciech Pater @wpater)
- Changed symbol in docs table !3220
- Add Native Windows OpenSSH Server and Powershell support for Virtualbox and Parallels executors !3176 (Guillaume Chauvel @guillaume.chauvel)

## v14.5.2 (2021-12-10)

### Security fixes

- Fix `syscall.forkExec` calling `close(fd=0)` on pipe error [!44](https://gitlab.com/gitlab-org/security/gitlab-runner/-/merge_requests/44)

## v14.5.1 (2021-12-01)

### Security fixes

- Limit docker executor's container reads to prevent memory exhaustion [!37](https://gitlab.com/gitlab-org/security/gitlab-runner/-/merge_requests/37)

## v14.5.0 (2021-11-21)

### New features

- Scrub the X-Amz-Security-Token parameter from query strings !3171 (Estelle Poulin @estelle.a.poulin)
- Kubernetes executor container security context !3116

### Bug fixes

- Fix lockfile cleanup for submodules !2858 (Nejc Habjan @nejch1)

### Maintenance

- Docs: Added SSH executor disable_strict_host_key_checking details !3195
- Fix releasing alpine 3.12 helper images !3193
- Renamed enterprise_guide to fleet_scaling !3191
- Add all available unix OS build tags to unix targeted go files !3189 (Arran Walker @ajwalker)
- Fix gitlab grack to use our own repositories !3187
- Use newer docs linting image !3186
- Update changelog generator configuration !3183
- Fix docker pulling image integration test !3182
- Break out shell blocks to allow copy from button !3181
- Add troubleshooting info to Runner installation with Agent !3180
- Log errors when failing to close docker client !3178
- gitlab-runner Dockerfile: clear /tmp of ubuntu docker image !3177 (Yalcin Ozhabes @trim_the_main)
- Fix PVC volume config generation in Kubernetes executor !3174 (Sandra Tatarevićová @sandra17)
- Add troubleshooting note for dind connection error on k8s executor !3173
- Docs: Clarified concurrency setting !3172
- Fixed broken external links !3168
- Fix: typo in docs/register/index.md !3166 (David Duncan @duncan.davidii)
- Docs: Clarify runner token !3165 (Stefan Schmalzhaf @the_s)
- docs: add useful notes on setting session_server !3164 (Yang Liu @robturtle)
- Updated broken external links !3163
- Refactor images building and publishing jobs !3162
- Add changeable config directory for root !3161 (Boris Korzun @boris.korzun)
- Docs: Correct link to Windows shared runner info !3160
- Use sync.Mutex rather than RWMutex for simple protections !3159
- Remove need for Git in runner images !3152 (Ben Bodenmiller @bbodenmiller)
- Suppress git hints about branch naming standards !3148
- Update golang-cli-helpers library, support env namespaces !3147
- Handle situations when neither `ntpdate` nor `sntp` is available !3143 (Alexander Kutelev @kutelev)
- Docs: Small edits to enhance readability !3137 (Ankita Singh @ankita.singh.200020)
- Better support for Powershell on Kubernetes !3119
- Do not pass in bash detection script into build container !3095
- Kubernetes executor should only used SharedBuildsDir behaviour when it is required !3078 (David Alger @davidalger)
- [DOCS] - Improve image pull secrets documentation clarity !3047 (Aaron Johnson @acjohnson1985)
- Document how to run jobs as non-root user for kubernetes and kubernetes with helm !2900
- Allow finer-grained control over pod grace periods. !2130 (Dominic Bevacqua @dbevacqua)

### GitLab Runner distribution

- Provide docker images for alpine 3.12 (default), 3.13 and 3.14. !3122

## v14.4.0 (2021-10-25)

### Security fixes

- Sanitize git folder after each build !3134

### Bug fixes

- Add Kubernetes pod label sanitization !3054 (Theodor van Nahl @t.vannahl)

### Maintenance

- Revert "Merge branch 'alpine-3-13' into 'main'" !3157
- Consider all docker pull image system error as runner script failure !3142
- Docker Executor: use Stop for graceful shutdown !3128 (Aaron Friel @frieltwochairs)
- Update to minio-go v7.0.13 !3120 (Philip Schwartz @pschwar1)
- Explicit configuration for cache s3 authentication type !3117
- refactor: remove osext dependency !3101 (feistel @feistel)
- Respect Docker Runtime setting for services !3063 (Jakob-Niklas See @networkException)

### GitLab Runner distribution

- Split packagecloud release by distribution flavor !3146

### Documentation changes

- Mark URLs compatible with markdownlint-cli 0.29.0 !3154
- Remove Fedora 34 from list of packages - docs !3151
- Fixed docs crosslink from Advanced Config !3149 (Raimund Hook @stingrayza)
- Update Autoscale config due to docker machine deprecation docs !3144
- Compatibility chart update !3141 (Alexander Kutelev @kutelev)
- Update docker_machine.md - docs !3140
- Change description for gitlab_runner_limit !3139
- docs: Delete link to gitlab.com-config (target does not exist) !3138 (Stefan Schmalzhaf @the_s)
- Fix yaml indention of GCS secretName !3136 (Kate @kate_stack11)
- Replace incorrect terminology (storage -> bandwidth) !3135 (Jay Williams @codingJWilliams)
- Docs: Updated Microsoft Service policy links !3133
- Runner: fix some broken external links !3127
- Additional step when install GitLab Runner using KAS !3126
- Added info about code handling for Windows runner !1975

## v14.3.0 (2021-09-21)

### New features

- Cleanup build directory with feature flag !3065
- Consider only docker image pull system error as runner-system-failure !3060

### Security fixes

- Restrict accepted metric listener HTTP methods !3109

### Bug fixes

- Fix docker-machine executor check to reduce warning log spam for no runners able to process a job !3106 (Thomas Scully @tscully49)

### Maintenance

- Turn on FF_SCRIPT_SECTIONS for GitLab Runner pipelines !3124
- Expose runner limit error message on registration !3108
- Split linux packages into multiple jobs !3105
- Upgrade minio to v7 !3099
- Update runner docs tests !3096
- Remove docker-machine feature flag !3093
- Improve log line decoding for kubernetes !3091
- Add strict host key checking to SSH config !3074
- Upgrade alpine version to 3.13.6 !3057
- Improved bash shell escaping (behavior, performance) !2882

### Documentation changes

- Added mac setup guide !3129
- Fix trailing spaces in Runner docs !3125
- Per-build networking is recommended !3118
- Fixed typo in Dockerfile example for installing Runner with Docker !3113 (Markus Möslinger @metabytewien)
- Update documentation template !3107
- Use latest docs linting images !3100
- Update feature-flags.md, fixed typo, runners.feature_flag -> runners.feature_flags !3098 (Joost van der Sluis @jvdsluis)
- Reword so that docker services list "images" instead of "applications" !3094
- Adds Linux register command for behind a proxy !3087 (Rui Duarte @P0w3rb0y)
- Add info for DOCKER_HOST value in Using docker:dind !3085
- Added docker image build steps for Alpine !3076
- Add doc in FAQ about running Elasticsearch !3110
- Fix typo in security process !3092

## v14.2.0 (2021-08-22)

### Bug fixes

- Do not execute checks for windows integration test in docs only default branch pipeline !3070
- Limit job log to ensure it contains UTF-8 valid data !3037
- Fix ubuntu helper image builds to use correct platform (not always amd64) !3032 (Sneha Kanekar @skanekar1)
- Fix trace short writes when large masks are configured !2979
- Fix cleaning of removed sub-submodules when using fetch strategy !2883 (DmtiryK @dkozlov)

### Maintenance

- Update trace force send interval to be dynamically adjusted based on update interval !3064
- Update rules for windows tests to fix docs pipeline !3062
- wrap each line in a script block as a section !3051
- Add new histogram metrics to docker+machine executor !3050
- Do not ignore failure in Windows jobs due to timeout !3042
- Fix release job to use JOB-TOKEN !3041
- Support of kubernetes lifecycle hooks !3036
- Add all of gl-docsteam to docs CODEOWNERS !3026
- Add Evan and Marcel to docs CODEOWNERS !3025
- Use CI_JOB_TOKEN to create releases !3023
- Explicitly set kubernetes pull image failure as script failure !3015
- Implement changes rules for executing full and docs-only pipelines !2978
- Move build log's ANSI Reset to before newline to fix test output  !2977
- Update configuration of changelog generator !2968
- Update remaining only except to rules in pipeline !2938
- Add support for determining helper image from node selector information !2840
- Upgrade specified Git version to 2.30.2 !2825
- Add allowed images restriction to Kubernetes executor !2669 (Yi Wei Pang @pangyiwei)
- Allow CI image option to override base image name (VirtualBox & Parallels) !1257 (Alexander Kutelev @kutelev)

### Documentation changes

- Modified the runner troubleshooting page for confirming the GitLab version and runner version !3081
- Update docs with the correct link about runner scope !3077
- Clarify the need for max overwrite definitions when overwriting via CI/CD script !3075
- Add troubleshooting entries for k8s-caused faults !3073
- Docs: Recommend to use latest self-managed runners with .com !3072
- Docs: Addded FREE tier badge !3069
- Docs: Addded FREE tier badge !3068
- Docs: Addded FREE tier badge !3067
- Docs: Added code block end tag that was missing !3066
- Docs: Fixed typo, changed "process" to "signal" !3061 (Igor @igordata)
- Docs: Add how to log in as current user in the Terminal so gitlab-runner installs properly !3055
- Improve wording of docs/security/index.md !3031 (Ed Sabol @esabol)
- Docs update advanced configuration !3028
- Update Vale rules with latest settings from GitLab project !3024
- Fix outdated link to custom build directories in runner advanced configuration docs !3022 (zertrin @zertrin)
- Docs: Add version for Kubernetes custom builds directory mount option !3016 (Ben Bodenmiller @bbodenmiller)
- Capitalize CPU on line 187 !2893
- Create Enterprise guide for deploying and scaling a GitLab Runner Fleet !2755

### Other changes

- Improve testKubernetesGarbageCollection integration test !3080
- Update the Kubernetes executor's attach strategy to work with Windows pods !3059
- Fix missing end quote in packagecloud script !3049
- Fix incorrect Kubernetes Windows paths for artifacts and caches !3046
- Set DOCS_REVIEW_APPS_DOMAIN in the CI config directly !3044
- Updated CODEOWNERS for docs team members who are maintainers !3035
- Update build versions for Fedora !3034
- Enable container scanning for gitlab runner !3027
- Garbage collection supports for kubernetes executor !2983
- Fix flakiness of the TestAttachReconnectReadLogs test !2954

## v14.1.0 (2021-07-20)

### Bug fixes

- Fix trace short writes for large log lines !2993
- Confirm if docker is installed in `clear-docker-cache` !2961

### Maintenance

- Add CODEOWNERS for docs !3017 (Ben Bodenmiller @bbodenmiller)
- Add TestBuildOnCustomDirectory/pwsh as test failure on windows 20h2 and 2004 and TestMachineIdleLimits on 1809 !3011
- Allow KUBECONFIG and GITLAB_CI env in integration tests !3010
- Fix vendor out of sync !3008
- Use image's Powershell Core for Windows tests !3005
- Remove explicit use of GOROOT/GOPATH now that we're using Go modules !3002
- Remove unneeded test configuration !3001
- Fail k8s integration tests when the check command fails !2999
- Fix on-demand releasing of helper images !2998
- Stop considering docker pull image as runner system failure !2995
- Skip docker-machine provision on failure by default !2986
- Fix make prepare_index read GPG_KEY from file !2985
- Fail CI build if test failures not updated !2976
- Only print necessary env vars in tests !2971
- Update environment name for Linux docker images !2970
- Don't run fuzz variable mask test for docs !2965
- Add environment for gitlab stable release !2962
- Add environment name for package jobs !2959
- Use file based variables for GPG_KEY !2958
- Update default branch from master to main !2930
- Only allow failures with exit code 99 in Linux tests !2704
- Test passing a config template to the RegisterCommand !2451
- Make the variable type for the GitLab CI secret configurable !2414

### GitLab Runner distribution

- Add support for Windows Server core, version 20H2 [Semi-Annual Channel release] !2908

### Documentation changes

- Restructure markdownlint configuration !3012
- Update sudo command for linux repository install !3009
- Fix broken links in Runner docs !3007
- Add note on IdleCount to autoscaling docs !3004
- Update feature flag FF_SKIP_DOCKER_MACHINE_PROVISION_ON_CREATION_FAILURE grammar !3000
- Docs: Complete sentence, link to general SSL troubleshooting info !2994
- Update runner readmes to index !2990
- Added note for Overwriting Kubernetes Namespace section !2984
- Mention liveness project when adding Windows runners !2981
- Add details on how to assign Runner Manager to security fork project !2974
- Docs: Updated Shell topic titles to be more clear !2972
- Update kubernetes execution strategy documentation !2966
- Fix outdated VS Code package recommendation !2964
- Add docs about DEB/RPM packages signature verification !2963
- Docs: Specify exact Parallels product names !2960
- Provide JSON job response file for custom executor. !2912 (Paul Bryant @paulbry)
- Add instructions for proxying the GitLab registry !2865
- Fix typo/incorrect grammar !2842 (Per Lundberg @perlun)

## v14.0.0 (2021-06-19)

### New features

- Send GPU config string !2848
- Add support for selective git submodule paths inclusion/exclusion !2249

### Bug fixes

- Fix race blocking goroutine in shell executor !2910
- Order masked values by length to prevent longer values being partially revealed !2892
- Kubernetes attach strategy hangs when log file is deleted !2824

### Maintenance

- Enable kubernetes attach strategy by default !2955
- Add ASDF .tool-versions file !2948
- Make check test directives depend on prepare_done !2947
- Fix broken test output produced by MakeFatalToPanic !2929
- Use main branch for docs reviews !2925
- Disable windows anti-malware monitoring !2920
- Remove FF_RESET_HELPER_IMAGE_ENTRYPOINT feature flag !2906
- Remove legacy process termination for shell executor !2905
- Pull helper image from GitLab registry by default !2904
- Pwsh shell support for kubernetes when legacy execution strategy ff is set to false !2902
- Remove offpeak settings docker autoscaling !2897
- Add shell benchmarks !2894
- Make pwsh the default shell for new registrations !2889
- Remove FF_USE_GO_CLOUD_WITH_CACHE_ARCHIVER feature flag !2887
- Remove deprecated Makefile targets !2885
- Update Kubernetes client-go library to 0.21.1 !2878
- Segregate `unit test` job into a separate `integration test` job !2783
- Add supported failure reasons for build errors !2744
- Upgrade kardianos service !2729
- Enable fastzip & progress meter !2565
- Allow building behind a proxy !2168 (dHannasch1 @dHannasch1)

### GitLab Runner distribution

- Remove support for Windows 1909 !2924
- Remove support for Windows 1903 !2915
- Remove ubuntu/eoan package !2888
- Publish Windows helper image :latest tags !2879
- Add Ubuntu-based runner-helper image !2835

### Documentation changes

- Add troubleshooting note on gitlab-runner symlink removal !2953
- Disable skel directory usage by default for DEB/RPM installation !2942
- Update PROCESS.md referencing runner release helper templates !2939
- Add tlsctl to runner docs !2937
- Remove old redirects !2933
- Update troubleshooting documentation for old Docker versions on Windows Server !2927
- Add remove_date to YAML frontmatter !2922
- Revert (arch) change !2918
- Shell executor: Link to latest available Git version !2917
- Be more specific about Windows version support !2916
- Made images smaller !2909
- Add troubleshooting steps to gitlab runner operator !2901
- Fix external links !2895
- Fixed typo in docker runner documentation !2891
- Use DNS option in TOML to avoid proxy and route in docs !2815
- Change order of steps to configure autoscaling !2665
- Update docs/executors/kubernetes.md !1903

### Other changes

- Remove conversion between failed and cancelled buildStage for prometheus metrics !2932
- Delete unused 1909 allowed test failures !2928
- Updated test case names for TestBuildJobStatusEnvVars !2907 (listout @listout)
- Specify the working version for lsif-go image !2898
- Remove /usr/lib/gitlab-runner symlink from packages !2890
- Make git-lfs tar checksum usage coherent !2268

## v13.12.0 (2021-05-20)

### New features

- Support git strategy with kubernetes executor !2862

### Bug fixes

- Add utf-8 invalid replacement encoder to trace transformers !2881
- Pass Powershell scripts as a file to shell executor !2874
- Add new eval execution strategy for capturing exit code !2818

### Maintenance

- Revert "Publish Windows helper image :latest tags" !2880
- Use latest docs linting images for testing !2877
- Ensure Docker client is in experimental mode !2870
- Improve trace masking performance !2863
- Use Powershell for resolving paths !2836
- Move commands package integration tests to own files !2795
- Allow whole Vault Secret configuration to be variable-expandable !2772
- Update coverage and windows tests to rules !2756

### Documentation changes

- Changed ${arch} to $(arch) !2875
- Fix TOML syntax in Kubernetes documentation !2872
- Convert pull policies bolds into headers !2867
- Update GitLab Runner connectivity !2866
- Update Kubernetes pull policy documentation !2860
- Document operator properties, custom installation and permissions !2847
- Clarify, N-to-M relationship of Runners to GitLab instances !2788

## v13.11.0 (2021-04-20)

### New features

- Allow user to specify multiple pull policies for Kubernetes executor !2807

### Bug fixes

- Use inspect.GID() to collect GID value in Docker executor !2769
- Fix Kubernetes attach strategy for non-root environments !2749

### Maintenance

- ci: wrap GOCACHE with double quotes !2859
- Add bridge job to runner-incept !2845
- Fix archives/zip tests on Windows !2832
- Report CI test build failures !2829
- Add job URL to container labels !2823
- Compile gitlab-runner binary for shell integration tests !2820
- Don't return error when checking feature flag !2812
- Simplify the triggerring of 'gitlab-docs' Review App pipelines !2809
- Fix git 1.8.3.1 job errors !2791
- Fix job duration value when in log format is json !2787
- Add support for CSI volumes !2784 (Brandon Butler @brandonbutler)
- Move Kubernetes integration tests to separate file !2779
- Support for env variables expansion for image name for kubernetes executor !2778
- Segregate integration tests in docker executor !2776
- Remove test with int overflow !2597 (Fábio Matavelli @fabiomatavelli)
- Adding git depth for submodules !2107 (Nico Bollen @bollenn)

### Documentation changes

- Removed reference to master !2855
- Fix pipeline configuration for docs branches !2853
- Make clear when FF runner configuration syntax was introduced !2852
- Roughly alphabetised Docker Container parms - docs !2851 (Raimund Hook @stingrayza)
- Updated docs reference to MinIO !2850 (Raimund Hook @stingrayza)
- Documentation Update/docs/security/index.md !2849 (Anshuman Singh @singhanshuman)
- Add clarification on Runner and GitLab Version match !2841
- Edited for style !2838
- More edits for style !2834
- Add services note to Windows container troubleshooting !2833
- Edited for grammar and style !2830
- Moved troubleshooting to OS topics !2819
- Fix heading type in GPU documentation !2817
- pWIP: Add configuration section to docs for runner Operator on OpenShift !2816
- Add feature flags in config.toml !2811
- Update links to redirected files !2808
- Add a note to docs on usage of docker script from `13.9` !2806
- Remove docker-machine provision on creation failure !2805
- Improve documentation for GPUs for all executors !2804
- Update redirected links in runner docs !2802
- Add troubleshooting section in kubernetes executor documentation !2799 (Vincent Firmin @winkies)
- Edited for style and consistency !2777
- Document how to customize environment variables for Runner !2775

### Other changes

- Update warning message URL for DockerHub !2844

## v13.10.0 (2021-03-21)

### Bug fixes

- Don't print DockerHub helper image warning when custom image is defined !2761
- Allow graceful termination on Windows !2739

### Maintenance

- Include symbols in gitlab-runner binary !2800
- Move process package integration tests to own files !2794
- Update `code navigation` job definition !2792
- Rename shell_writer_test.go to reflect use !2782
- Move virtualbox executor integration tests to own file !2781
- Move parallels executor integration tests to own file !2780
- Update trace limit wording !2765
- Update of docker error message !2759
- Add integration tests for trace limit handling !2758
- Add integration tests for build trace masking !2754
- Version pin pwsh version inside of our CI tests !2748
- Update hashicorp/go-version dependency to v1.2.1 !2746
- Removal of unused replace from go.mod !2745
- Start updating runner pipeline to rules !2728

### Documentation changes

- Add mentions to pwsh to documentation !2797
- Update Vale rules !2789
- Add mention to pwsh support in Docker executor docs !2786
- Fix example gcp zone for docker+machine config !2771
- Runner: Update spelling exceptions list !2770
- Docs for installing runner on a separate machine !2767
- Update docs/monitoring/README.md !2766
- Fix misspelling of "Force" in Powershell examples !2764 (Gabriel Smith @yodal\_)
- Add runner execution flow diagram !2760
- Fix duplicate labels in CONTRIBUTING.md !2747 (h.yoshida @hirokiyoshida837)
- Add backticks around --google-accelerator docs !2742
- Update documented check internal for config changes !2741
- Add documentation for using GPUs with Docker Machine !2736
- Update MachineOptions to only mandatory configuration. !2673

## v13.9.0 (2021-02-22)

### New features

- Enable PowerShell Core support in Kubernetes Executor !2705
- Enable PowerShell Core support in Docker Executor on Linux !2563
- Add support for setting the artifact/cache compression level !2684
- Display feature flags that are set to a non-default status !2606
- Add GPU support for Docker executor !1955 (Andreas Gravgaard Andersen @agravgaard)

### Security fixes

- Remove skipVerify from client struct !2654

### Bug fixes

- Fix panic when PKCS7-encoded payload has no certificate !2737
- Correctly set fastzip's staging directory !2693
- Improve trace secret masking with x/text/transform !2677
- Add explicit bash shell error checks !2671
- Terminate requests on process shutdown !1684

### Maintenance

- Change env to bash to resolve Illegal option !2732
- Upgrade Docker version to 20.10.2 !2722
- Update docker script default to docker prune volumes !2720
- Default to no Docker image compression in local environment !2717
- pwsh scripts can be passed over STDIN on shell executor !2715
- Update github.com/docker/cli dependency !2714
- Add artifact and cache download progress meter !2708
- Remove requirement for Docker daemon experimental mode from image build scripts !2707
- Fix the image that is used to create the pwsh tag !2706
- Exclude out/binaries/gitlab-runner-helper from binaries artifacts !2703
- Improve logging to packagecloud push !2702
- Upgrade Powershell Core to 7.1.1 !2696
- Make TestHelperImageRegistry not need real prebuilt images !2682
- Add test for permissions container in k8s !2676
- Add object storage cache credentials adapter !2674
- Add artifact/cache upload progress meter !2670
- Refactor Docker pull logic into dedicated package !2659
- Update to Docker client v20.10.2 !2658
- Update gitlab-terminal package !2656
- Create separate helper image with Powershell Core !2641
- Prioritize helper image specified in config to change K8s log dir permissions !2578 (naruhito @naruhito1)
- Remove helpers/trace redundant io.Pipe use !2464
- Kubernetes tests simplify build creation !2445
- Report deleted pods as a system failure with attach strategy !2444
- Fix incorrect path/filepath use !2313
- Improve docker cleanup script to also include old builds and images !2310
- Output coverage to Cobertura report !2252
- Version pin pwsh version inside of our CI tests !2748
- Add integration tests for trace limit handling !2758
- Add integration tests for build trace masking !2754

### Documentation changes

- Document how to view Windows service logs with cli !2733
- Update linux-manually.md !2731 (Simon Carr @simonjcarr)
- Added details about guided install !2730
- Use correct Vale extension in VS Code ext file !2727
- Refresh Vale linting rules !2726
- Specify tag syntax for tagged releases !2725
- Add note about permissions !2723
- do not link to unmaintained docker image cleanup app !2712 (Antoine Beaupré @anarcat)
- Fix formatting of FF_USE_LEGACY_KUBERNETES_EXECUTION_STRATEGY !2701 (Ben Bodenmiller @bbodenmiller)
- Clarify download instructions !2700
- Replace x86 and amd64 with 32-bit and 64-bit terminology for download !2699
- Add buildImage in the default openshift operator example !2698
- 1/3 Add crosslink to Kubernetes Agent docs !2697
- docs: Clarify self-signed certs on windows !2695 (Stefan Schmalzhaf @the_s)
- Docs: Fix minor whitespace inconsistency !2694 (Stefan Schmalzhaf @the_s)
- 27451 Fix Documentation - podAnnotation should be a TOML table !2692 (Benjamin Souty @B-Souty)
- Split docs linting jobs !2689
- Docs: Links documentation to working example for CMD Shell usage on Windows GitLab Runners where only PowerShell can be the default !2687
- Documentation - Supported OS updates !2683
- Whole hour periods for autoscale !2681
- Mention version sync on first sign of trouble !2680
- Fix typo in kubernetes.md !2675
- Removed extra spaces !2672
- Update install runner on Kubernetes install page - docs !2668
- Simplification of dind service section !2663 (Keith Kirkwood @keithkirkwood)
- Instructions for installing dependencies on CentOS. !2619 (David Hannasch @dHannasch)
- Include in docs details about the updated script !2586
- Changed recommendation to instance type in docs to a smaller one !2579 (Jan Pobořil @janpoboril)
- Document known race condition about helm upgrade !2541
- Improve TLS custom cert documentation !2487

### Other changes

- Add CODEOWNERS for 3 files at repo root !2667
- Revert "Improve trace secret masking with x/text/transform" !2752

## v13.8.0 (2021-01-20)

### New features

- Allow user to specify multiple pull policies for Docker executor !2623

### Bug fixes

- Fix fastzip to support artifacts for nonroot users !2661
- Fix s3 cache upload for aws EKS IRSA !2644 (Clemens Buchacher @cbuchacher)
- Fix cache push for failed jobs for Docker and Kubernetes executor !2638 (Axel Amigo @hax0l)
- Fix Azure cache not working in K8S executor !2626
- Fix path checking in Build.getCustomBuildDir !2251

### Maintenance

- Add Docker integration tests for cache push for failed job !2657
- Report that the Runner returns exit codes !2645
- Update GoCloud to v0.21.1+ !2637
- Add tests to Powershell shell !2634
- Lock mutex in Buffer.SetLimit !2627
- Fix/k8s skip hostaliases for empty services !2582 (Horatiu Eugen Vlad @hvlad)
- Fix windowsPath to handle local named pipes correctly !2470
- Override Git HTTP user agent !2392
- Allow using prebuilt Docker helper images when running from out/binaries !2104

### Documentation changes

- Finish runner standardization update !2666
- Update linux-repository.md changes date of end of life date of CentOS 8 !2662 (Mohammad.E @emamirazavi)
- Removed ntrights reference !2660
- Restructure "Supported options for self-signed certificates" doc section !2651
- Edited runner to be lowercase !2650
- Edited runner to be lowercase !2649
- Edited runner to be lowercase !2648
- Edited runner to be lowercase !2647
- Edited runner capitalization !2646
- Fix documentation issue in Kubernetes node_selector !2643
- Update docs for the new gitlab runner operator !2640
- Synchronize Vale rules and fix !2633
- Improve documentation for configuring the cache with a K8S runner !2632
- Add Azure to possible runners cache type !2631
- Add reference to GitLab Runner Operator and 13.7 MVC issue !2630
- Add `make runner-and-helper-docker-host` to `make help` !2629
- Add troubleshooting guide for GitLab Runner !2628
- Runner: add Vale test for possessive form of GitLab !2624
- Docs: Removed possessive GitLab's !2620
- Runner: fix unquoted curl command URL strings !2618
- Runner: move CurlStringsQuoted.yml rule to error !2617
- Add Windows Server Core command for logs !2602
- Fixed typo: libivrt -> libvirt !2519 (Aaron @aaronk6)
- Autodetect VirtualBox path on Windows !2020 (Pedro Pombeiro @pedropombeiro)
- Update kubernetes.md to reflect https://gitlab.com/charts/gitlab-runner/merge_requests/34 !1470

### Other changes

- Add missing entry to 13.6 changelog !2642

## v13.7.0 (2020-12-21)

### Security fixes

- Updating min TLS version to 1.2 !2576
- Replace umask usage with files permission change when a non-root image used !2539

### Bug fixes

- Upgrade fastzip to v0.1.4 !2605
- Remove .git/config.lock in build directory !2580
- Fix attempting Kubernetes docker registry secret cleanup on failed creation !2429

### Maintenance

- Gracefully fail unexpected Stream() calls !2609
- Update lowest git version support inside of CI !2600
- windows: Don't log crypto/x509: system root pool warning !2595
- Add .editorconfig !2588
- Use helper image to change K8s log dir permissions !2573
- Fix check_modules command !2572
- Replace assert.True and errors.Is with assert.ErrorAs/ErrorIs !2571
- Exclude secure jobs from docs pipelines !2564
- Submit exit code back to Rails when a job fails !2562
- Fix dead URL in docker.go !2557 (Victor Mireyev @AmbientLighter)
- Pin StefanScherer/windows_2019_docker box to 2020.04.15 !2555
- Pull helper image from GitLab.com registry !2554
- Update testify package to version supporting errors.Is/As directly !2537
- Introduce docker internal user package !2534
- Introduce docker internal exec package !2533
- Send build trace bytesize in the final build update !2521
- Support Pod DNS policy for Kubernetes executor !2477
- Support Pod DNS Config and Policy for Kubernetes executor !2473
- Add support for Windows Server Core 2004 !2459 (Raphael Gozzo @raphaelgz)
- Ensure that runner is unregistered on registration failure !2447
- Make runner-and-helper-docker-host use host arch and os. !2432 (Horatiu Eugen Vlad @hvlad)
- Improve cache upload speed !2358 (Erik Lindahl @erik.lindahl)
- Disable syslogging by default for systemd systems !2333 (Matthias Baur @m.baur)

### GitLab Runner distribution

- Publish docker images to ECR public !2608
- Add job to create ecr token for pipeline !2607
- Install aws cli in CI image !2599

### Documentation changes

- Removed spaces from diagram !2616
- Remove alert box vale rules !2613
- Add interaction diagram to Kubernetes executor docs !2612
- Changed format of alert boxes !2610
- Fix unescaped characters in a table !2604
- Correct grammar/spelling errors in advanced configuration !2603
- Removed one-sentence topics !2601
- Fixed error in `config example` !2598
- Fix indentation of runners.cache in kubernetes.md !2592 (Yorgos Oikonomou @yorgos..oik)
- Fixed Vale future tense issues !2585
- Fixed Vale future tense errors !2584
- Moved Kubernetes keywords into sub-tables !2583
- Commented out modal install window details (2 of 2) !2577
- Fix trailing space issues in docs !2569
- Fix broken links in the gitlab-runner docs !2568
- Fix typo in monitoring documentation !2556 (Horst Gutmann @h.gutmann)
- Add documentation on how to add a new Windows version !2498
- Updated compatibility table !2489
- Update index page for style !2484
- Allow specifying `basefolder` when creating virtualbox VM !2461 (Jack Dunn @JackDunnNZ)
- Runner guided install (2 of 2) !2460
- Allow to set extra hosts on kubernetes executor !2446 (Horatiu Eugen Vlad @hvlad)
- Updates documentation to highlight that SELinux can cause errors in the "Prepare Environment" state !2309 (Sean McNamara @seanmcn)
- Update AWS autoscale docs for clarity !1820
- Update generated PowerShell script example mkdir !1565
- Add advice on network segmentation !1404

### Other changes

- Update GitLab Changelog configuration !2615
- Remove product from product-categories URL from template !2611

## v13.6.0 (2020-11-21)

### New features

- Add labels to cache-init docker container !2412
- Expose custom executor services with $CI_JOB_SERVICES !1827 (Jovan Marić @jovanmaric)
- Enable PowerShell Core support in Docker-Windows executor !2492

### Maintenance

- Expose ci job services as custom !2550
- Publish helper images to registry.gitlab.com !2540
- Allow user to define command and entrypoint to services from config !2525
- Consolidate helper exe location for Dockerfile build !2501
- Fix Azure cache uploads using Go Cloud !2500
- Fix definition of security related jobs !2499
- Move doc/dependency_decisions.yml file to a better place !2485
- Fix TestBuildCancel from timing out !2468
- Teach artifact/cache commands about the archive interface !2467
- Improve build logging testing !2465
- Skip CleanupFileVariables stage if no file variables !2456
- Change in interactive --url question to match docs !2431
- Added SubPath support to Kubernetes volume definitions !2424 (Matt Mikitka @mmikitka)
- Add fastzip archiver/extractor !2210
- Implement archiver/extractor interface !2195
- Manage driver defined job variables in custom executor !2032 (Paul Bryant @paulbry)
- Update doc about release windows image script !1561

### Documentation changes

- More Vale rules updates !2552
- Clarify windows install instructions !2549
- synchronize Vale rules and fix !2547
- Add reference to config.toml for setting docker image pull policy - docs !2545
- Remove extra parentheses !2542 (Ben Bodenmiller @bbodenmiller)
- Docs: Rename and redirect docs/install/registry_and_cache_servers.md !2535
- Add stage / group metadata to docs pages !2528
- Add mention that registry mirror is started as HTTP not HTTPS !2527
- Elaborate on Docker mirror, and link to docker doc !2526
- Docs: Redirected custom executor index page !2522
- Docs: Changed bullets to a table !2517
- Added docs for using a configuration template in the helm chart !2503
- Update vale rules !2502
- Use latest docs linting image !2497
- Docs: Updated top-level page !2496
- Update link to runner helper image in documentation !2494 (botayhard @botayhard)
- Change mention of custom cache containers to volumes !2491
- Add missing supported architectures for Runner helper !2490
- Update [runners.machine] section in Autoscaling GitLab Runner on AWS EC2 documentation !2480
- Provide a full list of metrics available for GitLab runners in the documentation !2479
- Clarify how service_account in toml is used !2476 (Ben Bodenmiller @bbodenmiller)
- Introduce usage of Runner Manager terminology !2474
- Docs: Revamp Runner home page !2472
- Update Kubernetes' documentation to include ephemeral storage requests/limits !2457
- Add kubernetes runners allowPrivilegeEscalation security context configuration !2430 (Horatiu Eugen Vlad @hvlad)
- Update Runner registry and cache documentation page !2386
- Cap maximum Docker Machine provisioning rate !1038 (Joel Low @lowjoel)

## v13.5.0 (2020-10-20)

### New features

- Allow runner to archive cache on failure !2416
- Add job status environment variables !2342
- Add labels to docker cache volumes !2334
- Set k8s runner ephemeral storage requests and limits !2279

### Bug fixes

- Docker executor: return error on pull/import failures !2113
- Fix path separator for CI_PROJECT_DIR in Windows in bash shells !1977

### Maintenance

- Ensure that for abort only abort is called !2463
- Detach runtime state/metric from CI_JOB_STATUS !2462
- Update stretchr/testify library to fix flaky test !2450
- Report Kubernetes pods' conditions when they're pending !2434
- Move variable creation out of specific resolver implementation !2413
- Test more executors in TestAskRunnerOverrideDefaults !2406
- Test for detecting overriding of CI server values !2403
- Support 'canceling' remote job status. !2377
- Add basic fuzz tests as part of dogfooding coverage guided fuzzing !2347
- Standardize indentation in YAML code !2328
- Use newest helper image version in tests !2223
- Update calls for SkipIntegrationTests to not return !2065
- Setup secure jobs !1897
- Disable secret_detection job !2471

### Documentation changes

- Doc `cleanup_file_variables` for custom executor !2455
- Link Azure storage container docs !2454
- Use google driver for examples !2442
- Fix typo in k8s read_only config flag documentation !2441
- Docs: Removed extra notes !2440
- Removed many of the notes !2439
- Harmonize docs linting rules !2435
- Docs: Fixed here links and added metadata !2425
- Minor edits of recent edits !2423
- Remove contractions linting rule !2421
- Docs: Edits for Vale rules and other style !2420
- Documentation: Add log level mention to troubleshooting !2419
- Switch autoscaling Docker Machine examples to GCP and Ubuntu !2417
- Add troubleshooting about windows mapped drives !2415
- Docs: Updating metadata !2405
- Docs: Update docker tables to clarify what's supported !2404
- Update default install docs to disable skel !2402
- Docker version requirements in Windows Server !2401
- Document vargrant-parallels plugin and add clone instructions !2399
- Changing Kubernetes executor service-account command !2312

## v13.4.0 (2020-09-18)

### New features

- Add Hashicorp Vault secret resolver !2374
- Add Hashicorp Vault integration package !2373
- Add Hashicorp Vault golang library !2371
- Add secrets handling abstraction !2370

### Bug fixes

- Improved interrupt/cancelation build tests !2382
- Fix Windows runner helper docker container !2379
- Fix metric reading race conditions !2360
- Record only first resolved credentials for each Docker registry !2357
- Ensure Powershell file variables contain no BOM !2320

### Maintenance

- Use consts for job state in TestUpdateJob !2397
- Support trace rewind !2390
- Support update interval on update job !2389
- Introduce `UpdateJobResult` and `PatchState` !2388
- Fix check_mocks make target !2387
- Update docs pipeline to use new image !2384
- Add support for custom PUT HTTP headers in cache archiver !2378
- Send trace checksum on job updates !2375
- Update node affinity tests assertions !2369
- Add test for cache archiver shell execution !2367
- Update log message for starting VM in Parallels executor !2361 (Per Lundberg @perlun)
- Fix changelog generator config to catch all maintenance related labels !2359
- Update log message for starting VM in virtualbox executor !2356 (Per Lundberg @perlun)
- Remove trailing spaces check !2352
- Replace whitelist terminology with allowlist !2338
- Use configured userns mode for services !2330 (Lukáš Brzobohatý @lukas.brzobohaty)
- Add kubernetes node affinities settings !2324 (Alexander Petermann @lexxxel)
- Re-enable windows docker tests !2308
- Use new function to create Docker client !2299
- Add Secrets entry to job payload structures !2288
- Remove redundant docker executor integration tests !2211
- Add missing assert for mock !2116
- Allow overwriting Service and Helper container resources !2108 (Renan Gonçalves @renan.saddam)
- Use parallel compression and decompression for gzip archives and caches !2055 (Ben Boeckel @ben.boeckel)
- Add variable to enable fallback cache key !1534 (Erik Lindahl @erik.lindahl)
- Print Docker image digest !1380 (David Nyström @nysan)

### Documentation changes

- Update docs-lint job to use latest image. !2398
- Add note not to use AWS security group ID with docker machine !2396
- Docs: improve documentation grammar !2395 (Jonston Chan @JonstonChan)
- Fix grammar in documentation index page !2394 (AmeliaYura @AmeliaYura)
- Add documentation on how to use Ubuntu image in kubernetes !2393
- adding a tip on configuring timestamp in docker runner !2391
- Docs: Fix misspelled word !2383
- Update Vale and Markdownlint rules !2380
- Docs: Fix minor typo in Registering runners page !2376
- Add Azure Blob Storage support for cache !2366
- Add note to docs about using shell executor when building macOS/iOS apps !2365
- Cleaned up some of the wording for macOS install !2364
- Document node affinity !2363
- Change order of headers in exec docs !2362
- Docs: Edited Fargate doc !2355
- Fix broken link !2354
- Update kubernetes.md documentation replace example gitlabUrl !2353 (Tyler Wellman @tylerwel)
- Fix section numbering in docs/development !2349
- CONTRIBUTING.md: fix FreeBSD label !2348 (Kenyon Ralph @kenyon)
- Use `shell` instead of `bash` for markdown !2345
- Update Registering Runners page !2337
- Add documentation for configuring private registries with imagePullSecrets !2131 (Tom Bruyninx @TomBrx)

### Other changes

- Clarify --help text for --id flag !2385

## v13.3.0 (2020-08-20)

### Bug fixes

- Install Runner in /usr/bin and helper in /usr/lib in Linux !2329
- Fix powershell #requires use !2318
- Fix untagged registration and add regression tests !2303
- Add openssh-client to Docker images !2281
- Use container ID, not name, for service's healthcheck hostname !2118

### Maintenance

- Add security harness !2315
- Move GitLab release to its own job !2314
- Fix typo for security branch !2304
- Add MR piplines for security fork on master !2301
- Add release jobs to security fork !2300
- Add security issue and merge request templates !2298
- Refresh linting rules !2297
- Make `.stage_done` available also on docs MRs !2295
- Remove needs from feature flags docs job !2293
- Fix DAG dependencies of release jobs !2289
- Run docker import for helper-dockerarchive-host !2275
- Update changelog generator to accept new labels !2271
- Fix typo in DUMB_INIT_S390X_CHECKSUM variable name !2270
- Cache GOCACHE in CI !2187
- Enable DAG for some jobs !2076
- Upgrade git version !2306
- Update Ubuntu Docker container to Ubuntu 20.04 !2286 (Markus Teufelberger @markusteufelberger)
- Log additional docker-machine prep/cleanup info !2277

### Documentation changes

- Synchronize lint rules and fix where required !2341
- Fix name script !2339 (Andros Fenollosa @tanrax)
- Document how to renew GPG key !2336
- Update Documentation template to reflect standard !2332
- Fix broken external links !2331
- Document security release process !2322
- Fix incorrect Fargate cluster name !2321 (Matt Breden @mattbred56)
- Added specific token steps !2317
- Update docs.gitlab-ci.yml to use trigger-build script !2311
- Add content describing Runner behavior for changes to config.toml - docs !2307
- Made links descriptive !2302
- Creation of Openshift Runner doc. !2296
- Removed accidentally commited installation instructions in 13.2 !2290
- Update info about support Linux/OS/archs !2287
- Add explicit location for Windows logs !2285
- Fix link to TOML docs Array of Tables. !2280 (Bheesham Persaud @bheesham)
- Added architecture info !2278
- Fixes mixed-case anchor !2272
- Make it clear which Fargate container should have the specific name !2269
- Update a link to download the latest Fargate driver version !2259 (Ricardo Mendes @ricardomendes)
- Replace backticks with bold for UI elements !2099
- Add an ENTRYPOINT script to the helper image Dockerfiles to add CA certificates !2058

## v13.2.0 (2020-07-20)

### New features

- Publish a GitLab Runner Docker image for Linux on IBM Z !2263
- Pass `multi_build_steps` as a Runner Feature when requesting a job !2213
- Leverage docker buildx for the helper image and build for s390x !2206
- Enable PowerShell Core support in Shell Executor !2199
- Build and release binary for s390x !2196
- Label docker networks in the same way as containers !1930
- Tag helper image with runner version !1919 (Fábio Matavelli @fabiomatavelli)

### Bug fixes

- Fix kubernetes runner timeout when the image name is invalid !2197 (Matthias van de Meent @matthias.vandemeent)
- Update Git TLS settings to be configured for repo URL, not GitLab URL !2111
- Fix support for UNC paths in Powershell executor !1976 (Pedro Pombeiro @pedropombeiro)
- Set EFS flag to indicate that filenames and comments are UTF-8 encoded !1325 (Kazunori Yamamoto @kaz.yamamoto)
- Add openssh-client to Docker images !2281

### Maintenance

- Unsilence the `make lint` target !2245
- Fix warnings reported by goargs linter !2233
- Fix shellcheck linter reported issues !2232
- Add goargs to CI build !2224
- Replace gocyclo linter with gocognit !2217
- Enable Windows tests for community MRs !2215
- Report `panic` failures in CI tests !2212
- Fix integration tests on Windows that rely on Git version !2207
- Enable optional checks in gocritic linter !2162
- Enable shadowing checking in govet !2150
- Enable funlen linter !2149
- Enable goprintffuncname linter !2148
- Enable nakedret linter !2143
- Enable nestif linter !2142
- Enable line limit linter !2141
- Dockerfiles restructuring !2114
- Rename trace.Fail to trace.Complete !2102
- Remove duplication from build_test.go !1843
- Ensure CI image is built if CI_IMAGE value changes !2267
- Retry helper image build !2265
- Remove `GOLANGCI_LINT_CACHE` usage !2257
- Remove unnecessary indentation in method !2256
- Update alpine image version in `static QA` job to 3.12.0 !2255
- Write diagnostics for missing `make development_setup` call !2250
- Run PSScriptAnalyzer on PowerShell scripts !2242
- Fix helper-docker target !2226
- Fix code navigation job to wait until the image job is done !2221
- Fix a spelling error in the bug template and tidy up some other wording !2219
- Standardize Makefile target names !2216
- Fix data race in TestDockerCommandBuildCancel !2208
- Add native code intelligence block to CI !2201
- Speed up `clone test repo` job !2192
- Fix flaky TestListenReadLines in log processor !2191
- Run kubernetes integration tests !2155
- Enable unparam linter and fix reported errors !2135
- Enable errcheck linter !2134
- Fix Dockerfile issues reported by halolint !2106
- Fix out-of-date test expectations !2012
- Update entrypoint shebang for docker images !1780 (J0WI @J0WI)
- Reduced layer count on Windows helper images !1777 (Alexander Kutelev @kutelev)
- Update to alpine v3.12 !1763

### Documentation changes

- Docs: Updated note to add install from UI instructions !2264
- update "screenshot" of running gitlab-runner without arguments. from version 1.0.0 to 13.0 !2262 (@mxschumacher @mxschumacher)
- Session server listen on IPv4 and IPv6 !2260
- Update documentation for helper image tags !2258
- Synchronize lint rules !2254
- Update custom executor docs with `step_*` !2253
- Docs: Fixed git commands !2244 (Stefan Zehe @szehe)
- Docs: Updated broken links !2240
- Adjust metadata and move page !2235
- Docs: fix broken external links !2234
- Fix Debian container path and SSH port in the Autoscaling GitLab CI on AWS Fargate guide !2230
- New config for Vale and markdownlint !2214
- Note that Interactive Web terminal don't work with helm yet !2189 (Ben Bodenmiller @bbodenmiller)
- Update doc for Autoscaling GitLab CI on AWS Fargate, adds troubleshooting section. !2188 ( Rob @rwd4)
- Update Fargate Task connection info in autoscaling aws fargate doc !2181
- Review Handbook page: /runner/configuration/tls-self-signed.html !2170
- Add docs how to use k8s secrets for registration !2154
- Update index.md to include documentation in for the `--access-level` param values !2137

## v13.1.0 (2020-06-19)

### New features

- Fix file archiver message to include directories !2159
- Use direct-download on a first attempt for artifacts !2115
- Add full support for artifacts/exclude feature !2110
- Add data format definition for build / artifacts / exclude !2105
- Add support for `direct_download` artifacts !2093
- Publish Windows 1909 helper image !2086
- Support runner predefined variables inside overwrite variables kubernetes !2069
- Add Centos8 and Ubuntu 19.10 & 20.04 packages !2002
- Change default git fetch flags allowing user to overwrite them !2000 (Łukasz Groszkowski @falxcerebri)
- Run any step from job response in a separate BuildSection !1963

### Bug fixes

- Fix missing logs from docker executor !2101
- Fix automatically adding cache directory when cache disabled on register !2091 (Max Wittig @max-wittig)
- Fix millicpu comparison for maxOverwrite !2019
- Make commander start process group for each process !1743
- Extract commander from custom executor !1654
- Extract process killing from custom executor !1653

### Maintenance

- Increase allowed data races !2204
- Fix test assertions for k8s integration tests !2171
- Increase allowed data races !2164
- Fix TestDockerCommandUsingCustomClonePath for Windows !2153
- Rename network manager file for docker executor !2147
- Enable staticcheck linter !2136
- Update GitLab CI image to include git lfs !2124
- Implement Is for \*BuildError !2121
- Update log message for failure of removing network for build !2119 (Max Wittig @max-wittig)
- Change license management to use rules !2096
- Use Docker client's ContainerWait !2073
- Use taskkill windows !1797
- Cleanup dependencies for alpine based docker image !1778 (J0WI @J0WI)

### Documentation changes

- Add all Vale rules from main GitLab project !2203
- Docs: Fix distribution order !2200 (Martin @C0rn3j)
- Update the register page to use the correct Docker registration commands - docs !2186
- Sync spelling exceptions list from GitLab project !2184
- Docs: fix broken links in Runner docs !2183
- Remove reference to lack of arm64 Docker images !2178
- Fix documentation toml examples with [[runners.machine.autoscaling]] !2177
- Update GitLab Runner in a container documentation to prevent errors in using the Runner image - docs !2175
- Docs: Edited runners.cache.s3 details !2167
- Add example logs for `runner` and `json` log-format options - docs !2163
- Adds workaround for env vars in config.toml !2156
- Update redirected links !2152
- Add Docker to capitalization rules !2146
- Include MachineName and MachineDriver in autoscaling example !2140
- Specify pull policy for kubernetes executor !2129
- Improve Batch deprecated details !2128 (Ben Bodenmiller @bbodenmiller)
- docs: Link to example of how to color PowerShell output !2127 (Ben Bodenmiller @bbodenmiller)
- Docs: removed ubuntu from LXD instructions !2126
- Refresh Vale rules !2125
- Adds note about the image for AWS Fargate !2100
- Add GDK to capitalization rules !2097
- Docs: edited autoscaling period content !2094
- Drop mention of 'OffPeakPeriods' from 'docs/faq/README.md' !2092
- Skip build stages that have no operations !2081
- Add vale plugin to recommended VS Code extensions !2078
- AWS Fargate guide walkthrough !2075
- Mark Prepare environment stage as system failure !1915
- Expose Code coverage report artifact !1863
- Send `SIGTERM` then `SIGKILL` to process in Shell executor !1770
- Publish Windows 1903 helper image !1634

### Other changes

- Fix data race in TestNewReadLogsCommandFileLogStreamProviderCorrect !2193
- Fix building of Windows helper image !2180
- Rename ill-named script variable in release_docker_images !2173
- Change alpine mirrors to default mirrors for arm/arm64 !2165
- Skip flaky log processor test TestResumesFromCorrectSinceTimeAfterSuccessThenFailure !2151
- Enable gocritic linter !2145
- Return error from k8s `limits` function when parsing resource limits !2144
- Upgrade golangci-lint to v1.27.0 !2139
- Pass an explicit context path to docker build in `build_ci_image` !2133
- Fix error when using attach strategy and ErrSkipBuildStage is returned when generating script !2123
- Revert removal of Windows Batch support !2112
- Do not log warning if trace update interval header value is empty !2103
- Add retries for runner system failures in CI !2098
- Remove `--kubernetes-services` command line flag !2074
- More verbose logging for artifact uploading !2052 (Sashi @ksashikumar)
- Fix file name typo !2049
- Unify docker registry authentication in docker and kubernetes executors !2048
- Improve kubernetes executor attach strategy command execution and handling by using a new read-logs command in the helper image !2038
- Remove superfluous packages from ubuntu based docker image !1781 (J0WI @J0WI)

## v13.0.1 (2020-06-01)

### Bug fixes

- Fix missing logs from docker executor !2101

## v13.0.0 (2020-05-20)

### Breaking Changes

- Remove support for --docker-services flag on register command !2036
- Remove fedora/29 package !1905 (Fábio Matavelli @fabiomatavelli)
- Remove /debug/jobs/list?v=1 endpoint !1894 (Fábio Matavelli @fabiomatavelli)
- Remove backported os.Expand() implementation !1892 (Fábio Matavelli @fabiomatavelli)
- Remove FF_USE_LEGACY_VOLUMES_MOUNTING_ORDER feature flag !1889 (Fábio Matavelli @fabiomatavelli)
- Remove macOS 32 bit support !2051
- Remove support for Windows 1803 !2033
- Remove legacy build directory caching in Docker Executor !2067
- Remove support for array of strings when defining services for Docker Executor !2035

### New features

- Support more glob patterns for artifact/cache !1917
- Add arm64 Docker images for gitlab/gitlab-runner !1861
- Make docker machine configuration more elastic !1980
- Add support for `direct_download` artifacts !2093

### Bug fixes

- Fix duplicate volume check with trailing slash !2050
- Fix permissions of docker volumes created by Runner !2047
- Fix removal of build volume when disable_cache set to true !2042
- Fix err checks from volume manager !2034
- Revert "Merge branch '4450-fix-container-wait' into 'master'" !2026

### Maintenance

- Retry Docker build jobs !2087
- Update installation of mockery !2085
- Fix Docker Auth config to be platform agnostic !2077
- Refactor tests in builds_helper_test !2057
- Enable unused linter !2043
- Remove support for array of strings when defining services for Docker Executor !2035
- Update assertion for Docker test !2031
- Add tests for Docker config read when no username is specified !2024 (Andrii Zakharov @andriiz1)
- Skip flaky TestDockerCommandRunAttempts until fix is merged !2017
- Remove prealloc linter !2014
- Pin CI jobs to gitlab-org runners !1979
- Replace Code Climate with golangci-lint !1956
- Change license management to use rules !2096

### Documentation changes

- Update capitalization configuration !2084
- Update proxy.md documentation for grammar and clarity !2071 (Kade Cole @kadecole)
- Add link to AWS Fargate documentation page !2070
- Adds the link to new AWS Fargate page !2068
- Add more Vale rules to project !2061
- Remove tip alert box !2054
- Added Kaniko reference materials to Runner helm charts page !2039
- Sync Vale substitutions rules from GitLab project !2029
- Update PowerShell documentation to include video and working example project. !2028
- Handle situation where vale docs-lint error is overwritten by markdownlint success !2025
- Update faq to include firewall troubleshooting !2023
- Add recommended extensions for VS Code !2022
- Move documentation linting to Makefile !2021
- Add section about using TLS with custom CA in regular build scripts !2018
- Sync Markdownlint settings from GitLab project !2015
- Fixed helm search command !2007 (penguindustin @penguindustin)
- Improve signals documentation and add a best practice for graceful shutdown !1988
- Make docker machine configuration more elastic !1980
- Autoscale GitLab Runner on AWS Fargate configuration doc !1914
- Add details about how pull always is still fast and efficient !1885 (Ben Bodenmiller @bbodenmiller)
- Correct documentation inaccuracies for `OffPeakPeriods` !1805 (Wes Cossick @wescossick)
- Removed `CONTAINER_ID` in prepare.sh, so `CONTAINER_ID` in base.sh is used. !1723 (JUN JIE NAN @nanjj)

## v12.10.0 (2020-04-21)

### New features

- Allow Windows 1909 for Docker executor !1999
- Allow windows 1903 for Docker executor !1984
- Add support for `raw` variables !1882

### Bug fixes

- Add attempts to Docker executor for container not found !1995
- Use Docker volumes instead of cache containers !1989
- Use unique container names for Docker executor !1801

### Maintenance

- Fix TestScanHandlesCancelledContext having a WaitGroup without a delta and a few other log processor flaky tests !1961
- Rename `docker_helpers` to `docker` !1943
- Add retry when executing commands with kube attach !1907
- Fix golint issue for error starting with capital letter !1851
- Fix some Windows docker executor test !1789

### Documentation changes

- Minor Update index.md !2004 (KATO Tomoyuki @tomo667a)
- Minor rewording in PROCESS.md templates !2003
- Add further checks from GitLab project !2001
- Add info that ssh is also required to be accessible in the security group !1997 (Daniel Schwiperich @d.schwiperich)
- Add Vale version text rule !1994
- Clean up note style !1993
- Fix redirected links in docs !1992
- Updates Markdownlint configuration from GitLab project !1991
- Added link to the git download page !1972
- Pull policy security concerns apply to Kubernetes executors too !1886 (Ben Bodenmiller @bbodenmiller)

### Other changes

- Clean Temporary Directories created by the Custom Executor !1978 (Mark McGuire @TronPaul)
- Fix broken master for non existent method call !1974
- Rely on `git ls-files` and `git diff` for checking mocks !1973

## v12.9.0 (2020-03-20)

### New features

- Handle 503 status when uploading artifacts and the object storage is unavailable !1887
- Add trigering of GitLab Runner UBI images pipeline !1869
- Add execution stage name in job trace !1847
- Provide rpm/deb package for arm64 and aarch64 !1826
- Expose CI_JOB_IMAGE env var on build environment !1813
- Create network per build in docker executor !1569 (Steve Exley @steve.exley)
- Overwrite kubernetes resource limits and requests for build container on job level !874 (Nicholas Colbert @45cali)

### Bug fixes

- Kubernetes execute commands with attach instead of exec !1775
- Retry kubernetes commands when "error dialing backend: EOF" error is hit !1867

### Maintenance

- Upgrade docker client to version 19.03.5 for CI image !1874
- Fix docker machine executor test filename !1927
- Remove executor\_ prefix from filenames in the executors package !1902
- Fix 'make all' target !1900
- Replace changelog generator script !1888
- Bump Minio to latest version !1881 (Tom Elliff @tomelliff)
- Rename build makefile target to build_all !1873
- Prevent building mips and s390x architectures by default !1872
- Make pipelines running also for X-Y-stable branches !1871
- Add double quotes around bash arguments in ci/release_docker_images !1865
- Fix release docker warning !1864
- Fix typo in PowerShell script comments !1862
- Simplify sha256 checksum file creation !1859
- Improve fpm detection !1858
- Replace which command usage !1857
- Convert indentation to spaces for package script !1856
- Update synced path for Windows 10 machine !1854
- Use chocolatey to install software in Vagrant boxes !1853
- Remove redundant type declaration !1852
- Bump to go 1.13.8 !1849
- Add debug logs when setting up pod !1844
- Improve message in Windows version detection !1841
- Set DinD image explicitly to 19.03.5 !1840
- Resolve data race in TestCommand_Run !1839 (Konrad Borowski @KonradBorowski)
- Use $(MAKE) instead of make !1825
- Refactor helpers/container/service pkg !1824

### Documentation changes

- Change document title to include EC2 !1912
- Fix typo in advanced configuration docs !1910 (Geo @geo4orce)
- Improve `Code format` instructions in the process documentation !1899
- Add fedora 30 to supported OS !1896
- Update docs for Windows services since we support services in network per build !1895
- Fix typo in release process docs !1891 (Ranit @ranit.appcode)
- Prevent full disk image copies in libvirt custom executor driver example !1878 (Tom Dohrmann @Freax13)
- Interactive Web terminal does not work on Windows !1877 (Ben Bodenmiller @bbodenmiller)
- List which executors are at risk of having Runner token & other project code stolen !1876 (Ben Bodenmiller @bbodenmiller)
- Allow service alias from config in Kubernetes executor !1868
- Update docs for image variable in custom executor !1866
- Remove bash from codeblock tags !1846
- Improve wording in docs/development/README.md !1837
- Document merge request title requirements and reviewing guidelines !1836
- Add documentation on building from sources !1835
- Update security docs !1833 (masOOd @masood.kamyab)
- Update the monitoring document !1831 (masOOd @masood.kamyab)
- Change flag to docker-services !1830
- Document Windows supported versions !1533

## v12.8.0 (2020-02-22)

- Define most jobs as 'pipelines for merge requests' !1747
- Build ci images only on related file changes !1746
- Make referees package mocks to be generated by mockery !1729
- Replace ruby:2.0/2.1 in examples and test cases with ruby:2.6 !1749
- Update deprecation warning for runner.docker.service !1751
- Only run image build jobs on main repo !1754
- Fix docs pipelines for merge requests !1756
- Add CI job to check for outdated mocks !1651
- Doc: Extend the compatibility section !1755
- Update `query_interval` to integer !1752
- Update outdated links it comments !1761
- Refactor referees package !1730
- Update process for issue tracker !1742
- Give custom executor scripts a name !1538
- Update only rule for building CI images !1766
- Change Runner src in vagrant configuraiton for Windows development !1767
- Fix broken CI Pipeline Badge on README !1772
- Typo/Grammar improvements in docker.md !1757
- Fix casing on log !1774
- Fix link to Vagrant in docs/development/README.md !1773
- Add condition when custom executor term happens in documentation !1771
- Fixed kramdown error !1783
- Rename test file !1784
- Fix `--docker-services` flag in register command !1776
- add space before configuration file name in startup message !1785
- Support rate limiting headers from GitLab API !1728
- Update CHANGELOG for v12.7.1 !1787
- Delete changelog to release post script !1788
- Remove an extra '#' !1791
- Update kubernetes.md, fix typo in `<CERTIFICATE_FILENAME>` !1802
- Update documentation template !1796
- Update AWS spot details in docs !1795
- Change the S3 release index file generator !1803
- Reduce the number for allowed data races !1804
- Fix golint issues for err msgs !1769
- Handle 422 on artifact upload !1794
- Bump Go version to 1.13.7 !1765
- Enabled shared windows runners internal beta !1764
- Fix a typo in S3 release script !1807
- Add one more fix to the S3 release !1808
- Add support for host aliases in services for Kubernetes executor !1680
- Use exec.ExitError.ExitCode() function from go 1.12 !1810
- Fix values.yaml file name in documentation !1812
- Update links to MRs in runner docs !1814
- Update removal date of feature flags to 13.0 !1818
- Increase allowed data races !1815
- Fix panic for exec command !1811
- Update github.com/stretchr/testify dependencies !1806
- Add support for X-GitLab-Trace-Update-Interval header !1760
- Revert 9e1d067621855c7b75820d3a49ac82ef51e56342 !1816
- Cleanup kubernetes versions when checking for host aliases and don't fail on parse error !1823
- Add gitlab-runner-helper binaries to S3 release !1819
- Minor fixes in advanced-configuration.md !1828
- Remove install Makefile target !1822
- Docs osx install !1829
- Set DinD image explicitly to 19.03.5 !1840
- Make pipelines running also for X-Y-stable branches !1871

## v12.7.1 (2020-01-23)

- Fix `--docker-services` flag in register command !1776

## v12.7.0 (2020-01-20)

- Fixing kramdown link error !1711
- Add caps and backtick testing to runner docs linting !1678
- Fix macOS label !1712
- Align markdownlint config to main repo version !1713
- Bump go version to 1.13.5 !1701
- Remove duplicate service description !1715
- fix(scripts): fix until typo !1717
- Use Prometheus to Query Runner Metrics Linked to Each Job !1545
- Remove unnecessary dependencies from vendor directory !1721
- Remove panic when metrics referee not configured properly !1724
- Add check for go modules !1702
- Update docs for Helm 3 !1727
- Empty Referee configuration on registration !1726
- Extract helperimage pkg outside of parent pkg !1720
- Removed --name argument from helm install. !1718
- macOS limitations and example update !1505
- Update advanced-configuration.md - fix typo of mperiods !1722
- Fix Typos !1731
- Add a git version caveat !1732
- Update docs for Windows to use backslashes not forwardslashes !1738
- Do not embed mutex !1734
- Refactor CI pipeline !1733
- Add missing 'needs' entry for release docker images job template !1744
- docs: Replace ruby:2.1/2.2 with ruby:2.6 or 2.7 !1748
- Make 'tags: gitlab-org' a re-usable job tempalte !1745
- Change to go1.13 error wrapping !1709
- Refactor metrics referee tests !1714
- Refactor metrics referee !1725
- Copyedit doc for volumes_from in Docker executor config !1750
- Allow service alias from config in Docker executor !1673

## v12.6.0 (2019-12-22)

- Update list of fixes for docker-machine fork !1655
- Remove outdated note regarding non-existent 1.8.x brew Go formula in contributing docs !1661
- Add manual rpm and deb installation details !1650
- Remove GetGitTLSVariables method !1663
- Link to example of how to run DinD !1515
- Update feature flag deprecation !1672
- Add timeout when sending request for certificate !1665
- Support docker options for CPU shares and OOM adjust !1460
- Backport os.Expand from Go v1.10.8 !1677
- Switch to a specific version of govet analyzer !1690
- Update cloud.google.com/go to v0.49.0 !1682
- Add cmd to helper image !1645
- Update blurb for when people use the issue tracker for support tickets !1691
- Fixing typos !1685
- Remove dead code !1686
- Distribute arm64 binaries !1687
- (Rebased) Update kubernetes.md adding the missing gitlab-helper container which is ever created. !1693
- Various spelling, punctuation and readability fixes !1660
- Add docs link to arm64 manual install !1694
- Fixed empty_dir name to empty-dir !1681
- Expose image to custom executor !1666
- Reorder methods and add some more logging to RunCommand !1683
- Refactor unused parameters for multi.go !1698
- Migrate to go 1.13 and go modules !1625
- Change log message for failing to set console mode !1662
- Use time.Round from Go stdlib for web terminal !1631
- Close session server on graceful shutdown !1699
- Add deprecation warning for cmd shell in Job log !1659
- Fix rpm signing !1703
- Fix regex for finding virtualbox snapshot name and add tests !1656
- Remove file locking !1710
- Change tone of error on Windows test failure !1610
- Fix CI image build !1707

## v12.5.0 (2019-11-20)

- Update docs for Runner configuration inside of a Docker container !1613
- Remove misleading comment !1622
- Remove absolute paths from chart !1626
- Fix lint on markdown files !1602
- Document GitLab docker machine fork !1596
- Update redirected link !1637
- Fix certificates chain generation regression introduced with 12.4.0-rc1 !1639
- Bump DOCKER_MACHINE_VERSION !1595
- Fix golint issues in machine pkg !1641
- Upgrade to alpine 3.10 !1636
- Fix #4684 for K3s/containerd !1605
- Update makefile to setup dev dependencies before running tests !1589
- Fix external Helm documentation links !1644
- Update Git version for Windows dev environment !1646
- Change config lock to create a separate lock file !1647
- Add few constants to executors/custom/api !1657
- Fix bind propagation for Linux volumes !1632
- Populate a list of machines with machines that might not yet be persisted on disk !914
- Add service definition in config for Kubernetes executor !1476

## v12.4.1 (2019-10-28)

- Fix TLS chain building !1643

## v12.4.0 (2019-10-21)

- Fix err logging for runner limit !1403
- Add the note about incompatibility of session_server with helm chart runner !1575
- Fix prepare_exec typo in docs !1576
- Docs edits to clarify feature flags motivations and usage in Runner !1568
- Change log levels for common errors !1578
- Extend custom executor config !1583
- Fix JSON inside of docs !1587
- Update link for Helm chart issue tracker !1588
- Add pipeline ID to docker labels !1592
- Fix typo in helpers/path/windows_path !1594
- Fix broken check for Git LFS that breaks lfs pulling !1599
- Update advanced-configuration.md !1597
- Use certutil to create certificate chain for Git !1581
- Add Go Report Card badge to the README file !1601
- Add pipeline link !1608
- Rename mentions of OSX to MacOS !1440
- Enable pinentry mode to loopback for GPG signing !1614
- Update various runner doc links !1585
- Add note about IAM role usage for s3 cache configuration !1598
- Bump used Go version to 1.10.8 !1617
- Update gopkg.in/yaml.v2 !1619
- Update prometheus libraries !1620
- Bump github.com/json-iterator/go to 1.1.7 !1621
- Update k8s client go to 11.0 !1615
- Rename log to trace in runner docs !1616
- Change Review priority label meaning !1600
- Add timeout when waiting for the build to finish !1609

## v12.3.0 (2019-09-20)

- Change log levels for common errors !1578
- Update a redirected link !1520
- Removal of conditions which are always evaluated either to true or false !1517
- Add initial docs for best practice !1509
- Update VirtualBox executor docs !1527
- Document configuration template file feature !1522
- Rename landing page for consistency !1528
- Edit new config template file section !1529
- Update windows dev environment to git 2.22 !1530
- Update PowerShell ErrorActionPreference documentation !1535
- Remove debian buster from package list !1536
- Update tls-self-signed.md !1537
- Improve windows helper images build !1519
- show which service exactly is invalid !1531
- Change docs markdown linter from mdl to markdownlint !1540
- Replace bastion with Runner Manager !1547
- Add entry to FAQ, restructure also !1539
- Change docs review and cleanup jobs to same CI stage !1543
- docker.md: Correct Image Sizes !1542
- Add note on shell-based Docker image requirement !1459
- Fixed powershell commands for Windows Runner !1544
- Remove the scripting for release checklist issue creation !1556
- Use new location for helm charts repo !1553
- Make Notes look consistent !1555
- Change markdownlint wildcard format !1554
- Edit Docker images section !1550
- Update capitalization in runner docs !1559
- Docs/update ubuntu dev docs !1557
- Use standard commands for directory creation to make it powershell core compatible !1563
- Fix exiting with zero exit code when cmdlets fail !1558
- Enable support for long paths !1524
- Prevent dollar signs in shell codeblocks !1574
- Clarify feature flag usage instructions !1566
- Expose variable containing the 'short token' value !1571
- Update documentation about OffPeakTimezone !1567
- Set default PATH for helper image !1573

## v12.2.0 (2019-08-22)

- Update docs executor titles !1454
- Only default to Powershell on Windows if no other shell is specified !1457
- Add more MDL rules !1462
- Add PROCESS.md !1410
- Fix wrong rc script for freebsd. !1418
- Allow to build development version of DEB, RPM and Docker with make !824
- Add custom executor documentation !1416
- docs: clarify the requirements for pinning !823
- Adds explanation of our review label system. !1461
- Use FreeBSD's built-in stop and status scriplets from /etc/rc.subr !757
- Fix typo on security docs !956
- Update doc about Debian version !1464
- Move note to subsection !1469
- Correct spelling in help string !1471
- Force an opt-out from Docker Machine bugsnag report !1443
- Improved go install instructions for macOS !1472
- Fix some linting issues !1424
- Make it clear what is the default shell for Windows !1474
- Add LXD example for custom executor !1439
- Add libvirt custom executor example !1456
- Update self-signed certificate docs for Windows service !1466
- Docs/update min docker version !1480
- Docs: Fix typo in custom executor !1479
- Track Windows tests failures !1450
- Add requirements for contributing new hardware architectures !1478
- Fix markdown in runner docs (part 1) !1483
- Fix markdown in runner docs (part 2) !1484
- Update docs to specify default shell of OS !1485
- Further clarify Docker requirements !1486
- Fix typo and spacing in two runner docs !1487
- docs: gitlab-runner helper image has no arm64 build yet !1489
- Fix custom executor default config on register !1491
- Update Windows test failures !1490
- Expand markdown lint rules in runner !1492
- Fix PowerShell capitalization !1497
- Quarantine more windows tests !1499
- Update tracked Windows tests failures list !1502
- Quarantine windows tests !1501
- Add docs for tls_verify config field !1493
- Reorder methods in abstract.go to bring calees closer to the callers !1481
- Update docs about bash on windows not working !1498
- Cleanup commands/config.go !1494
- Switch to DinD TLS for GitLab CI !1504
- Add .gitattributes !1122
- Prevent running multiple instances of the gitlab-runner process using the same configuration file !1496
- Update test assertion !1510
- Remove need for externally configured variable !1512
- Change CI_COMMIT_REF to CI_COMMIT_SHA in docs !1513
- Update reference to CI_COMMIT_REF to CI_COMMIT_SHA !1514
- Configuration file template for registration command !1263
- Update AWS autoscaling docs !1518
- Add test for <at> and <colon> masking !1516

## v12.1.0 (2019-07-22)

- Extend custom executor with configuration injects !1449
- Fix "WARNING: apt does not have a stable CLI interface. Use with caution in scripts" !1143
- Fix artifact uploading for Windows Docker containers !1414
- Upgrade base image for gitlab/gitlab-runner:ubuntu to ubuntu:18.04 !1413
- Add tip to execute batch from PowerShell !1412
- Replace wget commands with curl commands !1419
- Wrap submodule command with a string !1411
- Add missing test cases for s3 IAM checks !1421
- Add Markdown linting and one rule !1422
- Fix indentation for docs !1417
- Add docs for not supporting LCOW !1415
- Disallow bare URLs from project !1425
- Update zglob !1426
- Add note in docs for mounting volumes to services !1420
- Clarify docs for `builds_dir` & `cache_dir` !1428
- Update docs to fix markdown and square bracket use !1429
- Enforce consistent prefix for numbered lists !1435
- Remove fedora/30 from supported list !1436
- Add STOPSIGNAL to gitlab-runner docker images !1427
- Add trace entry for Docker authConfig resolving !1431
- Enforce consistent prefix for bullet lists !1441
- Fix concurrent updates !1447
- docs: add --config for install command !1433
- Document why we no longer accept new executors !1437
- Document limitation for Windows Docker target drive !1432
- Trivial update to virtualbox.md - 'shutdown' is not the verb, barely the noun. !1445
- Update description of flag in docs !1451
- Docs: Update redirected links in runner docs !1453
- Add lint rule that headings must increment one level at a time !1452
- Add custom executor !1385

## v12.0.0 (2019-06-21)

**Release notices:**

With GitLab Runner 12.0 we're adding several breaking changes:

- [Require refspec to clone/fetch git repository](https://gitlab.com/gitlab-org/gitlab-runner/issues/4069).
- [Change command line API for helper images usage](https://gitlab.com/gitlab-org/gitlab-runner/issues/4013).
- [Remove old cache configuration](https://gitlab.com/gitlab-org/gitlab-runner/issues/4070).
- [Remove old metrics server configuration](https://gitlab.com/gitlab-org/gitlab-runner/issues/4072).
- [Remove `FF_K8S_USE_ENTRYPOINT_OVER_COMMAND` feature flag and old behavior](https://gitlab.com/gitlab-org/gitlab-runner/issues/4073).
- [Remove support for few Linux distributions that reached EOL](https://gitlab.com/gitlab-org/gitlab-runner/merge_requests/1130).
- [Remove old `git clean` flow](https://gitlab.com/gitlab-org/gitlab-runner/issues/4175).

Please look into linked issues for details.

**Release changes:**

- Support windows docker volumes configuration !1269
- Fix powershell cloning !1338
- Docs: Update docker register non-interactive command !1309
- Update mocks !1343
- Change source for go-homedir !1339
- improve MR and issues templates !1347
- docs: reuse previous clone !1346
- Prevent copy and paste error due to not existed alpine tag. !1351
- Fix typo for usage of proxies within docker containers for runners !1342
- Add documentation for Windows Docker Executor !1345
- Fix volume mounting when mode specified !1357
- Update docs for docker executor description !1358
- Show error when volume length is not expected !1360
- Add feature flag to mounting volumes to services !1352
- Implement session endpoint to proxy build services requests !1170
- add build info for fedora 30 !1353
- Limit `docker-windows` to Windows !1362
- Update logging key for Docker Machine !1361
- Update docs to refer to Windows Batch deprecation !1371
- Remove deprecated git clean strategy !1370
- Remove support for deprecated metrics_server setting !1368
- Add labels to templates !1375
- Remove support for deprecated entrypoint configuration for K8S !1369
- Fix support for SELinux volume mounts & case sensitivity !1381
- Remove old docker helper image commands !1373
- Remove support for deprecated S3 cache configuration !1367
- Added --system flag information into gitlab-runner install command !1378
- Minor markdown fixes !1382
- Remove support for deprecated distributions !1130
- Add configuration of access_level for runners on registration !1323
- Remove doc notice for deprecated OSes !1384
- Remove deprecated clone/fetch command !1372
- Allow configuration of Pod Security Context by Kubernetes Exeutor !1036
- Fix case sensitivity for windows volumes !1389
- Accept docker-windows as an option on register !1388
- Add documentation for windows development !1183
- Document clear-docker-cache script !1390
- Store traces on disk !1315
- Make git init to be quiet !1383
- Fix several typos !1392
- Make volumes to work on linux docker on windows !1363
- Update CHANGELOG.md with 11.11.x patch releases !1393
- Dependencies license management with GitLab CI/CD !1279
- Fix default cache volume docker-windows register !1391
- Fixed date typo for v11.11.2 CHANGELOG entry !1394
- Update github.com/Microsoft/go-winio dependency !1348
- Update compatibility heading as it's no longer a chart/table !1401
- Docker Credentials helper support !1386
- Numerous typos fixed !1258
- Update some logrus fields used in Runner logs !1405
- Update osx.md so the update instructions work as well as the install instructions !1402
- Make PowerShell default for new registered Windows shell executors !1406
- Restore gofmt rules from before codeclimate update !1408
- Update logrus to v1.4.0 !1407

## v11.11.2 (2019-06-03)

- Fix support for SELinux volume mounts & case sensitivity !1381
- Fix case sensitivity for windows volumes !1389
- Update logging key for Docker Machine !1361
- Limit `docker-windows` to Windows !1362
- Make volumes to work on linux docker on windows !1363

## v11.11.1 (2019-05-24)

- Fix volume mounting when mode specified !1357
- Add documentation for Windows Docker Executor !1345
- Add feature flag to mounting volumes to services !1352

## v11.11.0 (2019-05-22)

- Fix PowerShell cloning !1338
- Add PowerShell support for Docker Executor !1243
- Support windows docker volumes configuration !1269
- Fix git lfs not getting submodule objects !1298
- Add homebrew installation method for macOS runners !837
- mention the 59th second timeperiod issue in the docs !490
- Refactor macOS install instructions !1303
- Edit note on edge case !1304
- Extract unsupportedOSTypeError to errors pkg !1305
- Optimise trace handling for big traces !1292
- Cleanup feature flags mess !1312
- Add more documentation for node tolerations !1318
- Typo: varialbes -> variables !1316
- Allow to configure FF using config.toml !1321
- Update link to the introduction of custom build directories !1302
- Allow to use FF to configure `/builds` folder !1319
- Create a single source of truth for feature flags !1313
- Clear up docs on how to select shell !1209
- Update feature flag documentation !1326
- Refactor Helper Image package to work with Kubernetes !1306
- Fix broken internal links !1332
- Refactor helperimage package tests !1327
- Change deprecation of FF_USE_LEGACY_BUILDS_DIR_FOR_DOCKER to 12.3 !1330
- Update cmd script example !1333
- Better explain the workflow in Docker executors doc !1310
- Exclude mock files from coverage reporting !1334
- Fix link syntax in advanced-configuration.md !1311
- Docs: Update contributing links from gitlab-ce !1308
- Update docker executor Executor Options initialization !1296
- Add test case for Linux helper image !1335
- Extract volumes configuration to a separate struct !1261

## v11.10.0 (2019-04-22)

**Deprecations:**

All deprecations, with a detailed description, are listed at
https://about.gitlab.com/2019/04/22/gitlab-11-10-released/#release-deprecations

1. With version 11.10 we're deprecating the feature flag
   [FF_USE_LEGACY_GIT_CLEAN_STRATEGY](https://docs.gitlab.com/runner/configuration/feature-flags.html#available-feature-flags).

**Release changes:**

- Fix git lfs not getting submodule objects !1298
- Refactor slightly ./shells/shellstest !1237
- Fix CI_PROJECT_DIR handling !1241
- Log time took preparing executors !1196
- Restore availability of pprof in the debug server !1242
- Move variables defining .gopath to a shared place for all Windows jobs !1245
- Docs: clarify runner api registration process !1244
- add lfs support to ubuntu docker runner !1192
- Add information about Kaniko for Kubernetes executor !1161
- Enable the docs CI job !1251
- Rename test to be more descriptive !1249
- Create the reviewers guide base document !1233
- Update codeclimate version !1252
- Add retryable err type !1215
- Get windows tag for helper image !1239
- Remove unnecessary log alias for logrus inport !1256
- Make gitlab-runner:alpine more specific, Add link to Dockerfiles sources,... !1259
- Docs: Fix broken anchor in docker.md !1264
- Replace the current k8s manual installation with the Helm chart !1250
- Create cache for `/builds` dir !1265
- Expose `CI_CONCURRENT_(PROJECT)_ID` !1268
- DOC: note on case-sensitive proxy variables and the need for upper and lower case versions !1248
- Add new links checker !1271
- Update log messages for listen & session address !1275
- Use delayed variable expansion for error check in cmd !1260
- Unexport common.RepoRemoteURL !1276
- Update index.md - added sudo when registering the service on macos (without... !1272
- Add new lines around lists for renderer !1278
- Fix color output on Windows !1208
- Make it again possible to disable Git LFS pull !1273
- Add cross references to Runners API !1284
- Improve support for `git clean` !1281
- Make Kubernetes executor to clone into /builds !1282
- Add option to specify clone path !1267
- Allow to disable debug tracing !1286
- Add Route Map for runner docs !1285
- Do not print remote addition failure message !1287
- Add true to the run-untagged subcommand !1288
- Cleanup k8s cleanup test !1280
- Change helper image to servercore !1290
- Add note about git-lfs !1294

## v11.9.2 (2019-04-09)

- Fix git lfs not getting submodule objects !1298

## v11.9.1 (2019-04-03)

- Make it again possible to disable Git LFS pull !1273
- Use delayed variable expansion for error check in cmd !1260
- Unexport common.RepoRemoteURL !1276

## v11.9.0 (2019-03-22)

**Deprecations:**

All deprecations, with a detailed description, are listed at
https://about.gitlab.com/2019/03/22/gitlab-11-9-released/#release-deprecations

1. With version 11.9 we're deprecating the support for Docker Executor on CentOS 6

2. With version 11.9 we've implemented a new method for cloning/fetching repositories.
   Currently GitLab Runner still respects the old configuration sent from GitLab, but with
   12.0 old methods will be removed and GitLab Runner will require at least GitLab 11.9
   to work properly.

3. With version 11.0 we've changed how the metrics server is configured for GitLab Runner.
   `metrics_server` was replaced with `listen_address`. With version 12.0 the old configuration
   option will be removed.

4. With version 11.3 we've implemented support for different remote cache providers, which
   required a change in how the cache is configured. With version 12.0 support for old
   configuration structure will be removed.

5. With version 11.4 we've fixed the way how `entrypoint:` and `command:` options of
   Extended Docker configuration (https://docs.gitlab.com/ee/ci/docker/using_docker_images.html#extended-docker-configuration-options)
   are being handled by Kubernetes Executor. The previous implementation was wrong and
   was making the configuration unusable in most cases. However some users could relay
   on this wrong behavior. Because of that we've added a feature flag `FF_K8S_USE_ENTRYPOINT_OVER_COMMAND`
   which, when set to `false`, could bring back the old behavior. With version 12.0 the
   feature flag as well as the old behavior will be removed.

6. Some Linux distributions for which GitLab Runner is providing DEB and RPM packages
   have reached their End of Life. With version 12.0 we'll remove support for all
   EoL distributions at the moment of 12.0 release.

7. With version 11.9 we've prepared a go-based replacement for Runner Helper commands
   executed within Docker executor inside of the Helper Image. With version 12.0
   we will remove support for old commands basing on bash scripts. This change will
   affect only the users that are configuring their custom Helper Image (the image
   will require an update to align with new requirements)

**Release changes:**

- fix(parallels): use the newer sntp command to time sync !1145
- Update docker API verion !1187
- Update alpine images to alpine 3.9 !1197
- Fix a typo in the description of the configuration option !1205
- Document creation of Docker volumes passed with docker exec --docker-volumes !1120
- Correct spelling of timed out in literals !1121
- Fix spelling and other minor improvements !1207
- Migrate service wait script to Go !1195
- Docs update: Run runner on kubernetes !1185
- Increase test timeout for shell executor !1214
- Follow style convention for documentation !1213
- Add test for runner build limit !1186
- Migrate cache bash script to Go for helper image !1201
- Document OS deprecations for 12.0 !1210
- Fix anchors in Runner documentation !1216
- Add `build_simple` to `help` make target !1212
- Split `make docker` for GitLab Runner Helper !1188
- Add windows Dockerfiles for gitlab-runner-helper !1167
- Make Runner tests working on Windows with our CI Pipeline !1219
- Fetch code from provided refspecs !1203
- Check either ntpdate command exists or not before trying to execute it !1189
- Deprecate helper image commands !1218
- Add script for building windows helper image !1178
- Fix ShellWriter.RmFile(string) for cmd shell !1226
- Mask log trace !1204
- Add note about pod annotations for more clarity !1220
- Resolve memory allocation failure when cloning repos with LFS objects bigger than available RAM !1200
- Release also on gitlab releases page !1232
- Restore availability of pprof in the debug server !1242

## v11.8.0 (2019-02-22)

- Kubernetes executor: add support for Node tolerations !941
- Update logrus version to v1.3.0 !1137
- Docs - Clarify Docker Runner Documentation !1097
- Update github.com/stretchr/testify dependency !1141
- Update LICENSE file !1132
- Update example of cache config !1140
- Update documentation for autoscaling on AWS !1142
- Remove unnecessary dep constraint !1147
- readme: make author block render md !999
- Corrected note when using a config container to mount custom data volume. !1126
- Fix typo in documentation of k8s executor. !1118
- Make new runner tokens compatible with docker-machine executor !1144
- docs: Use `sudo tee` for apt pinning. !1047
- docs: fix indendation !1081
- Updated hint on running Windows 10 shell as administrator !1136
- Fixed typo in logged information !1074
- Update registry_and_cache_servers.md !1098
- Update golang.org/x/sys !1149
- Refactor frontpage for grammar and style !1151
- Update github.com/Azure/go-ansiterm dependency !1152
- Testing on windows with vagrant !1003
- Add fix for race condition in windows cache extraction !863
- Consolidate docker API version definition !1154
- Prevent Executors from modifying Runner configuration !1134
- Update ExecutorProvider interface signature !1159
- Update logging for processing multi runner !1160
- Update kubernetes.md - fix typo for bearer_token !1162
- Update github.com/prometheus/client_golang dep !1150
- Remove ContainerWait from docker client !1155
- Update advanced-configuration.md: Fix blockquote not reaching the entire note !1163
- Fix docs review app URL !1169
- docs: Add a helpful command to reload config !1106
- Update AWS autoscale documentation !1166
- Refactor dockerfiles !1068
- Add link to AWS driver about default values !1171
- Add support for fedora/29 packages !1082
- Add windows server 2019 as default for windows development !1165
- Docs: Fix bad anchor links in runner docs !1177
- Improve documentation concerning proxy setting in the case of docker-in-docker-executor !1090
- Add few fixes to Release Checklist template !1135
- Set table to not display under TOC !1168
- Update Docker client SDK !1148
- docs: add GitLab Runner Helm Chart link !945

## v11.7.0 (2019-01-22)

- Docs: Cleaning up the executors doc !1114
- Update to testify v1.2.2 !1119
- Fix a typo in VirtualBox Executor docs !1124
- Use the term `macOS` instead of `OS X` or `OSX` !1125
- Update github.com/sirupsen/logrus dependency !1129
- Docs update release checklist !1131
- Kill session when build is cancelled !1058
- Fix path separator for CI_PROJECT_DIR in Windows !1128
- Make new runner tokens compatible with docker-machine executor !1144

## v11.6.0 (2018-12-22)

- Make compatibility chart super clear and remove old entries !1078
- Add slack notification option for 'dep status' check failures !1072
- Docker executor: use DNS, DNSSearch and ExtraHosts settings from configuration !1075
- Fix some invalid links in documentation !1085
- Fix SC2155 where shellcheck warns about errors !1063
- Change parallel tests configuration ENV names !1095
- Improve documentation of IAM instance profile usage for caching !1071
- Remove duplicate builds_dir definition from docs !952
- Make k8s object names DNS-1123 compatible !1105
- Docs: working example of helper image with CI_RUNNER_REVISION !1032
- Docs: omit ImagePullPolicy !1107
- Disable the docs lint job for now !1112
- Docs: comment about how listen_address works !1076
- Fix the indented bullet points of the features list in documentation !1093
- Add note on the branch naming for documentation changes !1113
- Docs: add session-server link to advanced list in index !1108

## v11.5.0 (2018-11-22)

- Support RAW artifacts !1057
- Docs: changing secret variable to just variable in advanced-configuration.md !1055
- Docs: Fixing some bad links in Runner docs. !1056
- Docs: Updating Docs links from /ce to /ee !1061
- Docs: Fixing Substrakt Health URL !1064
- Add failure reason for execution timeout !1051

## v11.4.0 (2018-10-22)

- Do not create apk cache !1017
- Handle untracked files with Unicode characters in filenames. !913
- Add metrics with concurrent and limit values !1019
- Add a gitlab_runner_jobs_total metric !1018
- Add a job duration histogram metric !1025
- Filter content of X-Amz-Credential from logs !1028
- Disable escaping project bucket in cache operations !1029
- Fix example for session_server and added the note about where this section should be placed !1035
- Fix job duration counting !1033
- Log duration on job finishing log line !1034
- Allow disabling docker entrypoint overwrite !965
- Fix command and args assignment when creating containers with K8S executor !1010
- Support json logging !1020
- Change image for docs link checking !1043
- Fix command that prepares the definitions of tests !1044
- Add OomKillDisable option to Docker executor !1042
- Add docker support for interactive web terminal !1008
- Add support docker machine web terminal support !1046

## v11.3.0 (2018-09-22)

- Fix logrus secrets cleanup !990
- Fix test failure detection !993
- Fix wrongly generated `Content-Range` header for `PATCH /api/v4/jobs/:id/trace` request !906
- Improve and fix release checklist !940
- Add ~"git operations" label to CONTRIBUTING guide !943
- Disable few jobs for docs-/-docs branches !996
- Update release checklist issue template !995
- Fix HTTPS validation problem when ssh executor is used !962
- Reduce complexity of reported methods !997
- Update docker images to alpine:3.8 !984
- Fail build in case of code_quality errors !986
- Add initial support for CI Web Terminal !934
- Make session and metrics server initialization logging consistent !994
- Make prepare-changelog-entries.rb script compatible with GitLab APIv4 !927
- Save compilation time always in UTC timezone !1000
- Extend debug logging for k8s executor !949
- Introduce GCS adapter for remote cache !968
- Make configuration of helper image more dynamic !1005
- Logrus upgrade - fix data race in helpers.MakeFatalToPanic() !1011
- Add few TODOs to mark things that should be cleaned in 12.0 !1013
- Update debug jobs list output !992
- Remove duplicate build_dir setting !1015
- Add step for updating Runner helm chart !1009
- Clenup env, cli-options and deprecations of cache settings !1012

## v11.2.0 (2018-08-22)

- Fix support for Unicode variable values when Windows+PowerShell are used !960
- Update docs/executors/kubernetes.md !957
- Fix missing code_quality widget !972
- Add `artifact` format !923
- Improve some k8s executor tests !980
- Set useragent in Kubernetes API calls !977
- Clarifying the tls-ca-file option is in the [[runners]] section !973
- Update mocks !983
- Add building to development heading !919
- Add coverage report for unit tests !928
- Add /etc/nsswitch.conf to helper on docker executor to read /etc/hosts when upload artifacts !951
- Add busybox shell !900
- Fix support for features for shells !989
- Fix logrus secrets cleanup !990
- Fix test failure detection !993

## v11.1.0 (2018-07-22)

- Fix support for Unicode variable values when Windows+PowerShell are used !960
- Unify receivers used for 'executor' struct in ./executors/docker/ !926
- Update Release Checklist template !898
- Cache the connectivity of live Docker Machine instances !909
- Update kubernetes vendor to 1.10 !877
- Upgrade helper image alpine 3.7 !917
- Detect possible misplaced boolean on command line !932
- Log 'metrics_server' deprecation not only when the setting is used !939
- Speed-up ./executor/docker/executor_docker_command_test.go tests !937
- Remove go-bindata !831
- Fix the release of helper images script !946
- Sign RPM and DEB packages !922
- Improve docker timeouts !963
- Wrap all docker errors !964

## v11.0.0 (2018-06-22)

- Resolve "Invalid OffPeakPeriods value, no such file or directory." !897
- Add --paused option to register command !896
- Start rename of "metrics server" config !838
- Update virtualbox.md temporary fix for #2981 !889
- Fix panic on PatchTrace execution !905
- Do not send first PUT !908
- Rename CI_COMMIT_REF to CI_COMMIT_SHA !911
- Fix test file archiver tests !915
- Document how check_interval works !903
- Add link to development guide in readme !918
- Explain gitlab-runner workflow labels !921
- Change Prometheus metrics names !912

## v10.8.0 (2018-05-22)

- Resolve "Invalid OffPeakPeriods value, no such file or directory." !897
- Fix type in Substrakt Health company name !875
- Rename libre to core !879
- Correct hanging parenthesis in index.md !882
- Update interfaces mocks !871
- Rename keyword in kubernetes executor documentation !880
- Temporary add 'retry: 2' for 'unit tests (no race)' job !885
- Update docs/executors/README.md !881
- Add support for fedora/27 and fedora/28 packages !883
- Update supported distribution releases !887
- Automatize release checklist issue creation !870
- Change docs license to CC BY-SA 4.0 !893
- Update Docker installation method docs !890
- Add new metrics related to jobs requesting and API usage !886

## v10.7.0 (2018-04-22)

- Rename Sirupsen/logrus library !843
- Refer to gitlab versions as libre, starter, premium, and ultimate !851
- Fix assert.Equal parameter order !854
- Upgrade docker-machine to v0.14.0 !850
- Refactor autoscale docs !733
- Add possibility to specify memory in Docker containers !847
- Upgrade helper image to alpine 3.6 !859
- Update docker images bases to alpine:3.7 and ubuntu:16:04 !860
- Verify git-lfs checksum !796
- Improve services health check !867
- Add proxy documentation !623
- Downgrade go to 1.8.7 !869
- Add support for max_job_timeout parameter in registration !846

## v10.6.0 (2018-03-22)

- Upgrade docker-machine to v0.14.0 !850
- Upgrade helper image to alpine 3.6 !859
- Add CI_RUNNER_VERSION, CI_RUNNER_REVISION, and CI_RUNNER_EXECUTABLE_ARCH job environment variables !788
- Always prefer creating new containers when running with Docker Executor !818
- Use IAM instance profile credentials for S3 caching !646
- exec command is no longer deprecated !834
- Print a notice when skipping cache operation due to empty cache key !842
- Switch to Go 1.9.4 !827
- Move dependencies to dep !813
- Improve output of /debug/jobs/list !826
- Fix panic running docker package tests !828
- Fixed typo in console output !845

## v10.5.0 (2018-02-22)

- Always prefer creating new containers when running with Docker Executor !818
- Improve output of /debug/jobs/list !826
- Fix panic running docker package tests !828
- Fix git 1.7.1 compatibility in executors/shell package tests !791
- Do not add /cache volume if already provided by the user during gitlab-runner register !807
- Change confusing Built value for development version !821
- docs: explain valid values for check_interval !801
- docs: Fix OffPeak variables list !806
- docs: Add note about gitlab-runner on the SSH host being used for uploads !817

## v10.4.0 (2018-01-22)

- Always load OS certificate pool when evaluating TLS connections !804
- Add (overwritable) pod annotations for the kubernetes executor !666
- docker.allowed_images can use glob syntax in config.toml !721
- Added docker runtime support !764
- Send `failure_reason` when updating job statues (GitLab API endpoint) !675
- Do not use `git config --local` as it's not available in git v1.7.1 !790
- Use local GOPATH in Makefile !779
- Move Bleeding Edge release from ubuntu/yakkety to ububut/artful !797
- Fix data race in commands package unit tests !787
- Fix data race in function common.(\*Trace).Write() !784
- Fix data races in executor/docker package !800
- Fix data races in network package !775

## v10.3.1 (2018-01-22)

- Always load OS certificate pool when evaluating TLS connections !804

## v10.3.0 (2017-12-22)

- Do not use `git config --local` as it's not available in git v1.7.1 !790
- new RC naming schema !780
- Stop Docker Machine before removing it !718
- add `--checkout --force` options to `git submodule update --init` !704
- Fix trailing "<nil>" in syslog logging !734
- Fix kubernetes executor job overwritten variables behavior !739
- Add zip archive for windows release files !760
- Add kubernetes executor connection with service account, bearer token can also be overwritten !744
- Fix SIGSEGV in kubernetes executor Cleanup !769

## v10.2.1 (2018-01-22)

- Do not use `git config --local` as it's not available in git v1.7.1 !790
- Always load OS certificate pool when evaluating TLS connections !804

## v10.2.0 (2017-11-22)

- Update supported platforms !712
- Fix typo in Kubernetes runner docs !714
- Add info on upgrading to Runner 10 !709
- Add some documentation for disable_cache configuration option !713
- Remove .git/HEAD.lock before git fetch !722
- Add helper_image option to docker executor config !723
- Add notes about gitlab-runner inside the VM being used for uploads !719
- Fix panic when global flags are passed as command flags !726
- Update minio go library to v3.0.3 !707
- Label ci_runner_builds metric with runner short token !729

## v10.1.1 (2018-01-22)

- Do not use `git config --local` as it's not available in git v1.7.1 !790
- Always load OS certificate pool when evaluating TLS connections !804

## v10.1.0 (2017-10-22)

- Allow customizing go test flags with TESTFLAGS variable !688
- Clarify that cloning a runner could be considered an attack vector !658
- Remove disable_verbose from docs !692
- Add info about pre 10.0 releases !691
- Update BurntSushi/toml for MIT-license !695
- Expose if running in a disposable environment !690
- Adds EmptyDir support for k8s volumes !660
- Update git-lfs to 2.3.1 !703
- Collect metrics on build stages !689
- Construct git remote URL based on configuration !698
- Set git SSL information only for gitlab host !687

## v10.0.2 (2017-10-04)

- Hide tokens from URLs printed in job's trace !708

## v10.0.1 (2017-09-27)

- Remove deprecation message from service management commands !699

## v10.0.0 (2017-09-22)

> **Note:** With 10.0, we've moved repository from https://gitlab.com/gitlab-org/gitlab-ci-multi-runner
> to https://gitlab.com/gitlab-org/gitlab-runner. Please update your Bookmarks!

> **Note:** Starting with 10.0, we're marking the `exec` and service-related commands as **deprecated**. They will
> be removed in one of the upcoming releases.

> **Note:** Starting with 10.0, we're marking the `docker-ssh` and `docker-ssh+machine` executors as **deprecated**.
> They will be removed in one of the upcoming releases.

> **Note:** Starting with 10.0, behavior of `register` command was slightly changed. Please look into
> https://gitlab.com/gitlab-org/gitlab-runner/merge_requests/657 for more details.

- Lock runners to project by default on registration !657
- Update cli library !656
- Fix RunSingleCommand race condition in waitForInterrupts !594
- Add handling of non-existing images for Docker >= 17.07 !664
- Document how to define default image to run using Kubernetes executor !668
- Specify an explicit length for git rev-parse --short to avoid conflicts when run !672
- Add link to Kubernetes executor details !670
- Add install VirtualBox step & improve VM setup details !676
- Rename repository from gitlab-ci-multi-runner to gitlab-runner !661
- Fix variable file permission !655
- Add Release Checklist template !677
- Fix randomly failing test from commands/single_test.go !684
- Mark docker-ssh and docker-ssh+machine executors as DEPRECATED !681
- Mark exec and service-management commands as DEPRECATED !679
- Fix support for `tmpfs` in docker executor config !680

## v9.5.1 (2017-10-04)

- Hide tokens from URLs printed in job's trace !708
- Add handling of non-existing images for Docker >= 17.07 !664

## v9.5.0 (2017-08-22)

- Fix allowed_images behavior !635
- Cleanup formatting on windows upgrade details !637
- Names must meet the DNS name requirements (no upper case) !636
- Execute steps for build as-is, without joining and splitting them !626
- Fix typo on killall command !638
- Fix usage of one image for multiple services in one job !639
- Update Docker Machine to 0.12.2 and add checksum checking for Docker Machine and dumb-init for official Docker images !640
- Fix services usage when service name is using variable !641
- Remove confusing compatibility check !642
- Add sysctl support for Docker executor !541
- Reduce binary size with removing debugging symbols !643
- Add support for credentials store !501
- Fix I am not sure section link !650
- Add tzdata by default to official Docker images to avoid OffPeakPeriods timezone error !649
- Fix read error from upload artifacts execution !645
- Add support for tmpfs on the job container !654
- Include note about volume path on OSX !648
- Start using 'toc' in yaml frontmatter to explicitly disable it !644

## v9.4.3 (2017-10-04)

- Hide tokens from URLs printed in job's trace !708
- Add handling of non-existing images for Docker >= 17.07 !664

## v9.4.2 (2017-08-02)

- Fix usage of one image for multiple services in one job !639
- Fix services usage when service name is using variable !641

## v9.4.1 (2017-07-25)

- Fix allowed_images behavior !635

## v9.4.0 (2017-07-22)

- Use Go 1.8 for CI !620
- Warn on archiving git directory !591
- Add CacheClient with timeout configuration for cache operations !608
- Remove '.git/hooks/post-checkout' hooks when using fetch strategy !603
- Fix VirtualBox and Parallels executors registration bugs !589
- Support Kubernetes PVCs !606
- Support cache policies in .gitlab-ci.yml !621
- Improve kubernetes volumes support !625
- Adds an option `--all` to unregister command !622
- Add the technical description of version release !631
- Update documentation on building docker images inside of a kubernetes cluster. !628
- Support for extended docker configuration in gitlab-ci.yml !596
- Add ServicesTmpfs options to Docker runner configuration. !605
- Fix network timeouts !634

## v9.3.0 (2017-06-22)

- Make GitLab Runner metrics HTTP endpoint default to :9252 !584
- Add handling for GIT_CHECKOUT variable to skip checkout !585
- Use HTTP status code constants from net/http library !569
- Remove tls-skip-verify from advanced-configuration.md !590
- Improve docker machine removal !582
- Add support for Docker '--cpus' option !586
- Add requests backoff mechanism !570
- Fixed doc typo, change `--service-name` to `--service` !592
- Slight fix to build/ path in multi runner documentation !598
- Move docs on private Registry to GitLab docs !597
- Install Git LFS in Helper image for X86_64 !588
- Docker entrypoint: use exec !581
- Create gitlab-runner user on alpine !593
- Move registering Runners info in a separate document !599
- Add basic support for Kubernetes volumes !516
- Add required runners.docker section to example config. !604
- Add userns support for Docker executor !553
- Fix another regression on docker-machine credentials usage !610
- Added ref of Docker app installation !612
- Update linux-repository.md !615

## v9.2.2 (2017-07-04)

- Fix VirtualBox and Parallels executors registration bugs !589

## v9.2.1 (2017-06-17)

- Fix regression introduced in the way how `exec` parses `.gitlab-ci.yml` !535
- Fix another regression on docker-machine credentials usage !610

## v9.2.0 (2017-05-22)

This release introduces a change in the ordering of artifacts and cache restoring!

It may happen that someone, by mistake or by purpose, uses the same path in
`.gitlab-ci.yml` for both cache and artifacts keywords, and this could cause that
a stale cache might inadvertently override artifacts that are used across the
pipeline.

Starting with this release, artifacts are always restored after the cache to ensure
that even in edge cases you can always rely on them.

- Improve Windows runner details !514
- Add support for TLS client authentication !157
- Fix apt-get syntax to install a specific version. !563
- Add link to Using Docker Build CI docs !561
- Document the `coordinator` and make the FAQ list unordered !567
- Add links to additional kubernetes details !566
- Add '/debug/jobs/list' endpoint that lists all handled jobs !564
- Remove .godir !568
- Add PodLabels field to Kubernetes config structure !558
- Remove the build container after execution has completed !571
- Print proper message when cache upload operation failed !556
- Remove redundant ToC from autoscale docs and add intro paragraph !574
- Make possible to compile Runner under Openbsd2 !511
- Improve docker configuration docs !576
- Use contexes everywhere !559
- Add support for kubernetes service account and override on gitlab-ci.yaml !554
- Restore cache before artifacts !577
- Fix link to the LICENSE file. !579

## v9.1.3 (2017-07-04)

- Fix VirtualBox and Parallels executors registration bugs !589

## v9.1.2 (2017-06-17)

- Print proper message when cache upload operation fails !556
- Fix regression introduced in the way how `exec` parses `.gitlab-ci.yml` !535

## v9.1.1 (2017-05-02)

- Fix apt-get syntax to install a specific version. !563
- Remove the build container after execution has completed !571

## v9.1.0 (2017-04-22)

- Don't install docs for the fpm Gem !526
- Mention tagged S3 sources in installation documentation !513
- Extend documentation about accessing docker services !527
- Replace b.CurrentStage with b.CurrentState where it was misused !530
- Docker provider metrics cleanups and renaming !531
- Replace godep with govendor !505
- Add histogram metrics for docker machine creation !533
- Fix cache containers dicsovering regression !534
- Add urls to environments created with CI release jobs !537
- Remove unmanaged docker images sources !538
- Speed up CI pipeline !536
- Add job for checking the internal docs links !542
- Mention Runner -> GitLab compatibility concerns after 9.0 release !544
- Log error if API v4 is not present (GitLab CE/EE is older than 9.0) !528
- Cleanup variables set on GitLab already !523
- Add faq entry describing how to handle missing zoneinfo.zip problem !543
- Add documentation on how Runner uses Minio library !419
- Update docker.md - typo in runners documentation link !546
- Add log_level option to config.toml !524
- Support private registries with Kubernetes !551
- Cleanup Kubernetes typos and wording !550
- Fix runner crashing on builds helper collect !529
- Config docs: Fix syntax in example TOML for Kubernetes !552
- Docker: Allow to configure shared memory size !468
- Return error for cache-extractor command when S3 cache source returns 404 !429
- Add executor stage to ci_runner_builds metric's labels !548
- Don't show image's ID when it's the same as image's name !557
- Extended verify command with runner selector !532
- Changed information line logged by Runner while unregistering !540
- Properly configure connection timeouts and keep-alives !560
- Log fatal error when concurrent is less than 1 !549

## v9.0.4 (2017-05-02)

- Fix apt-get syntax to install a specific version. !563
- Remove the build container after execution has completed !571

## v9.0.3 (2017-04-21)

- Fix runner crashing on builds helper collect !529
- Properly configure connection timeouts and keep-alives !560

## v9.0.2 (2017-04-06)

- Speed up CI pipeline !536

## v9.0.1 (2017-04-05)

- Don't install docs for the fpm Gem !526
- Mention tagged S3 sources in installation documentation !513
- Replace b.CurrentStage with b.CurrentState where it was misused !530
- Replace godep with govendor !505
- Fix cache containers dicsovering regression !534
- Add urls to environments created with CI release jobs !537
- Mention Runner -> GitLab compatibility concerns after 9.0 release !544
- Log error if API v4 is not present (GitLab CE/EE is older than 9.0) !528

## v9.0.0 (2017-03-22)

- Change dependency from `github.com/fsouza/go-dockerclient` to `github.com/docker/docker/client`" !301
- Update docker-machine version to fix coreos provision !500
- Cleanup windows install docs !497
- Replace io.Copy with stdcopy.StdCopy for docker output handling !503
- Fixes typo: current to concurrent. !508
- Modifies autoscale algorithm example !509
- Force-terminate VirtualBox and Parallels VMs so snapshot restore works properly !313
- Fix indentation of 'image_pull_secrets' in kubernetes configuration example !512
- Show Docker image ID in job's log !507
- Fix word consistency in autoscaling docs !519
- Rename the binary on download to use gitlab-runner as command !510
- Improve details around limits !502
- Switch from CI API v1 to API v4 !517
- Make it easier to run tests locally !506
- Kubernetes private credentials !520
- Limit number of concurrent requests to builds/register.json !518
- Remove deprecated kubernetes executor configuration fields !521
- Drop Kubernetes executor 'experimental' notice !525

## v1.11.5 (2017-07-04)

- Fix VirtualBox and Parallels executors registration bugs !589

## v1.11.4 (2017-04-28)

- Fixes test that was failing 1.11.3 release

## v1.11.3 (2017-04-28)

- Add urls to environments created with CI release jobs !537
- Speed up CI pipeline !536
- Fix runner crashing on builds helper collect !529

## v1.11.2 (2017-04-04)

- Force-terminate VirtualBox and Parallels VMs so snapshot restore works properly !313
- Don't install docs for the fpm Gem !526
- Mention tagged S3 sources in installation documentation !513
- Limit number of concurrent requests to builds/register.json !518
- Replace b.CurrentStage with b.CurrentState where it was misused !530

## v1.11.1 (2017-03-03)

- Update docker-machine version to fix coreos provision !500

## v1.11.0 (2017-02-22)

- Fix S3 and packagecloud uploads step in release process !455
- Add ubuntu/yakkety to packages generation list !458
- Reduce size of gitlab-runner-helper images !456
- Fix crash on machine creation !461
- Rename 'Build (succeeded|failed)' to 'Job (succeeded|failed)' !459
- Fix race in helpers/prometheus/log_hook.go: Fire() method !463
- Fix missing VERSION on Mac build !465
- Added post_build_script to call scripts after user-defined build scripts !460
- Fix offense reported by vet. Add vet to 'code style' job. !477
- Add the runner name to the first line of log output, after the version !473
- Make CI_DEBUG_TRACE working on Windows CMD !483
- Update packages targets !485
- Update Makefile (fix permissions on /usr/share/gitlab-runner/) !487
- Add timezone support for OffPeak intervals !479
- Set GIT_SUBMODULE_STRATEGY=SubmoduleNone when GIT_STRATEGY=GitNone !480
- Update maintainers information !489

## v1.10.8 (2017-04-04)

- Force-terminate VirtualBox and Parallels VMs so snapshot restore works properly !313
- Don't install docs for the fpm Gem !526
- Mention tagged S3 sources in installation documentation !513
- Limit number of concurrent requests to builds/register.json !518
- Replace b.CurrentStage with b.CurrentState where it was misused !530

## v1.10.7 (2017-03-03)

- Update docker-machine version to fix coreos provision !500

## v1.10.6 (2017-02-22)

- Update Makefile (fix permissions on /usr/share/gitlab-runner/) !487

## v1.10.5 (2017-02-20)

- Update packages targets !485

## v1.10.4 (2017-01-31)

- Fix race in helpers/prometheus/log_hook.go: Fire() method !463

## v1.10.3 (2017-01-27)

- Fix crash on machine creation !461

## v1.10.2 (2017-01-26)

- Add ubuntu/yakkety to packages generation list !458
- Reduce size of gitlab-runner-helper images !456

## v1.10.1 (2017-01-23)

- Fix S3 and packagecloud uploads step in release process !455

## v1.10.0 (2017-01-22)

- Make /usr/share/gitlab-runner/clear-docker-cache script /bin/sh compatible !427
- Handle Content-Type header with charset information !430
- Don't raise error if machines directory is missing on machines listing !433
- Change digital ocean autoscale to use stable coreos channel !434
- Fix package's scripts permissions !440
- Use -q flag instead of --format. !442
- Kubernetes termination grace period !383
- Check if directory exists before recreating it with Windows CMD !435
- Add '--run-tagged-only' cli option for runners !438
- Add armv6l to the ARM replacements list for docker executor helper image !446
- Add configuration options for Kubernetss resource requests !391
- Add poll interval and timeout parameters for Kubernetes executor !384
- Add support for GIT_SUBMODULE_STRATEGY !443
- Create index file for S3 downloads !452
- Add Prometheus metric that counts number of catched errors !439
- Exclude unused options from AbstractExecutor.Build.Options !445
- Update Docker Machine in official Runner images to v0.9.0 !454
- Pass ImagePullSecrets for Kubernetes executor !449
- Add Namespace overwrite possibility for Kubernetes executor !444

## v1.9.10 (2017-03-23)

- Force-terminate VirtualBox and Parallels VMs so snapshot restore works properly !313

## v1.9.9 (2017-03-03)

- Update docker-machine version to fix coreos provision !500

## v1.9.8 (2017-02-22)

- Update Makefile (fix permissions on /usr/share/gitlab-runner/) !487

## v1.9.7 (2017-02-20)

- Update packages targets !485

## v1.9.6 (2017-01-25)

- Add ubuntu/yakkety to packages generation list !458

## v1.9.5 (2017-01-21)

- Update Docker Machine in official Runner images to v0.9.0 !454

## v1.9.4 (2017-01-15)

- Add armv6l to the ARM replacements list for docker executor helper image !446

## v1.9.3 (2017-01-14)

- Fix package's scripts permissions !440
- Check if directory exists before recreating it with Windows CMD !435

## v1.9.2 (2017-01-04)

- Handle Content-Type header with charset information !430
- Don't raise error if machines directory is missing on machines listing !433

## v1.9.1 (2016-12-24)

- Make /usr/share/gitlab-runner/clear-docker-cache script /bin/sh compatible !427

## v1.9.0 (2016-12-22)

- Add pprof HTTP endpoints to metrics server !398
- Add a multiple prometheus metrics: !401
- Split prepare stage to be: prepare, git_clone, restore_cache, download_artifacts !406
- Update CONTRIBUTING.md to refer to go 1.7.1 !409
- Introduce docker.Client timeouts !411
- Allow network-sourced variables to specify that they should be files !413
- Add a retry mechanism to prevent failed clones in builds !399
- Remove shallow.lock before fetching !407
- Colorize log entries for cmd and powershell !400
- Add section describing docker usage do Kubernetes executor docs !394
- FreeBSD runner installation docs update !387
- Update prompts for register command !377
- Add volume_driver Docker configuration file option !365
- Fix bug permission denied on ci build with external cache !347
- Fix entrypoint for alpine image !346
- Add windows vm checklist for virtualbox documentation !348
- Clarification around authentication with the Kubernetes executor !296
- Fix docker hanging for docker-engine 1.12.4 !415
- Use lib machine to fetch a list of docker-machines !418
- Cleanup docker cache clear script !388
- Allow the --limit option to control the number of jobs a single runner will run !369
- Store and send last_update value with API calls against GitLab !410
- Add graceful shutdown documentation !421
- Add Kubernete Node Selector !328
- Push prebuilt images to dockerhub !420
- Add path and share cache settings for S3 cache !423
- Remove unnecessary warning about using image with the same ID as provided !424
- Add a link where one can download the packages directly !292
- Kubernetes executor - use pre-build container !425

## v1.8.8 (2017-02-22)

- Update Makefile (fix permissions on /usr/share/gitlab-runner/) !487

## v1.8.7 (2017-02-20)

- Update packages targets !485

## v1.8.6 (2017-01-25)

- Add ubuntu/yakkety to packages generation list !458

## v1.8.5 (2017-01-21)

- Update Docker Machine in official Runner images to v0.9.0 !454

## v1.8.4 (2017-01-15)

- Add armv6l to the ARM replacements list for docker executor helper image !446

## v1.8.3 (2017-01-14)

- Fix package's scripts permissions !440
- Check if directory exists before recreating it with Windows CMD !435

## v1.8.2 (2017-01-04)

- Handle Content-Type header with charset information !430

## v1.8.1 (2016-11-29)

- Rrefactor the private container registry docs !392
- Make pull policies usage clear !393

## v1.8.0 (2016-11-22)

- Fix {Bash,Cmd,Ps}Writer.IfCmd to escape its arguments !364
- Fix path to runners-ssh page !368
- Add initial Prometheus metrics server to runner manager !358
- Add a global index.md for docs !371
- Ensure that all builds are executed on tagged runners !374
- Fix broken documentation links !382
- Bug Fix: use a regex to pull out the service and version in the splitServiceAndVersion method !376
- Add FAQ entry about handling the service logon failure on Windows !385
- Fix "unit tests" random failures !370
- Use correct constant for kubernetes ressource limits. !367
- Unplug stalled endpoints !390
- Add PullPolicy config option for kubernetes !335
- Handle received 'failed' build state while patching the trace !366
- Add support for using private docker registries !386

## v1.7.5 (2017-01-21)

- Update Docker Machine in official Runner images to v0.9.0 !454

## v1.7.4 (2017-01-15)

- Add armv6l to the ARM replacements list for docker executor helper image !446

## v1.7.3 (2017-01-14)

- Fix package's scripts permissions !440
- Check if directory exists before recreating it with Windows CMD !435

## v1.7.2 (2017-01-04)

- Handle Content-Type header with charset information !430

## v1.7.1 (2016-10-25)

- Fix {Bash,Cmd,Ps}Writer.IfCmd to escape its arguments !364

## v1.7.0 (2016-10-21)

- Improve description of --s3-bucket-location option !325
- Use Go 1.7 !323
- Add changelog entries generation script !322
- Add docker_images release step to CI pipeline !333
- Refactor shell executor tests !334
- Introduce GIT_STRATEGY=none !332
- Introduce a variable to enable shell tracing on bash, cmd.exe and powershell.exe !339
- Try to load the InCluster config first, if that fails load kubectl config !327
- Squash the "No TLS connection state" warning !343
- Add a benchmark for helpers.ShellEscape and optimise it !351
- Godep: update github.com/Sirupsen/logrus to v0.10.0 !344
- Use git clone --no-checkout and git checkout --force !341
- Change machine.machineDetails to machine.Details !353
- Make runner name lowercase to work with GCE restrictions !297
- Add per job before_script handling for exec command !355
- Add OffPeak support for autoscaling !345
- Prevent caching failures from marking a build as failed !359
- Add missed "server" command for minio in autoscaled S3 cache tutorial !361
- Add a section for Godep in CONTRIBUTING.md !302
- Add a link to all install documentation files describing how to obtain a registration token !362
- Improve registration behavior !356
- Add the release process description !176
- Fix documentation typo in docs/configuration/advanced-configuration.md !354
- Fix data races around runner health and build stats !352

## v1.6.1 (2016-09-30)

- Add changelog entries generation script !322
- Add docker_images release step to CI pipeline !333

## v1.6.0 (2016-09-22)

- Remove an unused method from the Docker executor !280
- Add note about certificate concatenation !278
- Restore 755 mode for gitlab-runner-service script !283
- Remove git-lfs from docker helper images !288
- Improve Kubernetes support !277
- docs: update troubleshooting section in development. !286
- Windows installation, added a precision on the install command (issue related #1265) !223
- Autodetect "/ci" in URL !289
- Defer removing failed containers until Cleanup() !281
- fix typo in tls-self-signed.md !294
- Improve CI tests !276
- Generate a BuildError when Docker/Kubernetes image is missing !295
- cmd.exe: Caret-escape parentheses when not inside double quotes !284
- Fixed some spelling/grammar mistakes. !291
- Update Go instructions in README !175
- Add APT pinning configuration for debian in installation docs !303
- Remove yaml v1 !307
- Add options to runner configuration to specify commands executed before code clone and build !106
- Add RC tag support and fix version discovering !312
- Pass all configured CA certificates to builds !299
- Use git-init templates (clone) and git config without --global (fetch) to disable recurseSubmodules !314
- Improve docker machine logging !234
- Add possibility to specify a list of volumes to inherit from another container !236
- Fix range mismatch handling error while patch tracing !319
- Add docker+machine and kubernetes executors to "I'm not sure" part of executors README.md !320
- Remove ./git/index.lock before fetching !316

## v1.5.3 (2016-09-13)

- Fix Caret-escape parentheses when not inside double quotes for Windows cmd
- Remove LFS from prebuilt images

## v1.5.2 (2016-08-24)

(no changes)

## v1.5.1 (2016-08-24)

- Fix file mode of gitlab-runner-service script !283

## v1.5.0 (2016-08-22)

- Update vendored toml !258
- Release armel instead arm for Debian packages !264
- Improve concurrency of docker+machine executor !254
- Use .xz for prebuilt docker images to reduce binary size and provisioning speed of Docker Engines !249
- Remove vendored test files !271
- Update gitlab-runner-service to return 1 when no Host or PORT is defined !253
- Log caching URL address
- Retry executor preparation to reduce system failures !244
- Fix missing entrypoint script in alpine Dockerfile !248
- Suppress all but the first warning of a given type when extracting a ZIP file !261
- Mount /builds folder to all services when used with Docker Executor !272
- Cache docker client instances to avoid a file descriptor leak !260
- Support bind mount of `/builds` folder !193

## v1.4.3 (2016-09-13)

- Fix Caret-escape parentheses when not inside double quotes for Windows cmd
- Remove LFS from prebuilt images

## v1.4.2 (2016-08-10)

- Fix abort mechanism when patching trace

## v1.4.1 (2016-07-25)

- Fix panic while artifacts handling errors

## v1.4.0 (2016-07-22)

- Add sentry support
- Add support for cloning VirtualBox VM snapshots as linked clones
- Add support for `security_opt` docker configuration parameter in docker executor
- Add first integration tests for executors
- Add many logging improvements (add more details to some logs, move some logs to Debug level, refactorize logger etc.)
- Make final build trace upload be done before cleanup
- Extend support for caching and artifacts to all executors
- Improve support for Docker Machine
- Improve build aborting
- Refactor common/version
- Use `environment` feature in `.gitlab-ci.yml` to track latest versions for Bleeding Edge and Stable
- Fix Absolute method for absolute path discovering for bash
- Fix zombie issues by using dumb-init instead of github.com/ramr/go-reaper

## v1.3.5 (2016-09-13)

- Fix Caret-escape parentheses when not inside double quotes for Windows cmd

## v1.3.4 (2016-07-25)

- Fix panic while artifacts handling errors

## v1.3.3 (2016-07-15)

- Fix zombie issue by using dumb-init

## v1.3.2 (2016-06-28)

- Fix architecture detection bug introduced in 1.3.1

## v1.3.1 (2016-06-24)

- Detect architecture if not given by Docker Engine (versions before 1.9.0)

## v1.3.0 (2016-06-22)

- Add incremental build trace update
- Add possibility to specify CpusetCpus, Dns and DnsSearch for docker containers created by runners
- Add a custom `User-Agent` header with version number and runtime information (go version, platform, os)
- Add artifacts expiration handling
- Add artifacts handling for failed builds
- Add customizable `check_interval` to set how often to check GitLab for a new builds
- Add docker Machine IP address logging
- Make Docker Executor ARM compatible
- Refactor script generation to make it fully on-demand
- Refactor runnsers Acquire method to improve performance
- Fix branch name setting at compile time
- Fix panic when generating log message if provision of node fails
- Fix docker host logging
- Prevent leaking of goroutines when aborting builds
- Restore valid version info in --help message
- [Experimental] Add `GIT_STRATEGY` handling - clone/fetch strategy configurable per job
- [Experimental] Add `GIT_DEPTH` handling - `--depth` parameter for `git fetch` and `git clone`

## v1.2.0 (2016-05-22)

- Use Go 1.6
- Add `timeout` option for the `exec` command
- Add runtime platform information to debug log
- Add `docker-machine` binary to Runner's official docker images
- Add `build_current` target to Makefile - to build only a binary for used architecture
- Add support for `after_script`
- Extend version information when using `--version` flag
- Extend artifacts download/upload logs with more response data
- Extend unregister command to accept runner name
- Update shell detection mechanism
- Update the github.com/ayufan/golag-kardianos-service dependency
- Replace ANSI_BOLD_YELLOW with ANSI_YELLOW color for logging
- Reconcile VirtualBox status constants with VBoxManage output values
- Make checkout quiet
- Make variables to work at job level in exec mode
- Remove "user mode" warning when running in a system mode
- Create `gitlab-runner` user as a system account
- Properly create `/etc/gitlab-runner/certs` in Runner's official docker images
- Disable recursive submodule fetchin on fetching changes
- Fix nil casting issue on docker client creation
- Fix used build platforms for `gox`
- Fix a limit problems when trying to remove a non-existing machines
- Fix S3 caching issues
- Fix logging messages on artifacts dowloading
- Fix binary panic while using VirtualBox executor with no `vboxmanage` binary available

## v1.1.4 (2016-05-14)

- Create /etc/gitlab-runner/certs
- Exclude architectures from GOX, rather then including
- Update mimio-go to a newest version
- Regression: Implement CancelRequest to fix S3 caching support
- Fix: Skip removal of machine that doesn't exist (autoscaling)

## v1.1.3 (2016-04-14)

- Regression: On Linux use `sh -s /bin/bash user -c` instead of `sh user -c`. This fixes non-login for user.
- Regression: Fix user mode warning
- Fix: vet installation
- Fix: nil casting issue on docker client creation
- Fix: docker client download issue

## v1.1.2 (2016-04-06)

- Regression: revert shell detection mechanism and limit it only to Docker

## v1.1.1 (2016-04-06)

- Fix: use different shell detection mechanism
- Regression: support for `gitlab-runner exec`
- Regression: support for login/non-login shell for Bash

## v1.1.0 (2016-03-29)

- Use Go 1.5
- Change license to MIT
- Add docker-machine based auto-scaling for docker executor
- Add support for external cache server
- Add support for `sh`, allowing to run builds on images without the `bash`
- Add support for passing the artifacts between stages
- Add `docker-pull-policy`, it removes the `docker-image-ttl`
- Add `docker-network-mode`
- Add `git` to gitlab-runner:alpine
- Add support for `CapAdd`, `CapDrop` and `Devices` by docker executor
- Add support for passing the name of artifacts archive (`artifacts:name`)
- Add support for running runner as system service on OSX
- Refactor: The build trace is now implemented by `network` module
- Refactor: Remove CGO dependency on Windows
- Fix: Create alternative aliases for docker services (uses `-`)
- Fix: VirtualBox port race condition
- Fix: Create cache for all builds, including tags
- Fix: Make the shell executor more verbose when the process cannot be started
- Fix: Pass gitlab-ci.yml variables to build container created by docker executor
- Fix: Don't restore cache if not defined in gitlab-ci.yml
- Fix: Always use `json-file` when starting docker containers
- Fix: Error level checking for Windows Batch and PowerShell

## v1.0.4 (2016-02-10)

- Fix support for Windows PowerShell

## v1.0.3 (2016-02-08)

- Fix support for Windows Batch
- Remove git index lock file: this solves problem with git checkout being terminated
- Hijack docker.Client to use keep-alives and to close extra connections

## v1.0.2 (2016-01-27)

- Fix bad warning about not found untracked files
- Don't print error about existing file when restoring the cache
- When creating ZIP archive always use forward-slashes and don't permit encoding absolute paths
- Prefer to use `path` instead of `filepath` which is platform specific: solves the docker executor on Windows

## v1.0.1 (2016-01-24)

- Use nice log formatting for command line tools
- Don't ask for services during registration (we prefer the .gitlab-ci.yml)
- Create all directories when extracting the file

## v1.0.0 (2016-01-22)

- Add `gitlab-runner exec` command to easy running builds
- Add `gitlab-runner status` command to easy check the status of the service
- Add `gitlab-runner list` command to list all runners from config file
- Allow to specify `ImageTTL` for configuration the frequency of docker image re-pulling (see advanced-configuration)
- Inject TLS certificate chain for `git clone` in build container, the gitlab-runner SSL certificates are used
- Remove TLSSkipVerify since this is unsafe option
- Add go-reaper to make gitlab-runner to act as init 1 process fixing zombie issue when running docker container
- Create and send artifacts as zip files
- Add internal commands for creating and extracting archives without the system dependencies
- Add internal command for uploading artifacts without the system dependencies
- Use umask in docker build containers to fix running jobs as specific user
- Fix problem with `cache` paths never being archived
- Add support for [`cache:key`](http://doc.gitlab.com/ce/ci/yaml/index.html#cachekey)
- Add warnings about using runner in `user-mode`
- Push packages to all upcoming distributions (Debian/Ubuntu/Fedora)
- Rewrite the shell support adding all features to all shells (makes possible to use artifacts and caching on Windows)
- Complain about missing caching and artifacts on some executors
- Added VirtualBox executor
- Embed prebuilt docker build images in runner binary and load them if needed
- Make possible to cache absolute paths (unsafe on shell executor)

## v0.7.2 (2015-11-25)

- Adjust `umask` for build image
- Use absolute path when executing archive command
- Fix regression when variables were not passed to service container
- Fix duplicate files in cache or artifacts archive

## v0.7.1 (2015-11-22)

- Fix caching support
- Suppress tar verbose output

## v0.7.0 (2015-11-21)

- Refactor code structure
- Refactor bash script adding pre-build and post-build steps
- Add support for build artifacts
- Add support for caching build directories
- Add command to generate archive with cached folders or artifacts
- Use separate containers to run pre-build (git cloning), build (user scripts) and post-build (uploading artifacts)
- Expand variables, allowing to use $CI_BUILD_TAG in image names, or in other variables
- Make shell executor to use absolute path for project dir
- Be strict about code formatting
- Move network related code to separate package
- Automatically load TLS certificates stored in /etc/gitlab-runner/certs/<hostname>.crt
- Allow to specify tls-ca-file during registration
- Allow to disable tls verification during registration

## v0.6.2 (2015-10-22)

- Fix PowerShell support
- Make more descriptive pulling message
- Add version check to Makefile

## v0.6.1 (2015-10-21)

- Revert: Fix tags handling when using git fetch: fetch all tags and prune the old ones

## v0.6.0 (2015-10-09)

- Fetch docker auth from ~/.docker/config.json or ~/.dockercfg
- Added support for NTFSSecurity PowerShell module to address problems with long paths on Windows
- Make the service startup more readable in case of failure: print a nice warning message
- Command line interface for register and run-single accepts all possible config parameters now
- Ask about tags and fix prompt to point to gitlab.com/ci
- Pin to specific Docker API version
- Fix docker volume removal issue
- Add :latest to imageName if missing
- Pull docker images every minute
- Added support for SIGQUIT to allow to gracefully finish runner: runner will not accept new jobs, will stop once all current jobs are finished.
- Implicitly allow images added as services
- Evaluate script command in subcontext, making it to close stdin (this change since 0.5.x where the separate file was created)
- Pass container labels to docker
- Force to use go:1.4 for building packages
- Fix tags handling when using git fetch: fetch all tags and prune the old ones
- Remove docker socket from gitlab/gitlab-runner images
- Pull (update) images and services every minute
- Ignore options from Coordinator that are null
- Provide FreeBSD binary
- Use -ldflags for versioning
- Update go packages
- Fix segfault on service checker container
- WARNING: By default allow to override image and services

## v0.5.5 (2015-08-26)

- Fix cache_dir handling

## v0.5.4 (2015-08-26)

- Update go-dockerclient to fix problems with creating docker containers

## v0.5.3 (2015-08-21)

- Pin to specific Docker API version
- Fix docker volume removal issue

## v0.5.2 (2015-07-31)

- Fixed CentOS6 service script
- Fixed documentation
- Added development documentation
- Log service messages always to syslog

## v0.5.1 (2015-07-22)

- Update link for Docker configuration

## v0.5.0 (2015-07-21)

- Allow to override image and services for Docker executor from Coordinator
- Added support for additional options passed from coordinator
- Added support for receiving and defining allowed images and services from the Coordinator
- Rename gitlab_ci_multi_runner to gitlab-runner
- Don't require config file to exist in order to run runner
- Change where config file is stored: /etc/gitlab-runner/config.toml (*nix, root), ~/.gitlab-runner/config.toml (*nix, user)
- Create config on service install
- Require root to control service on Linux
- Require to specify user when installing service
- Run service as root, but impersonate as --user when executing shell scripts
- Migrate config.toml from user directory to /etc/gitlab-runner/
- Simplify service installation and upgrade
- Add --provides and --replaces to package builder
- Powershell: check exit code in writeCommandChecked
- Added installation tests
- Add runner alpine-based image
- Send executor features with RunnerInfo
- Verbose mode by using `echo` instead of `set -v`
- Colorize bash output
- Set environment variables from bash script: this fixes problem with su
- Don't cache Dockerfile VOLUMEs
- Pass (public) environment variables received from Coordinator to service containers

## v0.4.2

- Force GC cycle after processing build
- Use log-level set to info, but also make `Checking for builds: nothing` being print as debug
- Fix memory leak - don't track references to builds

## v0.4.1

- Fixed service reregistration for RedHat systems

## v0.4.0

- Added CI=true and GITLAB_CI=true to environment variables
- Added output_limit (in kilobytes) to runner config which allows to enlarge default build log size
- Added support for custom variables received from CI
- Added support for SSH identity file
- Optimize build path to make it shorter, more readable and allowing to fix shebang issue
- Make the debug log human readable
- Make default build log limit set to 4096 (4MB)
- Make default concurrent set to 1
- Make default limit for runner set to 1 during registration
- Updated kardianos service to fix OSX service installation
- Updated logrus to make console output readable on Windows
- Change default log level to warning
- Make selection of forward or back slashes dependent by shell not by system
- Prevent runner to be stealth if we reach the MaxTraceOutputSize
- Fixed Windows Batch script when builds are located on different drive
- Fixed Windows runner
- Fixed installation scripts path
- Fixed wrong architecture for i386 debian packages
- Fixed problem allowing commands to consume build script making the build to succeed even if not all commands were executed

## v0.3.4 (2015-06-15)

- Create path before clone to fix Windows issue
- Added CI=true and GITLAB_CI=true
- Fixed wrong architecture for i386 debian packages

## v0.3.3 (2015-05-11)

- Push package to ubuntu/vivid and ol/6 and ol/7

## v0.3.2 (2015-05-03)

- Fixed Windows batch script generator

## v0.3.1 (2015-05-03)

- Remove clean_environment (it was working only for shell scripts)
- Run bash with --login (fixes missing .profile environment)

## v0.3.0 (2015-05-03)

- Added repo slug to build path
- Build path includes repository hostname
- Support TLS connection with Docker
- Default concurrent limit is set to number of CPUs
- Make most of the config options optional
- Rename setup/delete to register/unregister
- Checkout as detached HEAD (fixes compatibility with older git versions)
- Update documentation

## v0.2.0 (2015-04-23)

- Added delete and verify commands
- Limit build trace size (1MB currently)
- Validate build log to contain only valid UTF-8 sequences
- Store build log in memory
- Integrate with ci.gitlab.com
- Make packages for ARM and CentOS 6 and provide beta version
- Store Docker cache in separate containers
- Support host-based volumes for Docker executor
- Don't send build trace if nothing changed
- Refactor build class

## v0.1.17 (2015-04-15)

- Fixed high file descriptor usage that could lead to error: too many open files

## v0.1.16 (2015-04-13)

- Fixed systemd service script

## v0.1.15 (2015-04-11)

- Fix order of executor commands
- Fixed service creation options
- Fixed service installation on OSX

## v0.1.14 (2015-04-07)

- Use custom kardianos/service with enhanced service scripts
- Remove all system specific packages and use universal for package manager

## v0.1.13 (2015-04-01)

- Added abstraction over shells
- Moved all bash specific stuff to shells/bash.go
- Select default shell for OS (bash for Unix, batch for Windows)
- Added Windows Cmd support
- Added Windows PowerShell support
- Added the kardianos/service which allows to easily run gitlab-ci-multi-runner as service on different platforms
- Unregister Parallels VMs which are invalid
- Delete Parallels VM if it doesn't contain snapshots
- Fixed concurrency issue when assigning unique names

## v0.1.12 (2015-03-20)

- Abort all jobs if interrupt or SIGTERM is received
- Runner now handles HUP and reloads config on-demand
- Refactored runner setup allowing to non-interactive configuration of all questioned parameters
- Added CI_PROJECT_DIR environment variable
- Make golint happy (in most cases)

## v0.1.11 (2015-03-11)

- Package as .deb and .rpm and push it to packagecloud.io (for now)

## v0.1.10 (2015-03-11)

- Wait for docker service to come up (Loïc Guitaut)
- Send build log as early as possible

## v0.1.9 (2015-03-10)

- Fixed problem with resetting ruby environment

## v0.1.8 (2015-03-10)

- Allow to use prefixed services
- Allow to run on Heroku
- Inherit environment variables by default for shell scripts
- Mute git messages during checkout
- Remove some unused internal messages from build log

## v0.1.7 (2015-02-19)

- Fixed git checkout

## v0.1.6 (2015-02-17)

- Remove Docker containers before starting job

## v0.1.5 (2015-02-14)

- Added Parallels executor which can use snapshots for fast revert (only OSX supported)
- Refactored sources

## v0.1.4 (2015-02-01)

- Remove Job and merge it into Build
- Introduce simple API server
- Ask for services during setup

## v0.1.3 (2015-01-29)

- Optimize setup
- Optimize multi-runner setup - making it more concurrent
- Send description instead of hostname during registration
- Don't ask for tags

## v0.1.2 (2015-01-27)

- Make it work on Windows

## v0.1.1 (2015-01-27)

- Added Docker services

## v0.1.0 (2015-01-27)

- Initial public release<|MERGE_RESOLUTION|>--- conflicted
+++ resolved
@@ -1,6 +1,3 @@
-<<<<<<< HEAD
-## v16.7.1 (2024-01-18)
-=======
 ## v16.8.0 (2024-01-18)
 
 ### New features
@@ -10,18 +7,10 @@
 - Allow IAM Session Tokens for S3 cache client credentials !4526 (Mike Heyns @mike.heyns)
 - Add allowed_users config for docker executor !4550
 - Add GCP Secret Manager secrets integration !4512
->>>>>>> c72a09b6
 
 ### Bug fixes
 
 - Helper image container should always use native platform !4581
-<<<<<<< HEAD
-
-### Maintenance
-
-- Update `k8s dumb-init` FF doc to convey its support in both Kubernetes modes !4582
-- Fix the architecture of pwsh x86-64 helper images !4559
-=======
 - Delete cache dirs after failed extraction !4565 (Matthew Bradburn @mbradburn-ext)
 - Truncate runner token so it won't get logged !4521 (Matthew Bradburn @mbradburn-ext)
 - Allow empty string on emptyDir volume size !4564
@@ -55,7 +44,6 @@
 - Clarify / revise gitlab-runner SIGQUIT config !4548
 - Update to go 1.21.5 !4541 (Matthew Bradburn @mbradburn-ext)
 - Add missing Docker configuration for docker-autoscaler !4534 (Nabil ZOUABI @nabil_zouabi)
->>>>>>> c72a09b6
 
 ## v16.7.0 (2023-12-21)
 
