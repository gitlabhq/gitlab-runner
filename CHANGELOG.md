<<<<<<< HEAD
## v16.7.0 (2023-12-21)

### New features

- feat(slsa): use in_toto library and update to slsa provenance schema v1 !4514
- Add 'docker system dial-stdio' support to docker-autoscaler executor !4509
- Feat: Support passing User to Docker Executor !4483 (Muhammed Ali @ar-mali)
- Log images used by job !4325
=======
## v16.6.3 (2024-01-18)

### Bug fixes

- Helper image container should always use native platform !4581

### Maintenance

- Update `k8s dumb-init` FF doc to convey its support in both Kubernetes modes !4582

## v16.6.2 (2023-12-21)
>>>>>>> 202d987d

### Bug fixes

- Revert "Add custom entrypoint for the build container for Kubernetes executor" changes !4535
- Improve the collapsible element logic !4487
- Avoid SIGTERM propagation to processes on Windows OS !4524
- Fix powershell native command error output with Kubernetes executor !4474 (Matthew Bradburn @mbradburn-ext)
- Use -File to improve pwsh exit status !4468 (Matthew Bradburn @mbradburn-ext)
- Add a better handling of signal on both Helper and Build container for k8s executor in exec mode !4485
- Fix broken main !4499
- Hide docker executor init behind a feature flag !4488
- Hide docker executor init behind a feature flag !4488
- Make TestDockerBuildContainerGracefulShutdown less flaky !4479

### Maintenance

- Update alpine Docker tag !4167
- Fix orphaned links for Autoscaling GitLab Runner on AWS EC2 docs page !3575
- Fix flaky resolver_url_test.go due to lack of cleanup !4542
- Fix broken link !4539
- Troubleshoot more "No URL provided" cases !4502
- Move section in Kubernetes executor page !4538
- Update alpha to experiment in k8s executor page !4532
- Add support for Windows 11 23H2 !4504 (Matthew Bradburn @mbradburn-ext)
- Add troubleshooting for docker connect failed !4516 (Matthew Bradburn @mbradburn-ext)
- Document limitation in gcs-fuse-csi-driver for mounting volumes in init container !4527
- Exclude empty slices during the validation of the config.toml !4520
- Improve docker executor platform option integration test !4489
- Add 204 error troubleshooting steps to the k8s executor docs !4508
- Upgrade fleeting and taskscaler !4510
- Add clarification about feature flags usage !4503
- Clarify ability to set other non-root user ids for k8s runner !4513
- Update "filename" to "file name" !4515
- Rewrite Image building to Mage to export them for verification !4295
- Update links to TW team handbook page !4511
- Generate k8s api permissions docs !4442
- Separate trace/job log streams !3983
- Delete docs marked for removal !4507
- Change RBAC option from "enable" to "create" !4506 (Chen Wu @wuchen)
- Clarify user membership for docker !4498
- Change "Experiment` to Beta in supported public cloud instances table !4492
- Revert "Merge branch 'less-verbose-logging' into 'main'" !4496
- Make autoscaler integration tests pass !4497
- Make autoscaler integration tests pass !4497
- Cross-link Docker in Docker TLS configuration docs !4495
- Bump some test timeouts !4490
- Doc | Add new error to the troubleshooting section of instance executor !4475
- Improve formatting !4484 (Ben Bodenmiller @bbodenmiller)
- Clarify process tree in kuberenetes build container !4482
- Recommend a mountpoint other than /Users/Shared !4478 (Matthew Bradburn @mbradburn-ext)
- Retry package-deb and package-rpm when job times out !4481
- Bump some test timeouts !4471

## v16.6.1 (2023-11-24)

### Bug fixes

- Hide docker executor init behind a feature flag !4488

### Maintenance

- Make autoscaler integration tests pass !4497

## v16.6.0 (2023-11-16)

### New features

- feat: allow specifying image platform to pull images !3916 (Muhammed Ali @ar-mali)
- docker executor: Add configuration to include docker's `--group-add` !4459 (Ben Brown @benjamb)
- Add custom entrypoint for the build container for Kubernetes executor !4394 (Baptiste Lalanne @BaptisteLalanne)
- Prevent logging every connection to the instance when using an autoscaler !4332 (Mattias Michaux @mollux)
- Add SizeLimit option to emptyDir volumes for Kubernetes executor !4410
- Enable git transfer.bundleURI by default !4418

### Security fixes

- Update various images to use latest docker-machine version !4454
- Update some dependencies to resolve vulnerabilities !4453

### Bug fixes

- Implement graceful build container shutdown for docker executor !4446
- Add a better handling of signal on both Helper and Build container for k8s executor in attach mode !4443
- Add a mutex to sync access to sentryLogHook !4450 (Matthew Bradburn @mbradburn-ext)
- Use lchmod for zip extract !4437 (Matthew Bradburn @mbradburn-ext)
- Don't use docker links for user-defined networks !4092
- Fix compilation of kubernetes integration tests !4455
- Sanitize image entrypoint to remove empty string !4452
- Manually refresh JobVariables prior to ConfigExec !4379 (Paul Bryant @paulbry)
- Fix file secrets in debug terminal !4423 (Matthew Bradburn @mbradburn-ext)
- Fix labeling of the gitlab_runner_failed_jobs_total metric !4433
- Fix azure key vault JWT convert bug !4396 (Zehua Zhang @zhzhang93)

### Maintenance

- Doc | Fix typo: rename key_pathname to key_path !4476
- Add a link to runner tutorial !4467
- docs: Use "prerequisites," plural (Runner) !4473
- Clarify powershell defaults !4470 (Matthew Bradburn @mbradburn-ext)
- Change docker and instance executor from experiment to beta !4463
- Skip instance executor tests for cmd !4462
- Removed deprecated link !4461
- Use latest Technical Writing images !4449
- Misc test fixes !4460
- Add link to forceful shutdown definition !4445
- Add basic Azure instance/docker autoscaler examples !4451
- Update versions in documentation !4457
- Update runner_autoscale_aws documentation with required iam:PassRole !4286 (Sjoerd Smink @sjoerdsmink)
- Add Docker Autoscaler and Instance executor integration tests !4402
- Refactor the retry interface to be generic !4422
- Update CI_IMAGE to include Debian image flavor !4447
- Fix sync_docker_images test not building !4448
- Change instance, docker autoscaler and AWS plugin to BETA !4432
- Update gocloud.dev to v0.34.0 !4430
- Doc | Add sample command for creating docker machines for troubleshooting !4444
- Update imagePullSecrets documentation !4440
- Add upgrade troubleshooting info to Runner docs !3968
- Update information regarding new runner creation workflow !4436
- Merge "Example" page into register runners page !4413
- Add tip about No URL provided !4435 (Matthew Bradburn @mbradburn-ext)
- Set test build timeout to the DefaultTimeout value !4439
- Add a support policy page for GitLab Runner support policies !4434
- Reduce timeout for package-deb/rpm jobs to 30 minutes !4431
- Fix usage of 'build' !4429
- Fix formatting in Docker Autoscaler executor page !4428
- Clarify how FF_USE_POD_ACTIVE_DEADLINE_SECONDS works !4424 (Ben Bodenmiller @bbodenmiller)
- Update runner version reference !4426

## v16.5.0 (2023-10-20)

### New features

- Print Kubernetes Pod events !4420
- Support of multi-line command output in job terminal output view for bash shell when FF_SCRIPT_SECTIONS is enabled !3486

### Security fixes

- Install git and git-lfs via package manager in ubi.fips.base image !4405
- Run `apk upgrade` in runner alpine images !4378

### Bug fixes

- docker-machine: Ensure runner stays under limit when IdleCount is 0 !4314
- When single-quoting, don't also quote with backtick with PowerShell/pwsh !4387 (Matthew Bradburn @mbradburn)
- Add config to autoset Helper Image ARCH and OS !4386
- Add missing findutils package to ubi-base image !4414
- Set `FF_USE_POD_ACTIVE_DEADLINE_SECONDS` default value to `true` !4361
- Retrieve script exit command after execution !4397
- Add missing runtime packages to ubi base image !4359
- Fix the repository cloning error on Windows with `cmd` shell executor !4341
- Fix powershell SourceEnv permission failure !4369
- Fix powershell SourceEnv permission failure !4369

### Maintenance

- Display the stage command exit code when debug log is enabled !4421
- Fix docs typo !4419 (Alex @AJIOB)
- Downgrade CI image to use Debian bullseye instead of bookworm !4417
- Enhance debug secrets warning in documentation !4415 (Matthew Bradburn @mbradburn-ext)
- Add missing rbac when debugging services !4412 (Ismael Posada Trobo @iposadat)
- Docs: point users to docker-machine fork that successfully handles EC2 fleet spot instance requests !4403
- Remove note on no-support for Windows system certificate store !4409 (Taisuke 'Jeff' Inoue @jeffi7)
- Remove spaces from FF_NETWORK_PER_BUILD environment variable example !4416
- Use latest linter image in relevant pipelines !4411
- Part 3: CTRT edits for registering runners !4392
- Upgrade Go to version 1.20.10 !4348
- Remove WithBrokenGitSSLCAInfo tests as they no longer function as expected !4408
- Update file kubernetes.md !4393 (Thomas Spear @tspearconquest)
- Detail how to output stdout for WSL on windows !4370
- Add docs about Kubernetes overrides by CI variables !4222
- Lock `gitlab-dangerfiles` to 4.1.0 !4401
- Add link to Azure plugin releases to the instance executor documentation !4363
- Add link to Azure plugin releases to the docker autoscaler executor !4364
- CTRT register runners prt2 v2 !4395
- Adding dial tcp timeout !4389
- Update documentation to reflect use of runner-token !4390
- Update PACKAGE_CLOUD variable default value !4342
- Improve documentation regarding runner unregistration !4338
- CTRT Part 1: Registering runners page !4371
- Add documentation issue template to project !4382
- Run apk upgrade in image used to build images !4381
- Style and language improvements for Advanced configuration docs !4377
- Improve error messages that are emitted by tasks !4344 (Taliesin Millhouse @strongishllama)
- Add links to Trusting TLS certificates paragraphs !4376
- Enable configuration of MTU in Docker executor !3576 (Jasmin @nachtjasmin)
- fix: Sets some http headers to use constants !4355
- Update default GIT_LFS_VERSION !4372 (Matthew Bradburn @mbradburn)
- GIT_LFS_VERSION must be specified when running make at the command line. !4360 (Matthew Bradburn @mbradburn)
- Fixed nvidia-smi typo !4367 (Alexander Hallard @zanda8893)

## v16.4.0 (2023-09-25)

### New features

- Add script/after script timeout configuration via variables !4335
- Distinguish job failure in worker processing failures metric !4304
- Expose queueing duration histogram metric !3499

### Security fixes

- Clean up manual installation of git and git-lfs in ubi base image and bump git-lfs version to 3.4.0 !4289
- Runner-helper fips image cleanups !4308
- Bump git-lfs version to 3.4.0 !4296
- Clean up manual installation of git and git-lfs in ubi base image and bump git-lfs version to 3.4.0 !4289
- Runner-helper fips image cleanups !4308
- Bump git-lfs version to 3.4.0 !4296

### Bug fixes

- Fix powershell SourceEnv permission failure !4369
- Fixed: init-permissions takes too long for windows volumes !4324 (OK_MF @OK_MF)
- Switch deletion propagation to background for Pod's dependents !4339
- Do not propagate Build context to k8s executor cleanup method !4328
- Fix error when unmarshaling string with windows path for powershell and pwsh !4315
- Automatically set GOMEMLIMIT based on memory cgroup quotas !4312
- Do not propagate Build context to k8s executor cleanup method !4328
- Fix error when unmarshaling string with windows path for powershell and pwsh !4315
- Update fleeting and taskscaler to newest versions !4303
- Forward url rewrite in lfs pull !4234 (François Leurent @131)

### Maintenance

- Set FF_RESOLVE_FULL_TLS_CHAIN to false by default !4292
- Generate packagecloud packages with Mage !4323
- Fix pass env cmd test !4365
- Refactor content for Docker autoscaler executor page !4354
- Update runner registration token deprecation link !4357
- Enable pushing to ECR and DockerHub !4353
- Improve documentation about pod_annotations !4336
- Use ADD to download Windows dockerfile dependencies !4346
- Use ADD to download Windows dockerfile dependencies !4346
- Fix link in documentation to avoid redirects !4347
- Remove trailing whitespace from documentation !4343
- Discourage `gitlab-runner restart` within containers !4331 (Benedikt Franke @spawnia)
- Add info about config.toml file !4333
- Update binary version !4330
- Remove configmap section !4329
- Fix FF_USE_POWERSHELL_PATH_RESOLVER env var value !4327
- Remove disclaimer from putting runner tokens in secrets !4319
- Update nav steps !4310
- Add note about empty runner-registration-token !4276
- Simplify issue templates and add labels !4275
- Fix links that are redirecting in docs !4311
- Add Openshift4.3.8 and later anyuid SCC !4306
- Add FIPS-compliant helper images and binaries to S3 sync job !4302
- Refresh Vale rules and link checking Docker image !4299

## v16.3.1 (2023-09-14)

### Security fixes

- Clean up manual installation of git and git-lfs in ubi base image and bump git-lfs version to 3.4.0 !4289
- Runner-helper fips image cleanups !4308
- Bump git-lfs version to 3.4.0 !4296

### Bug fixes

- Do not propagate Build context to k8s executor cleanup method !4328
- Fix error when unmarshaling string with windows path for powershell and pwsh !4315

### Maintenance

- Use ADD to download Windows dockerfile dependencies !4346

## v16.3.0 (2023-08-20)

### New features

- Enable variable injection to Persistent Volume Claim name !4256 (OK_MF @OK_MF)
- Add `http2: client connection lost` for k8s API retry !4285
- Add debug message to diagnose fetching issuer certificate bug !4274
- Add RISC-V support !4226 (Aaron Dewes @AaronDewes)
- Add link to documentation when using forbidden arguments in register !4266
- Add `connect: connection timed out` for k8s API retry !4257
- Put warning event retrieval feature behind a Feature Flag !4246

### Bug fixes

- Fix cmd escaping/quoting of parentheses !4301
- Revert "Prune tags when fetching" !4300
- Use git --unshallow when GIT_DEPTH is zero !4288
- Fix docker Cleanup() panic when nothing has been configured !4287
- Mark project working directory as safe for Git !3538
- Only decode certificates if HTTP GET is successful !4281
- Panic during build now prints stack trace !4283
- Retry sync and update submodules on failure !4278
- Fix Docker ulimit validation warning !4248 (Dennis Voss @DennisVoss)
- Fix script typo that caused packages not to be pushed to Packagecloud !4253

### Maintenance

- Adding All to tier badges !4297
- Add RBAC as required config !4293
- Fix whitespace in docs !4291
- Fix typos !4284 (Sven Strickroth @mrtux)
- Include first multiline commit in MR description for default template !4282
- Update docker dependencies version to fix invalid Host header !4249 (Sword @RryLee)
- Update fleeting and taskscaler to newer versions !4280
- Propagate kubernetes executor context !4125
- Prune tags when fetching !4218 (Guilhem Bonnefille @gbonnefille)
- Rename runner token to runner authentication token !4264
- Fix documentation to work with Runner Helm Chart v0.53.0 onwards !4269 (Konstantin Köhring @konstantin.koehring)
- Provide guidance on minimal permissions needed for EC2 autoscaling !4175
- Doc | Add troubleshooting steps for private registry ssl errors !4267
- Update link to EKS !4268
- Add space before backtick !4265
- Add Vale to .tool-versions file !4252
- Add K8s and Docker logging location to troubleshooting !4262
- Add warnings about shell executor !4261
- Include steps to enable metrics for Runners using Helm Chart !4260
- Update installation type references for docs !4258
- Fix potential race condition in Docker provider test !4244
- Add missing release binaries/images to Gitlab release page !4254
- Fix table item !4250
- Restructure executor page !4245
- Ensure Windows helper images builds fail upon error !4243

## v16.2.0 (2023-07-21)

### New features

- Update Runner package repository with OS availability !4215
- Add warning events on failure with k8s executor !4211
- Check forbidden arguments in register command before calling the server !4158
- Ignore forbidden arguments to register if using --registration-token !4157
- Retry all k8s API calls in the runner Kubernetes executor !4143
- Print number of jobs being processed for each new job !4113
- Added zip+zstd and tar+zstd archivers !4107
- Add Azure key vault support !3809 (Zehua Zhang @zhzhang93)

### Security fixes

- Do not install python in ubi-fips-base image !4213
- Build git-lfs from source in runner ubi-fips image !4206
- Update github.com/docker/distribution dependency !4205
- Upgrade Go version to 1.20.5 !4179
- Update `ubi8-minimal` image to version `8.8-860` !4171

### Bug fixes

- Downgrade Git from v2.41.0 to v2.40.1 !4236
- Fix misleading error when cache isn't configured !4212
- Fix common build dir implementation in instance executor !4209
- Add documentation to describe runner issue 30769 and its workarounds !4181
- Fix panic for instance executor when instance config option is nil !4173
- Kubernetes executor: prevent background processes from hanging the entire job !4162 (Snaipe @Snaipe)
- Fix docker-autoscaler proxy tunnel for Windows !4161

### Maintenance

- Fix old metadata in docs !4240
- Refactor instance executor docs content !4238
- Fix Git LFS not building !4237
- Fix typo in Docker executor !4235 (Raphaël Joie @raphaeljoie)
- Mark integration_k8s as optional temporarily !4233
- Update documentation links !4232
- Update runner reg instructions in macOS setup !4230
- Add links to executor pages !4229
- Remove homebrew from docs to set up runner on MacOS !4227
- Build git-lfs in the base UBI fips image as multiarch !4219
- Add Troubleshooting Case !4208
- Fix TestStackDumping flaky test and incorrect log output !4207
- Update vale rules and exceptions !4204
- Update text in runner registration page !4203
- Add note for limited config template setting support !4202
- Add documentation for SETFCAP configuration !4183
- Fix flaky k8s TestProcessLogs !4177
- Update to include Runner system requirements !4176
- Upgrade github.com/minio/minio-go to v7.0.59 !4174
- Fixed outdated URL and type of variable !4168
- Add Crowdstrike troubleshooting guidance !4160
- Emphasize use of runnerToken in Helm chart !4150
- Mark ConfigExecTimeout as optional !4145 (Nikolay Edigaryev @edigaryev)
- Propagate build context !4128
- Add troubleshooting section about "permission denied" errors due to helper image user mismatch in k8s executor !3990

### GitLab Runner distribution

- Fix ECR and DockerHub sync !4180
- Fix windows servercore pwsh version and checksums !4178

## v16.1.0 (2023-06-21)

### New features

- Enable variable expansion in fallback cache keys !4152 (René Hernández Remedios @renehernandez)
- Automatically set GOMAXPROCS based on CPU Quotas !4142
- Allow Instance executor to use a common build directory !4136
- Pass clean command args to sub modules !4135 (Markus Ferrell @markus.ferrell)
- Add dedicated failure reason for image pulling failures !4098
- Support allowed images for privileged jobs and services !4089 (Stéphane Talbot @stalb)
- Variable expansion implementation in cache policy field !4085 (René Hernández Remedios @renehernandez)
- Use executor's context to enforce timeouts on VirtualBox commands !4026 (Patrick Pirringer @patrick-pirringer)

### Bug fixes

- Fix Windows IsRoot() path utility !4153
- Warn if runner with same token being registered multiple times !4122
- Upgrade taskscaler to latest version !4114
- Ensure lock for builds when listing jobs via debug api !4111
- Ensure instance connection is closed when vm isolation is enabled !4108
- Fix community Merge Request pipeline parse errors !4077 (Anthony Juckel @ajuckel)
- Fix cache keys processing by improving the handling of the fallback keys !4069 (René Hernández Remedios @renehernandez)

### Maintenance

- Docs maintenance: Delete trailing whitespace !4166
- Bump version of markdownlint-cli2 in project !4164
- Correct the filename of configmap !4163
- In UBI-fips helper images remove installation of extra packages since they are... !4159
- Fix k8s integration tests !4156
- Update code example with proper nesting !4155
- Expand Runner helm chart troubleshooting section !4149
- Update documentation to mention that --registration-token is deprecated !4148
- Improve readability of table !4144 (Bastien ANTOINE @bastantoine)
- Upgrade fastzip to v0.1.11 !4141
- Update Runner docs for consistent SaaS runner naming !4138
- Docs maintenance: Update redirects !4134
- Refresh Vale and Markdownlint rules !4133
- Add gitlab-runner section to values example !4132
- Removing podman references !4131
- Change heading used to describe reusing an authentication token !4129
- Refactor instance executor page !4124
- Correct example AWS zone used in an example !4123 (Nabil ZOUABI @nabil_zouabi)
- Improve formatting !4121 (Ben Bodenmiller @bbodenmiller)
- Mention use of runner tokens in Kubernetes runnerRegistrationToken !4120
- Follow up edits instance executor !4119
- Remove trailing spaces !4115
- Update project to use Ruby 3.2.2-based Docker images !4112
- Build git from source for UBI images !4110
- Make GitLab network client respect Retry-After header !4102
- Documentation versions update !4096
- Improve cacheFile() errors !4078 (Nikolay Edigaryev @edigaryev)
- Update alpine and pwsh versions !4072
- Add info about grouped runners to docs !4056

### GitLab Runner distribution

- Sync ci images to dockerhub and ecr !4139

### Documentation changes

- Update nav step !4154

## v16.0.2 (2023-06-02)

### Bug fixes

- Upgrade taskscaler to latest version !4114

## v15.11.1 (2023-05-25)

### Bug fixes

- Fix cache keys processing by improving the handling of the fallback keys !4069 (René Hernández Remedios @renehernandez)

## v16.0.1 (2023-05-24)

### Maintenance

- Build git from source for UBI images !4110

## v16.0.0 (2023-05-22)

### New features

- Add docs how to create an ephemeral PVC !4100
- Update autoscaler image handling !4097
- Send system_id when unregistering runner !4053
- Consider node selector overwrites for the helper image !4048 (Mike Hobbs @mike554)
- Improve autoscaling executor providers shutdown !4035

### Security fixes

- Upgrade github.com/kardianos/service to v1.2.2 !4105

### Bug fixes

- Close connection to instance on nesting client connect fail !4104
- Support health checking multiple service ports for Docker !4079
- Fix helper images being published with the wrong architecture !4073 (Anthony Juckel @ajuckel)
- Fix cache keys processing by improving the handling of the fallback keys !4069 (René Hernández Remedios @renehernandez)
- Unresolved secrets now return error by default !4064
- Expand container related options before they are used !4002

### Maintenance

- Update git lfs checksums in release_docker_images !4106
- Upgrade git-lfs to 3.3.0 !4101
- Remove note on tested K8s's environments from Runner k8s docs !4087
- Upgrade github.com/docker/docker to 23.0.6 !4086
- Remove section: Use the configuration template to set additional options !4084
- Upgrade github.com/emicklei/go-restful/v3 to 3.10.2 !4082
- Update Windows version support policy for Runner !4074
- Fixed link that was breaking UI !4071
- GCP fleeting docs for Instance and Docker Autoscaler executors !4068
- Update alpha to experiment in executor page !4067
- Remove deprecated gosec-sast job !4065
- Update docker-machine version !4061
- Remove reference to docker-ssh and docker-ssh+machine !4060
- Update GPG verification details !4059
- Upgrade gitlab-terminal dependency !4057
- Update grammar, remove extra word !4054 (Rasheed Babatunde @rasheed)
- Remove trailing whitespaces !4052
- Make clearer that force send interval is related to logs !4043
- Update redhat/ubi8-minimal Docker tag to v8.7-1107 !4025
- Update version of docker-machine bundled in runner images !4024
- Add tests for internal autoscaler acquisition !4005
- Use Splitic test runner !3967
- Update golang Docker tag to v1.19.9 !3962
- Update alpine Docker tag !3918
- Remove lll linter !2837

### Documentation changes

- Add idle_time entry to docs !4093

## v15.11.0 (2023-04-21)

### New features

- Add Config Validation section to runner Docs !4017
- Add fine grained configuration of autoscaler histograms !4014
- Update runner internal metrics !4001
- Update taskscaler/fleeting metric collectors configuration !3984
- Reorganize index sections for runner use cases !3980
- Add high-level docs for Instance and Docker Autoscaler executors !3953
- Add docker-autoscaler. !3885
- Implement fallback cache keys !3875 (René Hernández Remedios @renehernandez)
- Support remote Windows docker environments from Linux hosts !3345
- Add support for absolute submodule URLs !3198 (Nejc Habjan @nejc)
- Support for custom Kubernetes PodSpec !3114

### Bug fixes

- Add hostname and find commands to UBI FIPS image !4040
- Remove stray omitempty in long form for --docker-devices !4029 (Robin Voetter @Snektron)
- Interactive terminal: Wait for terminal to be set !4027
- Initialize nesting client lazily !4020
- Handle build's parent context cancelation correctly !4018
- Reduce config validation message noise !4016
- Try all specified TCP ports when doing a service container health-check !4010
- Fix docker-machine detail races !3999
- Do not ask for registration token if runner token is specified !3995
- Explicitly start docker service in windows tests !3994
- Resolve "Runner FIPS RPM packages conflicts itself" !3974
- Gracefully terminate Windows processes with Ctrl-C event !3920 (Chris Wright @inkychris)

### Maintenance

- Update Docker Autoscaler introduction milestone !4050
- Add missing code block end in docs/install/windows.md !4049 (Celeste Fox @celestefox)
- Add container support for Windows 2022 21H2 !4047
- Add reference to CI_CONCURRENT_PROJECT_ID variable !4046
- Remove Windows 21H1 !4045
- Add merge release config to bump the VERSION file after the stable branches are merged into main !4041
- Upgrade golang.org/x/net to v0.7.0 !4039
- Add troubleshooting of the error "unsupported Windows Version" for k8s on Windows !4038
- Experiment: Add reviewer roulette !4037
- Use DOCKER_HOST if set in the build time !4036
- Docker daemon change data-root directory !4034
- Post-merge edits for Executor pages !4033
- Make runner manager lowercase !4032
- Add GitLab Runner autoscaling page !4031
- Use a fixed time in register command integration tests !4023
- Update version in docs !4022
- Add note about runner registration permission !4021
- Fix flaky racy tests !4019
- Update index.md to remove typo in the second paragraph !4013 (vsvincent @vsvincent)
- Fix flaky TestDockerPrivilegedServiceAccessingBuildsFolder !4012
- Fix flaky interactive terminal test - ensure terminal connected !4011
- Temporarily skip git-lfs for TestDockerCommandMultistepBuild !4009
- Remove comments metadata !4008
- Fix Test_Executor_captureContainerLogs race !4007
- Add note about Arm64 helper image for runner on arm64 Kubernetes clusters (docs) !4006
- Fix docker-machine Windows tests !4003
- Re-use helper container for docker executor's predefined stages !4000
- Improve troubleshooting documentation for the Job failed: prepare environment error with the Shell executor (docs) !3998
- Start prebuild stage earlier !3997
- Add a Runner glossary to the documentation (docs) !3996
- Remove note about selecting runner by name !3993
- Fix TestBuildOnCustomDirectory for powershell/pwsh !3992
- Only quote cmd batch strings where necessary !3991
- Use Ruby 3.2.1-based docs Docker images !3988
- Restructure registering runners page !3985
- Refactor executor setup/executor name function !3982
- CTRT edits Kubernetes part 4 !3963
- Drop extraneous "to" in feature flag docs !3946
- Update pipeline to depend on runner-incept passing !3940
- Improve layout with tabs !3894
- Update instructions to suggest go install rather than go build for building plugins !3819
- Building runner helper images with Windows nanoserver !3460 (Hoff_IO @82phil)

## v15.10.0 (2023-03-17)

### New features

- Change runner type "specific" to "project" !3979
- Configure external address usage for autoscaler provider readiness check !3973
- Use UBI Minimal for GitLab Runner UBI-FIPS image !3966
- Make the `gitlab-runner register` command happen in a single operation !3957
- Do not send system_id in UpdateJob call !3925
- Best-effort config validation !3924
- Implement ability to parse JSON payload from /runners/verify !3923
- Add -y to apt-get install git-lfs to prevent stalling the installation. !3921 (Antoon Huiskens @antoonhu)
- Handle registration for runners created in GitLab UI !3910
- Add support for activeDeadlineSeconds on CI Job Pod with k8s executor !3897
- Documentation for private fargate setup !3803
- Allow custom executor to specify the shell used !3789 (Robin Lambertz @roblabla)
- Allow configuration of environment variables for runner services !3784
- Docker executor: add services_security_opt config option !3760 (Glenn Dirkx @juravenator)
- Add api requests latency metric !3316
- Support for custom Kubernetes PodSpec !3114

### Security fixes

- Address vulnerability reports against runner-helper alpine images !3958
- Fix CVE-2022-1996 by upgrading k8s.io/client-go !3951

### Bug fixes

- Fix inconsiderate test !3971
- Fix non-amd64 alpine runner-helper images !3965
- Return BuildError from instance executor's client Run !3964
- Fix 'clear-docker-cache' script for Docker 23.0 !3960
- Remove .runner_system_id from Docker images !3950
- Remove re-writing config.toml file on configuration reload !3934
- Add Windows Build Number to version mapping for Windows 2022 !3917
- Handle empty artifact paths !3912
- Execute the script from the right container !3900
- Shells/bash.go: set permissions before dir/file deletion !3726 (Karl Wette @karl-wette)

### Maintenance

- Fix TestBuildOnCustomDirectory for powershell/pwsh !3992
- Fix merge request link with missing '-' scope !3987 (Niklas @Taucher2003)
- Indicate that Command Line and Config.toml are separate for debug !3986
- Fix missing parenthesis in the runners.docker section !3981 (Tugdual Saunier @tucksaun)
- Fix Windows Powershell encoding test !3977
- Fix flaky interactive terminal test !3975
- Slightly change message shown when .runner_system_id cannot be written !3969
- Update SSL troubleshooting link !3961
- Remove link to Docker Machine on GitHub - docs !3956
- Fix failing fuzzing test !3955
- Use Labkit for FIPS check !3954
- Kubernetes executor CTRT edits part 3 !3949
- Corrected minor typo !3948
- Bump Ubuntu version, ease quickstart with Runner !3947
- CTRT edits kubernetes executor part 2 !3944
- Use latest docs Docker images !3941
- Fix deprecation notice legal disclaimer !3936
- Update docker engine client to v23.0.1 !3935
- Remove reference to GitLab Runner 10 [docs] !3933
- Add container images support lifecycle [docs] !3931
- CTRT refactor for Kubernetes executor page part 1 !3928
- Fix typo in the post_clone_script deprecated warning message !3927 (Tamás Dévai @dorionka)
- Remove overview heading from shell docs !3926
- Avoid running 1809 integration tests in CC !3922
- Language edits for "Automate keeping up to date with packagecloud release"" !3914
- Add troubleshooting item for background processes and hung job !3913
- Update golangci-lint version to 1.51.2 !3911
- Update the URL for the docker-machine version from .11 to .19 !3909
- Update taskscaler version in gitlab-runner !3903
- Fix Warning log during prepare stage for the Kubernetes executor !3902
- Add type::feature as a new feature section for changelog !3898
- Expand and consolidate Git LFS docs for non-docker executors !3892 (Nejc Habjan @nejc)
- Upgrade Go version to 1.19.6 !3889
- Update documentation links for pod security context !3823
- Add step to enable linger to gitlab-runner !3688 (Peter Harsfalvi @peterh.six)

## v15.9.1 (2023-02-20)

### Bug fixes

- Remove re-writing config.toml file on configuration reload !3934

## v15.9.0 (2023-02-19)

### New features

- Ignore glrt prefix for runner short token !3888
- Log artifact download request host !3872
- Use taskscaler and nesting slots !3818

### Bug fixes

- Handle empty artifact paths !3912
- Execute the script from the right container !3900
- Update removal milestone in warning log message for step_script !3893
- Generate random system_id for run-single mode !3881 (Helio Machado @0x2b3bfa0)
- Clarify checking out message to reduce confusion !3880
- Allow runner to start when config directory is not writeable !3879
- Fix bug with project dir not resolving as in the project !3877
- Use JobVariable.Value() for internal values !3870
- Prevent masking panic by ignoring zero length secrets !3869
- Sending debug_trace param on PATCH job_trace requests !3857

### Maintenance

- Fix misspelling in documentation !3896 (Shafiullah Khan @gitshafi)
- Add additional test coverage around path matching for artifacts (doublestar) !3890
- Add documetnation for shutdown_timeout config.toml setting !3887
- Update Docker Machine installed in runner container image !3886
- Upgrade github.com/BurntSushi/toml !3883
- Clarify the use of --version when installing the Helm chart !3882
- Fixed wording for help command in docs !3878 (E Jo Zim @designerzim)
- Use new Ruby 3.0.5-based Docker images !3876
- Drop Windows exemption for warning about system cert pool !3871
- Improve Docker Machine executor finish message !3868
- Add link to all metrics available !3867
- Update documentation about helper image being pushed on dockerhub !3866
- Update documentation to highlight access to CI Variables from container entrypoint with k8s executor !3865
- Add backticks to fix kramdown warning !3864
- Reduce log level to reduce noise in logging !3863
- Clean up docs redirects, runner - 2023-01-23 !3861
- Add metrics for counting configuration file access !3859
- Handle the content of the new pre_get_sources_script and post_get_sources_script job payloads in Runner !3858
- Use latest docs linting images for project !3856
- Update always policy to match the docker wording !3851
- Log type of shell when using Shell executor !3850 (Anatoli Babenia @abitrolly)
- Add default annotations to Kubernetes build pods !3845 (Adrian Rasokat @adrian.rasokat.tui)
- Update removal milestone in deprecation warning !3844
- Document requirement for Docker executor image ENTRYPOINT to support sh/bash COMMAND !3839 (Pierre Beucher @pbeucher)
- Update golang Docker tag to v1.18.10 !3828
- Docker executor CTRT part 4 !3826
- Automate keeping up to date with packagecloud release !3821
- Automatically set Alpine and Ubuntu version defaults in make !3816
- Warn about exceeding the global concurrency limit when setting up a new runner !3797
- CTRT docker executor part 2 !3788
- Make external address usage configurable !3783
- Update redhat/ubi8 Docker tag to v8.7-1054 !3764
- Add support for setting procMount of build container !3546 (Alex Wied @alex-cm)

### Documentation changes

- Change removal date to 17.0 for gitlab-runner exec (docs only) !3884

## v15.8.0 (2023-01-19)

### New features

- Add system_id to Prometheus metrics !3825
- Send system_id in jobs requests !3817
- Prepare register command to fail if runner server-side configuration options are passed together with a new glrt- token !3805
- Add nesting client to support VM-isolated build environments !3654
- #27863 Add mac address with isolation !3454 (Artem Makhno @artem.makhno.softsmile)
- Display system_id on build log !3852

### Bug fixes

- Fix doublestar implementation to use paths relative to working directory !3849
- Fix windows integration tests failure check !3846
- Re-merge "Artifact/cache helpers now use POSIX shell syntax for expansion" !3833
- powershell: fix unwanted progress streams leaking to output !3831
- Fix skipped windows integration tests !3830
- Fix relative URL path handling with clone_url !3815
- Prevent new autoscaler thrashing instances !3813
- Add a check for any artifact paths that do not fall within the project directory or its subpaths !3757
- Use exec mode to create the scripts in attach mode !3751
- powershell: Fix stdin handling with scripts !3843

### Maintenance

- Revert "Fix go.mod to downgrade doublestar to v1.3.0 to be same as main" !3842
- Add pwsh to supported shells for docker-windows executor !3829
- `--url` is GitLab instance URL, and not the address of the runner !3807 (Anatoli Babenia @abitrolly)
- Revert "Merge branch 'avonbertoldi/29451/pkgcloud-auto-versions' into 'main'" !3794
- Bump the k8s integration test timeout to 15m !3787
- Make runner support multiple service aliases !3550 (Alessandro Chitolina @alekitto)

### GitLab Runner distribution

- Start pushing Helper images to DockerHub again !3847

### Documentation changes

- Include reference to build pod configuration documentation !3848
- Add PowerShell to proper names list & minor formatting fixes !3837 (Ben Bodenmiller @bbodenmiller)
- Fix Git for Windows casing !3836 (Ben Bodenmiller @bbodenmiller)
- Improve wording !3835 (Ben Bodenmiller @bbodenmiller)
- Clarify that gitlab-runner is required for both download and upload !3834 (Dillon Amburgey @dillon4)
- Clarify variable type !3824
- Docs surround KUBERNETES_ values with quotes !3820
- Documented how to protect environment variable in Kubernetes executor !3812
- Add clarifications for k8s pull policies !3811
- Fix kramdown warning issue !3808
- Update GitOps workflow warning !3806
- CTRT edits for Docker executor part3 !3802
- Adding namespace to anyuid command !3798
- Update fargate troubleshooting !3772
- Update using security context example !3723

## v15.7.3 (2023-01-19)

### Bug fixes

- powershell: Fix stdin handling with scripts !3843

## v15.7.2 (2023-01-13)

### Bug fixes

- Fix relative URL path handling with clone_url !3815
- powershell: fix unwanted progress streams leaking to output !3831
- Re-merge "Artifact/cache helpers now use POSIX shell syntax for expansion" !3833

## v15.7.1 (2022-12-19)

### Bug fixes

- Revert automate for which supported distro releases we create packages. !3794

## v15.7.0 (2022-12-17)

### New features

- Add PrivilegedServices option for allowing/disallowing docker services to be privileged !2652
- Add support for Windows Server 21H2 !3746
- Generate global system ID !3758
- Add start_type to virtualbox configuration !2558
- Update secret resolver to return raw & masked variables !3750
- Allow Executors to clone via SSH !3518
- Add docker support for `IpcMode` for IPC namespace sharing !3781
- Expose the build timeout as an environment variable !3778
- Improve Runner's API health checking and handling !3658

## v15.6.3 (2023-01-19)

### Bug fixes

- powershell: Fix stdin handling with scripts !3843

## v15.6.2 (2023-01-13)

### Bug fixes

- powershell: fix unwanted progress streams leaking to output !3831

## v15.6.1 (2022-11-24)

### Bug fixes

- Fix cache config needing to be provided !3747
- Add gitlab-runner user during ubi-fips image building !3725
- Fix kubernetes pod labels overwrite !3582
- Correctly handle expansion of job file variables, and variables that reference file variables !3613
- Artifact/cache helpers now use POSIX shell syntax for expansion !3752

### Maintenance

- Upgrade github.com/urfave/cli to 1.22.10 !3744
- Unit test to catch urfave bug !3749
- Makefile.build.mk: allow building for arm64 without overriding ARCH !3498
- Renovate Go version !3768
- Add warning about using SIGTERM/SIGINT over SIGQUIT !3769
- Update golang Docker tag to v1.18.9 !3776
- Automate for which supported distro releases we create packages. !3756
- Fix silent docker images build failure and retry buildx !3786
- Rename Docker's PrivilegedServices to ServicesPrivileged !3791

### Documentation changes

- Making things a little more obvious for those of us who may skip ahead !3697
- Clean up docs redirects, runner - 2022-11-23
- Document behavior for local addresses in [session_server] configuration !3676
- Docs: Nested guidelines for clarity !3729
- Fix some wording in docs and add links in convenient areas !3684
- Updated serviceaccount setting to match the code !3387
- Update agent for Kubernetes installation docs !3748
- Change deprecation documentation for register command !3742
- Make pod_labels more specific !3645
- Added doc to inform about saving cost when using private subnets and AWS S3 cache !3453
- Add more descriptive headings on executor pages !3763
- Add security warning to Runner install docs !3762
- Add troubleshooting details !3755
- Add note for self-managed customers !3761
- Update docs/executors/virtualbox native OpenSSH PowerShell !3775
- Fix Kubernetes Executor docs !3770
- Add note for AWS IAM instance profile !3774
- Add a requirement to create a namespace before overwriting !3696
- CTRT edits for The Docker executor part 1 !3753
- Expanded on downloading helper images and updated a link to use a more modern file. !3562
- Add `deprecated` to `gitlab-runner exec` !3773

## v15.6.0 (2022-11-21)

### New features

- Add support for Node Selector Overwrite !3221
- Handle job execution interruption for the new autoscaler executor provider !3672
- Add maximum size to uploaded cache !3552
- Allow multiple paths in GIT_SUBMODULE_PATHS !3675
- Capture helper service logs into job/tasks main trace log !3680
- Add a feature flag to disable resolving of TLS chain !3699
- Adds proper handling of ExecutorProviders initialization and shutdown !3657

### Bug fixes

- Detect Windows build 10.0.19042 as 20H2 !3694
- Force powershell/pwsh input/output encoding to UTF-8 !3707
- Skip non-regular files for artifact metadata generator inclusion !3709
- Filter kubernetes trace to remove newline added for long logs in attach mode !3691
- Enable powershell via stdin by default !3728
- Kubernetes executor: redial backend on internal server errors !3732

### Maintenance

- Update redhat/ubi8 Docker tag to v8.7-929 !3738
- Add OS versions supported by packagecloud 3.0.6 release !3734
- Add tests for kubernetes scheduler name config !3643
- Update Go distribution to version 1.18.8 !3720
- Update logging levels from Debug to Info !3710
- Move autoscaler Acquire() to the ExecutorProvider !3660
- Document internal Executor Interface !3291
- Update git to 2.38.1 and git-lfs to 3.2.0 to address CVE-2022-29187 !3674
- Switch to markdownlint-cli2 !3683
- Ensure `go-fips` container is rebuilt when the version of Go is updated !3685
- Add logging in UpdateJob to include checksum and bytesize !3693
- Update taskscaler to newer version !3706
- Skip docker Test_CaptureServiceLogs integration tests on windows !3703
- Update GoCloud to v0.27.0 and update Azure cache to use new SDK !3701

### Documentation changes

- Explain ANSI-relevance of log_format options !3739
- Fix broken links in runner docs !3737
- Add podman-plugins package dependency for service container network aliases !3733
- Add Taskscaler and Fleeting plugin instructions to Runner development !3730
- Document macOS workaround for TLS issues !3724
- Remove misleading statement regarding Bash in Windows planned feature support !3722
- Deprecate register command !3702
- Mark runnerRegistrationToken as deprecated !3704
- Add helm repo update command to Kubernetes install docs !3736
- Add additional documentation around the use of submodules !3670
- Add Kubernetes certificate guide !3608
- Troubleshooting for pods always assigned worker node's IAM role !3678
- Change $shell to $SHELL in "Set up macOS runners" docs !3681
- Fix docs review app script and domain !3682
- Update redirected links in the runner docs !3690
- Improve development setup docs !3661
- Update Runner Helm chart docs to include list of deprecated fields !3686
- Add details to Documentation MR template !3698
- Adding Ubuntu 22 to the supported OS list !3712
- Adds deprecation notes for docker-ssh and docker-ssh+machine executors !3714
- Updated template to match other repo !3715

## v15.5.1 (2022-11-11)

### New features

- Add a feature flag to disable resolving of TLS chain !3699

## v15.5.0 (2022-10-21)

### New features

- Add shell+autoscaler executor !3617
- Add Docker volume driver ops !3620
- Kubernetes executor: support podspec.schedulerName !2740
- Add IPv6 support to Docker networks !3583
- Add Prometheus metrics to executor autoscaler !3635
- Add GIT_SUBMODULE_DEPTH variable !3651
- Add support for PAT masking in trace !3639

### Bug fixes

- Set all existing variables into the build container !3607
- Add pgrep to ubi-fips image !3625
- Standardize Attestation Artifact Names and Permissions !3650
- Do not expand some CMD variables https://gitlab.com/gitlab-org/security/gitlab-runner/-/merge_requests/38

### Maintenance

- Upgrade Go to version 1.18.6 !3589
- Add TMPDIR to test's env allowlist !3603
- Go 1.18 mod tidy !3619
- Drop runtime.GC() after every check !3595
- Upgrade Go FIPS image version to 1.18 !3624
- Add internal autoscaler executor provider unit tests !3633
- Only generate mocks that are actually used in tests !3630
- Fix incorrect spelling of acquisition !3621
- Add User config setting for docker executor !2913
- Upgrade Go FIPS image version to 1.18.7 !3640
- Upgrade Go distribution to version 1.18.7 !3656

### Documentation changes

- Added GitLab Runner to title !3618
- Clarify k8s executor overrides per CI/CD job !3626
- Add note about docker-in-docker !3628
- Fix indentation for [runners.cache] in kubernetes docs !3634
- Clean up docs redirects !3632
- Document hidden retry for failed Docker pull !3638
- Refactor autoscaler terminology !3641
- Update redirecting external links for Runner !3631
- Explain metric …request_concurrency_exceeded_total !3558
- Update contribution details when it requires changes to both GitLab and Runner !3649
- Disk root size parameter !3652
- Remove Grafana dashboard link !3653
- Move Content from best_practices page !3665
- Remove content that didn't add value !3667
- Updated path for group runners !3664
- Fix ordered list display abnormal error !3663
- Set variable to new domain for docs review apps (Runner) !3671

## v15.4.2 (2022-11-11)

### New features

- Add a feature flag to disable resolving of TLS chain !3699

## v15.4.1 (2022-10-21)

### Security fixes

- Do not expand variables in Command https://gitlab.com/gitlab-org/security/gitlab-runner/-/merge_requests/38

## v15.4.0 (2022-09-21)

### New features

- Add renovate support !3592

### Bug fixes

- Reset token in config template when set !3593
- Remove reliance on text/transform for trace masking !3482

### Maintenance

- Update instructions with new menu title !3599
- Update project for latest Vale and Markdownlint tooling and rules !3598
- Docs: Small edit to language !3596
- Updated title to match left nav !3588
- Delete tmp/gitlab-test directory. !3585
- Updated title to match our standards !3584
- Allow setting of Docker volume label mode independent of read/write mode !3580
- Improve clarity of runner metrics examples !3578
- Remove 'respectively' and 'please note' !3574
- Add io error to troubleshooting section !3573
- Docs: Adding details about GitOps configuration for agent !3572
- Fix runners location in docs !3555
- Add path implementation to support Windows docker from unix !3344
- Update redhat/ubi8 Docker tag to v8.6-943 !3605
- Update alpine Docker tags !3604

### Security fixes

- Upgrade prometheus/client-golang from v1.1.0 to v1.11.1

## v15.3.3 (2022-11-11)

### New features

- Add a feature flag to disable resolving of TLS chain !3699

## v15.3.2 (2022-09-21)

### Security fixes

- Do not expand variables in Command https://gitlab.com/gitlab-org/security/gitlab-runner/-/merge_requests/38

## v15.3.1 (2022-09-21)

### Security fixes

- Upgrade prometheus/client-golang from v1.1.0 to v1.11.1

## v15.3.0 (2022-08-19)

### New features

- Improve documentation about installing and using Podman as a Docker executor replacement !3570
- Add support SELinux type label setting in Kubernetes executor !3451 (Omar Aloraini @ooraini)
- Add a check whether boringssl is being used by using the Enabled method !3390
- Add support for server side encryption for S3 Cache !3295 (Johan Lanzrein @lanzrein)
- Remove CentOS 6 packaging !2871 (Bene @bene64)

### Bug fixes

- Generate artifacts metadata only for zip !3565
- Build s390x images alongside the other images !3561
- Ensure that runner always uses the customized User-Agent !3543
- Revert github.com/urfave/cli back to v1.20.0 !3539
- Improve error message when there's a conflict between `pull_policy` and `allowed_pull_policies` settings !3526
- Sanitize user-provided custom build directory before passing it forward !3360

### Maintenance

- Docs: Remove old install page !3563
- Update default label for documentation MR template !3559
- Promote gitlab.MultiLineLinks to error !3554 (Niklas @Taucher2003)
- Fix links split across multiple lines in Runner repo !3553
- Add note on GitLab instance pre-requisite for using Runners - docs !3549
- Update Markdownlint and Vale configuration !3548
- Fix "broken" links (redirect) !3542 (Lee Tickett @leetickett)
- Add `hostname` to the UBI-fips helper image !3540
- Docs: Fix a typo in `pull_policy` which is should be underscore !3537
- Update linter version to 1.46.2 !3536
- Update Helm chart troubleshooting for missing secrets !3534
- Protect commands/config with a mutex !3507
- Fix dead link & other runner docs cleanup !3491 (Ben Bodenmiller @bbodenmiller)

### Documentation changes

- Remove premium tier from agent install docs !3535
- Add new functionality related to runner token expiration !3209 (Kyle Edwards @KyleFromKitware)

## v15.2.0 (2022-07-20)

### Bug fixes

- Update github.com/containerd/containerd dependency !3525
- Rename DEBUG env var to RUNNER_DEBUG !3497

### Maintenance

- Push image on registry during release stage only when enabled !3528
- Fix version history formatting !3523
- Upgrade Go to 1.17.9 in project !3515
- Disable push to ECR in all cases !3514
- Make resource checking disabled by default !3513
- Fix DEB_PLATFORMS definition in the Makefile !3510
- Monitor docker-machine provision failed state !3355 (StoneMan @Wenyuyang)
- Run incept tests only for canonical namespaces !3341

### Documentation changes

- Update command usage and GitLab Runner version !3531
- Restore previous step for freebsd install procedure !3527
- Fix link to cluster agent !3521
- Add explanation on how to select runner manager node with nodeSelector !3520
- Update sysrc command for Freebsd installation procedure
 !3519 (Roller Angel @rollerangel)
- Add security context for init permissions container !3516
- Add note about configurability of Fargate host properties !3509
- Remove columns to correct rendering config.toml, CLI options and ENV variable for the register table !3508
- Add the pull-policy from jobs support to Kubernetes !3504
- Remove trailing spaces from docs !3502
- Add note for pre existing runner use condition !3501
- Improve the output of registration command !3500
- Fix description of 'Coordinator' in FAQ !3496
- Add some clarifications to how job_env in Custom Executor works !2810

## v15.1.0 (2022-06-20)

### New features

- Generate artifacts metadata !3489
- Add image pull-policy support to services !3488

### Bug fixes

- Init submodules prior to sync to ensure submodules remote URL configuration is properly synchronized !3265 (David Alger @davidalger)
- Honor entrypoint for build and helper images with exec passthrough !3212 (bdwyertech @bdwyertech)

### Maintenance

- Ignore TestPowershell_GetConfiguration for all windows versions !3494
- Add TestPowershell_GetConfiguration/pwsh_on_shell_with_custom_user_(windows)... !3492
- Update Docker images for linting docs !3490
- Add note about gitlab-runner-fips !3487
- Update minio-go dependency to fix FIPS endpoints !3484
- The context of the language would suggest the plural form of this noun. !3483
- Fixed a broken link for FIPS RHEL runner !3481 (Brock R @fearthebadger)
- Clarify on Docker engine version requirement !3479
- Expand variables for Pod volume subPath and mountpath config !3478
- Update documentation on interactive web terminal support for helm chart !3477
- Add upgrade code sample for arm64 !3475
- Fix error in oc create configmap command - docs !3471
- Remove windows server 2004/20H2/21H1 related tests from community MR pipeline !3467
- Do not retry artifact download on 401 response !3461
- Modify doc mentions of RedHat to Red Hat !3459 (lousyd @lousyd)
- Update project to use latest linting images from gitlab-docs !3452
- Use `T.TempDir` to create temporary test directory !3410 (Eng Zer Jun @Juneezee)
- Use 'go install' instead of 'go get' to install tools !3402 (M. Ángel @jimen0)
- DeviceCgroupRules for Docker Executors !3309 (Alexander Sinn @embeddedcoder)
- Workaround to slow artifacts upload to GCS !3194
- Add extra information when "no matching files" !3079 (Adrian Mârza @adrian.marza.mambu)
- Override ci image and registry for all windows helper pushing jobs !3485
- health-check port discovery should be consistent with WAIT_FOR_SERVICE_TCP_PORT !3033 (Anton Neznaienko @neanton)

### GitLab Runner distribution

- Trigger UBI images for all releases and main branch !3466
- Fix not pushing main Runner images to Docker hub !3465

### Documentation changes

- Add Podman configuration steps !3480
- Implement allowed_pull_policies in config.toml !3422
- Implement supporting pull_policy from jobs !3412
- Allow to overwrite Pod labels in the Kubernetes executor !3352 (Mathieu Parent @sathieu)
- Add a flag to `gitlab-runner exec` to specify the CI/CD config file !3246 (Alexis Jeandeau @jeandeaual)
- Use GCP metadata server and sign blob API for GCS cache url !3231 (Jasper Maes @jlemaes)
- Complete the example configuration for gcp cache !2956 (Edward Smit @edwardsmit)
- Support Priority Class Name for Kubernetes executor !2685 (ayoub mrini @ayoubmrini424)

## v15.0.0 (2022-05-19)

### Security fixes

- Improve sensitive URL parameter masking !3404

### Bug fixes

- Allow S3 cache's AuthenticationType to be provided case-insensitively !3446

### Maintenance

- Update git-lfs to 2.13.3 !3458
- Add TestMachineIdleLimits in the windows 21h1 test failure !3457
- Repair redirected links !3456
- Add history to docs for kubernetes pull policy !3455 (Raimund Hook @stingrayza)
- Run bleeding edge windows builds for security pipelines as well !3449
- Fix minor grammatical error. !3448 (Crafton Williams @crafton)
- Fix windows 21H1 pushing helper images and integration tests !3447
- Delete trailing whitespace !3443
- Fix alpine-latest pipelines for pwsh and prevent this happening on main in the future !3442
- Moved content to executor pages !3440
- Add instructions for how to specify what user a job is run as via docker executor !3438
- Update alpine versions to latest !3436
- Parallelize Kubernetes TestRunIntegrationTestsWithFeatureFlag tests !3435
- Update FIPS base UBI image to 8.6-754 !3434
- Add alpine-latest helper image flavor and switch default alias to 3.15 !3433
- List source of Default templates !3431 (Ben Bodenmiller @bbodenmiller)
- Switch from cobertura to coverage_report keyword !3429
- Stop publishing helper images to Docker Hub !3425
- Add a note to troubleshooting section regarding security release !3424
- Set max_line_length attribute in .editorconfig !3423
- Fix 21h1 hcsshim::CreateComputeSystem error !3421
- Fix indentation for docker run runner example !3419
- Register runner with renamed paused argument !3414
- Enable CGO_ENABLED by default in golang-fips compiler !3413
- Change amazonec2-security-group to XXXX in example !3411
- Check serviceaccount and imagepullsecret availability before creating pod !3399
- Make clear-docker-cache script to work for Docker versions below 17.06.1 !3394 (Roland Hügli @rhuegli)
- Servername in openssl command !3374
- Update index.md !3356 (Don Low @Don.Low)
- Docs: Small edit to change 'how' to 'what' !3325
- Update docs/monitoring/index.md !3216
- Expose fastzip configuration options !3130
- Docs: Update autoscale_aws_fargate to include ca certificate location !2625
- Print out service timeout seconds in Docker executor !279 (Elan Ruusamäe @glensc)

### GitLab Runner distribution

- Add packages added by package cloud 3.0.5 release !3437
- Use SHA256 instead of MD5 for digest !3415

### Documentation changes

- Add step for AppSec in the security release template !3432
- Make explicit disabling of strict-host-key-checking mandatory by default !3418
- Add support for Windows server 2022 !3218
- Add sh to --shell --help following documentation !2988 (David Hannasch @dHannasch)

## v14.10.1 (2022-05-02)

### Security fixes

- Disallow reserved CACHE_FALLBACK_KEY values !49

## v14.10.0 (2022-04-19)

### Bug fixes

- add tip for windows docker permissions !3397
- Add newline between the command and the output when collapsible section is enabled !3389 (Thomas Chandelle @tchandelle)
- Increase token short length if it includes prefix !3373

### Maintenance

- Update lint-markdown image for docs !3408
- Remove explicit mention of t4g.nano !3405
- Log object storage forbidden errors during artifact downloads !3400
- Change release milestone for k8s operator - docs !3395
- Link macOS install docs to config docs !3392
- Add runnerImage property to OpenShift Operator docs !3385 (Em Karisch @QuingKhaos)
- Artifacts download argument validation !3384
- Added how to fix TLS handshake timeout error in a proxy environment !3383
- Fix a typo in the cache uploading messaging !3382 (Lee Tickett @leetickett)
- Add new troubleshooting step to the Kubernetes docs !3380
- Change the docs review apps IP !3379
- Debian 9 won't build / qemu now requires -F !3369 (Donny Davis @donnydavis)
- Add support for docker client version negotiation !3322
- docs: update region specific s3 endpoint urls !2975 (Casey Vockrodt @casey.vockrodt)
- Add archiver staging directory option to runner helper !3403

### GitLab Runner distribution

- Add amazon/2 RPM distribution to the release list !3378

### Documentation changes

- Add Kubernetes operator installation and uninstallation docs and updated OpenShift docs !3388
- Add runner registration related properties to OpenShift Operator !3386 (Em Karisch @QuingKhaos)
- Support docker container custom labels !3304 (aylinsenadogan @aylinsenadogan)
- Update release process link in readme !3319 (Théo DELCEY @theodelcey)

## v14.9.0 (2022-03-21)

### New features

- Add posix shell quoting implementation !3367

### Bug fixes

- Use token from job payload when composing repository URL based on clone_url !3366
- Upgrade minio to v7.0.24 pre-release, for IAM timeout fix !3354
- Upgrade fastzip to v0.1.9, fixes invalid timestamps !3353
- Update network responses to support 64-bit Job IDs !3346
- Upgrade fastzip to v0.1.8 !3333
- Allow changing shell executor with pwsh user !3298
- Remove bashisms from Bash shell implementation !3014 (Neil Roza @realtime-neil)

### Maintenance

- Update stringData for Custom TLS cert !3372
- Add default issue & MR templates !3368
- Docs: Added fleet management link !3364
- Add link to AWS driver docs in gitlab docker machine - docs !3363
- Change fleet scaling to best practices for runner shared services - docs !3362
- Docs: kubernetes volumes are mounted on services !3361 (Quentin Barbe @forty1)
- Add warning about enabling debug logging !3359
- Add links to clarify AWS and docker credentials requirements and clarification on image: tag !3358
- Add link to docker machine fork - docs !3357
- Edited for style !3351
- Run trigger-UBI-images-build job also for patch release tags !3350
- Update runner registration failure log message !3349
- Add runner registration message section - docs !3348
- Move Path interface to docker volume consumer !3343
- Neaten helpers/path unix path impl !3342
- Fix misleading error during cache restoration !3340
- Clean up docs redirects - 2022-02-22 !3339
- Make ssh command/executor shell agnostic !3337
- Remove redundant shell config environment property !3336
- Updated agent for Kubernetes !3334
- Update CI toolchain versions !3330
- Upgrade Docker to 20.10.12 !3328
- Support Vault EE namespaces !3320 (Aleksander Zak @aleksanderzak)
- Add Debian bullseye to supported versions !3318
- Add post_clone_script hook !3211 (Dan Rice @dnrce)
- Docs: Update kubernetes key file format !3097 (Brandon Hee @brandonhee)
- fix grammatical error !2896 (James Dube @jamesdube)

### GitLab Runner distribution

- Fixes version definition in VERSION file !3371
- Align debian releases for stable and Bleeding Edge versions !3335

### Documentation changes

- Add support for Kubernetes runtime class !2326
- Add docs about security risks for using cache and the git_strategy=fetch !3365

## v14.8.0 (2022-02-20)

### New features

- Allow specifying maintenance-note on runner registration !3268
- Support Apple Silicon (darwin/arm64) !2274
- Add variable support for services (Stefano Tenuta @ST-Apps1) !3158

### Bug fixes

- Fix artifacts upload redirection support !3308
- Handle redirects on artifact uploads !3303
- Introduce non-reusable docker cache volumes !3269
- Merge the config template before asking the user for configuration !2561 (Matthias Baur @m.baur)
- Make use of build requests/limits for build permission init container !3321

### Maintenance

- Add details to docs on CI_SERVER_TLS_CA_FILE !3332 (Ben Bodenmiller @bbodenmiller)
- Ensure shell writers terminate with newline flush !3329
- Upgrade Go to 1.17.7 !3327
- Install supported Go version for Windows prior to testing !3324
- Upgrade minio to v7.0.21 !3323
- Fix milestone ship date error for the idlescalefactor feature - docs !3317
- Remove vendor/ directory !3314
- Divide packages buildling jobs in the pipeline even more !3313
- Use latest docs linting image for Markdown !3312
- Docs: Update shell descriptions to use full names !3310 (Neil Roza @realtime-neil)
- Bump version of Go for project to 1.17.6 !3305
- Fix Azure caching example config !3300 (Stefan Asseg @stefanasseg)
- Encourage use of K8s secrets !3299 (Christian Mäder @nxt.cma)
- Update interactive example that was incorrectly set to non-interactive !3297 (Arran Walker @ajwalker)
- Update support for session_server using helm chart !3296
- Cleanup cache proxy pattern !3294
- Adds details about how to limit the number of VMs when autoscaling !3289
- Update linting configuration from GitLab project !3288
- Replace ruby:2.6 in examples and test cases with ruby:2.7 !3287
- Update runner security docs !3279
- Update Page with more common -machine-machine-options for use with docker and amazon ec2 instances. !3259
- Add information on how to connect to S3 from Runners on Amazon EKS with IAM Role for ServiceAccount !3251
- Add version number to windows helper image tags !3217 (Florian Greinacher @fgreinacher)
- Update docs/executors/shell.md !3208
- To disable wait_for_services_timeout use -1 not 0 !3207
- Add support for extra submodule update flags !3192 (Nejc Habjan @nejc)
- Clarify that listed limitations are specific to Windows !3155
- Ensure proper assumptions !3038 (Deniz Adrian @zined)
- Update the security caveats about the usage of privileged mode !2482
- Add debian/bullseye to packagecloud DEB_PLATFORMS !2940 (James Addison @jayaddison-collabora)

### Documentation changes

- Add details on concurrent parameter for docker executor - docs !3286
- Add alpine 3.15 as new runner/helper-image flavor !3281 (Fabio Huser @fh1ch)

## v14.7.0 (2022-01-19)

### New features

- Add RHEL/UBI amd64 FIPS support !3255

### Bug fixes

- Exclude stderr content from parsing UID/GID information within Docker executor !2768

### Maintenance

- Fix fips rpm package name to sign !3285
- Mark "prepare go fips" job as optional !3284
- Updating documentation linting images for project !3283
- Fix external links from project and remove old redirects !3282
- Restore git 1.8.3.1 tests !3278
- Fix tests using gitlab-grack submodule !3272
- Clarify how to configure network mode with docker executor !3264
- Update golangci-lint !3261
- Pass UPSTREAM_CI_COMMIT_REF to incept tests !3257
- Update sentry library from raven-go to sentry-go !3199 (Markus Legner @mlegner)
- Bump used Go version to 1.17 !3112
- Show error details for failed artifact uploads !3240

### GitLab Runner distribution

- Fix the 'stable gitlab release' job !3252

### Documentation changes

- Point to Gitlab maintained fork of Docker Machine !3276 (Thameez Bodhanya @thameezbo)
- Release of a FIPS Compliant runner !3274
- Adds note about 5 GB S3 cache limit !3266
- Added troubleshooting steps !3273
- Fix broken external links !3270 (Niklas @Taucher2003)
- Update to mention centos stream 8 instead of centos linux 8 !3267 (Ondřej Budai @ondrejbudai)
- Document need for entrypoint to open shell !3256
- Updated language for Kubernetes executor !3253
- Update link to K8s pull policy !3254
- Improve the cache documentation for k8s executor !3237
- Update docs for GitLab Runner Helm Chart using ACS (retired) to AKS !3219
- Remove trailing spaces for Jan 2022 TW monthly chores !3275

## v14.6.0 (2021-12-17)

### Bug fixes

- Implement improved JSON termination mode for Kubernetes !3225

### Maintenance

- Add Vale rule updates from the GitLab project to this project !3249
- Minor capitalization and style fix !3248
- Trigger UBI images build also from security fork !3245
- Add note about running docker runner with docker-machine functionality !3236 (Ihor Martyniuk @enoot)
- Remove coverage reports from S3 release !3235
- Add curl in alpine image !3233
- Fix flaky garbage collection test !3230
- Move the "static QA" job to the postrelease stage !3227
- Automatically retry integration_k8s jobs !3226
- Docs: Clarifying that it's "a" macOS machine, rather than "yours" !3223
- Remove unneeded quotes from markdownlint config !3215
- Run incept tests in the postrelease stage so that all binaries and images are available !3214
- Update markdownlint and Vale rules from GitLab project !3213
- Add additional docs and integration tests for cache.s3.AuthenticationType !3210
- Docs: Changed "clean up" from noun to verb !3206
- Docs: Clarify what Runner Cloud is !3205
- Drop gorilla/mux in favour of http.ServeMux !3203
- Add idle gitlab_runner_jobs metric per runner !3202
- Fix links to shared runners documentation !3201
- Add openssl command to download the cert !3200
- Improve Runner container image size for ubuntu and alpine !3185 (Furkan Türkal @Dentrax)
- Autoscale VMs based on a percentage of in-use VMs !3179
- Use native go errors and drop pkg/errors !3104 (feistel   @feistel)
- Fix the 'stable gitlab release' job !3252

### GitLab Runner distribution

- Push stable images built on security fork to canonical repository !3242
- Update the GitLab Release job !3228

### Documentation changes

- Update lint-html image for docs !3239
- Docs: Added OpenSSL SSL_connect: SSL_ERROR_SYSCALL troubleshooting topic !3229
- Docs: Add pod cleanup info in the Kubernetes doc !3224
- Update docs for installing runner from binary !3222 (Wojciech Pater @wpater)
- Changed symbol in docs table !3220
- Add Native Windows OpenSSH Server and Powershell support for Virtualbox and Parallels executors !3176 (Guillaume Chauvel @guillaume.chauvel)

## v14.5.2 (2021-12-10)

### Security fixes

- Fix `syscall.forkExec` calling `close(fd=0)` on pipe error [!44](https://gitlab.com/gitlab-org/security/gitlab-runner/-/merge_requests/44)

## v14.5.1 (2021-12-01)

### Security fixes

- Limit docker executor's container reads to prevent memory exhaustion [!37](https://gitlab.com/gitlab-org/security/gitlab-runner/-/merge_requests/37)

## v14.5.0 (2021-11-21)

### New features

- Scrub the X-Amz-Security-Token parameter from query strings !3171 (Estelle Poulin @estelle.a.poulin)
- Kubernetes executor container security context !3116

### Bug fixes

- Fix lockfile cleanup for submodules !2858 (Nejc Habjan @nejch1)

### Maintenance

- Docs: Added SSH executor disable_strict_host_key_checking details !3195
- Fix releasing alpine 3.12 helper images !3193
- Renamed enterprise_guide to fleet_scaling !3191
- Add all available unix OS build tags to unix targeted go files !3189 (Arran Walker @ajwalker)
- Fix gitlab grack to use our own repositories !3187
- Use newer docs linting image !3186
- Update changelog generator configuration !3183
- Fix docker pulling image integration test !3182
- Break out shell blocks to allow copy from button !3181
- Add troubleshooting info to Runner installation with Agent !3180
- Log errors when failing to close docker client !3178
- gitlab-runner Dockerfile: clear /tmp of ubuntu docker image !3177 (Yalcin Ozhabes @trim_the_main)
- Fix PVC volume config generation in Kubernetes executor !3174 (Sandra Tatarevićová @sandra17)
- Add troubleshooting note for dind connection error on k8s executor !3173
- Docs: Clarified concurrency setting !3172
- Fixed broken external links !3168
- Fix: typo in docs/register/index.md !3166 (David Duncan @duncan.davidii)
- Docs: Clarify runner token !3165 (Stefan Schmalzhaf @the_s)
- docs: add useful notes on setting session_server !3164 (Yang Liu @robturtle)
- Updated broken external links !3163
- Refactor images building and publishing jobs !3162
- Add changeable config directory for root !3161 (Boris Korzun @boris.korzun)
- Docs: Correct link to Windows shared runner info !3160
- Use sync.Mutex rather than RWMutex for simple protections !3159
- Remove need for Git in runner images !3152 (Ben Bodenmiller @bbodenmiller)
- Suppress git hints about branch naming standards !3148
- Update golang-cli-helpers library, support env namespaces !3147
- Handle situations when neither `ntpdate` nor `sntp` is available !3143 (Alexander Kutelev @kutelev)
- Docs: Small edits to enhance readability !3137 (Ankita Singh @ankita.singh.200020)
- Better support for Powershell on Kubernetes !3119
- Do not pass in bash detection script into build container !3095
- Kubernetes executor should only used SharedBuildsDir behaviour when it is required !3078 (David Alger @davidalger)
- [DOCS] - Improve image pull secrets documentation clarity !3047 (Aaron Johnson @acjohnson1985)
- Document how to run jobs as non-root user for kubernetes and kubernetes with helm !2900
- Allow finer-grained control over pod grace periods. !2130 (Dominic Bevacqua @dbevacqua)

### GitLab Runner distribution

- Provide docker images for alpine 3.12 (default), 3.13 and 3.14. !3122

## v14.4.0 (2021-10-25)

### Security fixes

- Sanitize git folder after each build !3134

### Bug fixes

- Add Kubernetes pod label sanitization !3054 (Theodor van Nahl @t.vannahl)

### Maintenance

- Revert "Merge branch 'alpine-3-13' into 'main'" !3157
- Consider all docker pull image system error as runner script failure !3142
- Docker Executor: use Stop for graceful shutdown !3128 (Aaron Friel @frieltwochairs)
- Update to minio-go v7.0.13 !3120 (Philip Schwartz @pschwar1)
- Explicit configuration for cache s3 authentication type !3117
- refactor: remove osext dependency !3101 (feistel @feistel)
- Respect Docker Runtime setting for services !3063 (Jakob-Niklas See @networkException)

### GitLab Runner distribution

- Split packagecloud release by distribution flavor !3146

### Documentation changes

- Mark URLs compatible with markdownlint-cli 0.29.0 !3154
- Remove Fedora 34 from list of packages - docs !3151
- Fixed docs crosslink from Advanced Config !3149 (Raimund Hook @stingrayza)
- Update Autoscale config due to docker machine deprecation docs !3144
- Compatibility chart update !3141 (Alexander Kutelev @kutelev)
- Update docker_machine.md - docs !3140
- Change description for gitlab_runner_limit !3139
- docs: Delete link to gitlab.com-config (target does not exist) !3138 (Stefan Schmalzhaf @the_s)
- Fix yaml indention of GCS secretName !3136 (Kate @kate_stack11)
- Replace incorrect terminology (storage -> bandwidth) !3135 (Jay Williams @codingJWilliams)
- Docs: Updated Microsoft Service policy links !3133
- Runner: fix some broken external links !3127
- Additional step when install GitLab Runner using KAS !3126
- Added info about code handling for Windows runner !1975

## v14.3.0 (2021-09-21)

### New features

- Cleanup build directory with feature flag !3065
- Consider only docker image pull system error as runner-system-failure !3060

### Security fixes

- Restrict accepted metric listener HTTP methods !3109

### Bug fixes

- Fix docker-machine executor check to reduce warning log spam for no runners able to process a job !3106 (Thomas Scully @tscully49)

### Maintenance

- Turn on FF_SCRIPT_SECTIONS for GitLab Runner pipelines !3124
- Expose runner limit error message on registration !3108
- Split linux packages into multiple jobs !3105
- Upgrade minio to v7 !3099
- Update runner docs tests !3096
- Remove docker-machine feature flag !3093
- Improve log line decoding for kubernetes !3091
- Add strict host key checking to SSH config !3074
- Upgrade alpine version to 3.13.6 !3057
- Improved bash shell escaping (behavior, performance) !2882

### Documentation changes

- Added mac setup guide !3129
- Fix trailing spaces in Runner docs !3125
- Per-build networking is recommended !3118
- Fixed typo in Dockerfile example for installing Runner with Docker !3113 (Markus Möslinger @metabytewien)
- Update documentation template !3107
- Use latest docs linting images !3100
- Update feature-flags.md, fixed typo, runners.feature_flag -> runners.feature_flags !3098 (Joost van der Sluis @jvdsluis)
- Reword so that docker services list "images" instead of "applications" !3094
- Adds Linux register command for behind a proxy !3087 (Rui Duarte @P0w3rb0y)
- Add info for DOCKER_HOST value in Using docker:dind !3085
- Added docker image build steps for Alpine !3076
- Add doc in FAQ about running Elasticsearch !3110
- Fix typo in security process !3092

## v14.2.0 (2021-08-22)

### Bug fixes

- Do not execute checks for windows integration test in docs only default branch pipeline !3070
- Limit job log to ensure it contains UTF-8 valid data !3037
- Fix ubuntu helper image builds to use correct platform (not always amd64) !3032 (Sneha Kanekar @skanekar1)
- Fix trace short writes when large masks are configured !2979
- Fix cleaning of removed sub-submodules when using fetch strategy !2883 (DmtiryK @dkozlov)

### Maintenance

- Update trace force send interval to be dynamically adjusted based on update interval !3064
- Update rules for windows tests to fix docs pipeline !3062
- wrap each line in a script block as a section !3051
- Add new histogram metrics to docker+machine executor !3050
- Do not ignore failure in Windows jobs due to timeout !3042
- Fix release job to use JOB-TOKEN !3041
- Support of kubernetes lifecycle hooks !3036
- Add all of gl-docsteam to docs CODEOWNERS !3026
- Add Evan and Marcel to docs CODEOWNERS !3025
- Use CI_JOB_TOKEN to create releases !3023
- Explicitly set kubernetes pull image failure as script failure !3015
- Implement changes rules for executing full and docs-only pipelines !2978
- Move build log's ANSI Reset to before newline to fix test output  !2977
- Update configuration of changelog generator !2968
- Update remaining only except to rules in pipeline !2938
- Add support for determining helper image from node selector information !2840
- Upgrade specified Git version to 2.30.2 !2825
- Add allowed images restriction to Kubernetes executor !2669 (Yi Wei Pang @pangyiwei)
- Allow CI image option to override base image name (VirtualBox & Parallels) !1257 (Alexander Kutelev @kutelev)

### Documentation changes

- Modified the runner troubleshooting page for confirming the GitLab version and runner version !3081
- Update docs with the correct link about runner scope !3077
- Clarify the need for max overwrite definitions when overwriting via CI/CD script !3075
- Add troubleshooting entries for k8s-caused faults !3073
- Docs: Recommend to use latest self-managed runners with .com !3072
- Docs: Addded FREE tier badge !3069
- Docs: Addded FREE tier badge !3068
- Docs: Addded FREE tier badge !3067
- Docs: Added code block end tag that was missing !3066
- Docs: Fixed typo, changed "process" to "signal" !3061 (Igor @igordata)
- Docs: Add how to log in as current user in the Terminal so gitlab-runner installs properly !3055
- Improve wording of docs/security/index.md !3031 (Ed Sabol @esabol)
- Docs update advanced configuration !3028
- Update Vale rules with latest settings from GitLab project !3024
- Fix outdated link to custom build directories in runner advanced configuration docs !3022 (zertrin @zertrin)
- Docs: Add version for Kubernetes custom builds directory mount option !3016 (Ben Bodenmiller @bbodenmiller)
- Capitalize CPU on line 187 !2893
- Create Enterprise guide for deploying and scaling a GitLab Runner Fleet !2755

### Other changes

- Improve testKubernetesGarbageCollection integration test !3080
- Update the Kubernetes executor's attach strategy to work with Windows pods !3059
- Fix missing end quote in packagecloud script !3049
- Fix incorrect Kubernetes Windows paths for artifacts and caches !3046
- Set DOCS_REVIEW_APPS_DOMAIN in the CI config directly !3044
- Updated CODEOWNERS for docs team members who are maintainers !3035
- Update build versions for Fedora !3034
- Enable container scanning for gitlab runner !3027
- Garbage collection supports for kubernetes executor !2983
- Fix flakiness of the TestAttachReconnectReadLogs test !2954

## v14.1.0 (2021-07-20)

### Bug fixes

- Fix trace short writes for large log lines !2993
- Confirm if docker is installed in `clear-docker-cache` !2961

### Maintenance

- Add CODEOWNERS for docs !3017 (Ben Bodenmiller @bbodenmiller)
- Add TestBuildOnCustomDirectory/pwsh as test failure on windows 20h2 and 2004 and TestMachineIdleLimits on 1809 !3011
- Allow KUBECONFIG and GITLAB_CI env in integration tests !3010
- Fix vendor out of sync !3008
- Use image's Powershell Core for Windows tests !3005
- Remove explicit use of GOROOT/GOPATH now that we're using Go modules !3002
- Remove unneeded test configuration !3001
- Fail k8s integration tests when the check command fails !2999
- Fix on-demand releasing of helper images !2998
- Stop considering docker pull image as runner system failure !2995
- Skip docker-machine provision on failure by default !2986
- Fix make prepare_index read GPG_KEY from file !2985
- Fail CI build if test failures not updated !2976
- Only print necessary env vars in tests !2971
- Update environment name for Linux docker images !2970
- Don't run fuzz variable mask test for docs !2965
- Add environment for gitlab stable release !2962
- Add environment name for package jobs !2959
- Use file based variables for GPG_KEY !2958
- Update default branch from master to main !2930
- Only allow failures with exit code 99 in Linux tests !2704
- Test passing a config template to the RegisterCommand !2451
- Make the variable type for the GitLab CI secret configurable !2414

### GitLab Runner distribution

- Add support for Windows Server core, version 20H2 [Semi-Annual Channel release] !2908

### Documentation changes

- Restructure markdownlint configuration !3012
- Update sudo command for linux repository install !3009
- Fix broken links in Runner docs !3007
- Add note on IdleCount to autoscaling docs !3004
- Update feature flag FF_SKIP_DOCKER_MACHINE_PROVISION_ON_CREATION_FAILURE grammar !3000
- Docs: Complete sentence, link to general SSL troubleshooting info !2994
- Update runner readmes to index !2990
- Added note for Overwriting Kubernetes Namespace section !2984
- Mention liveness project when adding Windows runners !2981
- Add details on how to assign Runner Manager to security fork project !2974
- Docs: Updated Shell topic titles to be more clear !2972
- Update kubernetes execution strategy documentation !2966
- Fix outdated VS Code package recommendation !2964
- Add docs about DEB/RPM packages signature verification !2963
- Docs: Specify exact Parallels product names !2960
- Provide JSON job response file for custom executor. !2912 (Paul Bryant @paulbry)
- Add instructions for proxying the GitLab registry !2865
- Fix typo/incorrect grammar !2842 (Per Lundberg @perlun)

## v14.0.0 (2021-06-19)

### New features

- Send GPU config string !2848
- Add support for selective git submodule paths inclusion/exclusion !2249

### Bug fixes

- Fix race blocking goroutine in shell executor !2910
- Order masked values by length to prevent longer values being partially revealed !2892
- Kubernetes attach strategy hangs when log file is deleted !2824

### Maintenance

- Enable kubernetes attach strategy by default !2955
- Add ASDF .tool-versions file !2948
- Make check test directives depend on prepare_done !2947
- Fix broken test output produced by MakeFatalToPanic !2929
- Use main branch for docs reviews !2925
- Disable windows anti-malware monitoring !2920
- Remove FF_RESET_HELPER_IMAGE_ENTRYPOINT feature flag !2906
- Remove legacy process termination for shell executor !2905
- Pull helper image from GitLab registry by default !2904
- Pwsh shell support for kubernetes when legacy execution strategy ff is set to false !2902
- Remove offpeak settings docker autoscaling !2897
- Add shell benchmarks !2894
- Make pwsh the default shell for new registrations !2889
- Remove FF_USE_GO_CLOUD_WITH_CACHE_ARCHIVER feature flag !2887
- Remove deprecated Makefile targets !2885
- Update Kubernetes client-go library to 0.21.1 !2878
- Segregate `unit test` job into a separate `integration test` job !2783
- Add supported failure reasons for build errors !2744
- Upgrade kardianos service !2729
- Enable fastzip & progress meter !2565
- Allow building behind a proxy !2168 (dHannasch1 @dHannasch1)

### GitLab Runner distribution

- Remove support for Windows 1909 !2924
- Remove support for Windows 1903 !2915
- Remove ubuntu/eoan package !2888
- Publish Windows helper image :latest tags !2879
- Add Ubuntu-based runner-helper image !2835

### Documentation changes

- Add troubleshooting note on gitlab-runner symlink removal !2953
- Disable skel directory usage by default for DEB/RPM installation !2942
- Update PROCESS.md referencing runner release helper templates !2939
- Add tlsctl to runner docs !2937
- Remove old redirects !2933
- Update troubleshooting documentation for old Docker versions on Windows Server !2927
- Add remove_date to YAML frontmatter !2922
- Revert (arch) change !2918
- Shell executor: Link to latest available Git version !2917
- Be more specific about Windows version support !2916
- Made images smaller !2909
- Add troubleshooting steps to gitlab runner operator !2901
- Fix external links !2895
- Fixed typo in docker runner documentation !2891
- Use DNS option in TOML to avoid proxy and route in docs !2815
- Change order of steps to configure autoscaling !2665
- Update docs/executors/kubernetes.md !1903

### Other changes

- Remove conversion between failed and cancelled buildStage for prometheus metrics !2932
- Delete unused 1909 allowed test failures !2928
- Updated test case names for TestBuildJobStatusEnvVars !2907 (listout @listout)
- Specify the working version for lsif-go image !2898
- Remove /usr/lib/gitlab-runner symlink from packages !2890
- Make git-lfs tar checksum usage coherent !2268

## v13.12.0 (2021-05-20)

### New features

- Support git strategy with kubernetes executor !2862

### Bug fixes

- Add utf-8 invalid replacement encoder to trace transformers !2881
- Pass Powershell scripts as a file to shell executor !2874
- Add new eval execution strategy for capturing exit code !2818

### Maintenance

- Revert "Publish Windows helper image :latest tags" !2880
- Use latest docs linting images for testing !2877
- Ensure Docker client is in experimental mode !2870
- Improve trace masking performance !2863
- Use Powershell for resolving paths !2836
- Move commands package integration tests to own files !2795
- Allow whole Vault Secret configuration to be variable-expandable !2772
- Update coverage and windows tests to rules !2756

### Documentation changes

- Changed ${arch} to $(arch) !2875
- Fix TOML syntax in Kubernetes documentation !2872
- Convert pull policies bolds into headers !2867
- Update GitLab Runner connectivity !2866
- Update Kubernetes pull policy documentation !2860
- Document operator properties, custom installation and permissions !2847
- Clarify, N-to-M relationship of Runners to GitLab instances !2788

## v13.11.0 (2021-04-20)

### New features

- Allow user to specify multiple pull policies for Kubernetes executor !2807

### Bug fixes

- Use inspect.GID() to collect GID value in Docker executor !2769
- Fix Kubernetes attach strategy for non-root environments !2749

### Maintenance

- ci: wrap GOCACHE with double quotes !2859
- Add bridge job to runner-incept !2845
- Fix archives/zip tests on Windows !2832
- Report CI test build failures !2829
- Add job URL to container labels !2823
- Compile gitlab-runner binary for shell integration tests !2820
- Don't return error when checking feature flag !2812
- Simplify the triggerring of 'gitlab-docs' Review App pipelines !2809
- Fix git 1.8.3.1 job errors !2791
- Fix job duration value when in log format is json !2787
- Add support for CSI volumes !2784 (Brandon Butler @brandonbutler)
- Move Kubernetes integration tests to separate file !2779
- Support for env variables expansion for image name for kubernetes executor !2778
- Segregate integration tests in docker executor !2776
- Remove test with int overflow !2597 (Fábio Matavelli @fabiomatavelli)
- Adding git depth for submodules !2107 (Nico Bollen @bollenn)

### Documentation changes

- Removed reference to master !2855
- Fix pipeline configuration for docs branches !2853
- Make clear when FF runner configuration syntax was introduced !2852
- Roughly alphabetised Docker Container parms - docs !2851 (Raimund Hook @stingrayza)
- Updated docs reference to MinIO !2850 (Raimund Hook @stingrayza)
- Documentation Update/docs/security/index.md !2849 (Anshuman Singh @singhanshuman)
- Add clarification on Runner and GitLab Version match !2841
- Edited for style !2838
- More edits for style !2834
- Add services note to Windows container troubleshooting !2833
- Edited for grammar and style !2830
- Moved troubleshooting to OS topics !2819
- Fix heading type in GPU documentation !2817
- pWIP: Add configuration section to docs for runner Operator on OpenShift !2816
- Add feature flags in config.toml !2811
- Update links to redirected files !2808
- Add a note to docs on usage of docker script from `13.9` !2806
- Remove docker-machine provision on creation failure !2805
- Improve documentation for GPUs for all executors !2804
- Update redirected links in runner docs !2802
- Add troubleshooting section in kubernetes executor documentation !2799 (Vincent Firmin @winkies)
- Edited for style and consistency !2777
- Document how to customize environment variables for Runner !2775

### Other changes

- Update warning message URL for DockerHub !2844

## v13.10.0 (2021-03-21)

### Bug fixes

- Don't print DockerHub helper image warning when custom image is defined !2761
- Allow graceful termination on Windows !2739

### Maintenance

- Include symbols in gitlab-runner binary !2800
- Move process package integration tests to own files !2794
- Update `code navigation` job definition !2792
- Rename shell_writer_test.go to reflect use !2782
- Move virtualbox executor integration tests to own file !2781
- Move parallels executor integration tests to own file !2780
- Update trace limit wording !2765
- Update of docker error message !2759
- Add integration tests for trace limit handling !2758
- Add integration tests for build trace masking !2754
- Version pin pwsh version inside of our CI tests !2748
- Update hashicorp/go-version dependency to v1.2.1 !2746
- Removal of unused replace from go.mod !2745
- Start updating runner pipeline to rules !2728

### Documentation changes

- Add mentions to pwsh to documentation !2797
- Update Vale rules !2789
- Add mention to pwsh support in Docker executor docs !2786
- Fix example gcp zone for docker+machine config !2771
- Runner: Update spelling exceptions list !2770
- Docs for installing runner on a separate machine !2767
- Update docs/monitoring/README.md !2766
- Fix misspelling of "Force" in Powershell examples !2764 (Gabriel Smith @yodal\_)
- Add runner execution flow diagram !2760
- Fix duplicate labels in CONTRIBUTING.md !2747 (h.yoshida @hirokiyoshida837)
- Add backticks around --google-accelerator docs !2742
- Update documented check internal for config changes !2741
- Add documentation for using GPUs with Docker Machine !2736
- Update MachineOptions to only mandatory configuration. !2673

## v13.9.0 (2021-02-22)

### New features

- Enable PowerShell Core support in Kubernetes Executor !2705
- Enable PowerShell Core support in Docker Executor on Linux !2563
- Add support for setting the artifact/cache compression level !2684
- Display feature flags that are set to a non-default status !2606
- Add GPU support for Docker executor !1955 (Andreas Gravgaard Andersen @agravgaard)

### Security fixes

- Remove skipVerify from client struct !2654

### Bug fixes

- Fix panic when PKCS7-encoded payload has no certificate !2737
- Correctly set fastzip's staging directory !2693
- Improve trace secret masking with x/text/transform !2677
- Add explicit bash shell error checks !2671
- Terminate requests on process shutdown !1684

### Maintenance

- Change env to bash to resolve Illegal option !2732
- Upgrade Docker version to 20.10.2 !2722
- Update docker script default to docker prune volumes !2720
- Default to no Docker image compression in local environment !2717
- pwsh scripts can be passed over STDIN on shell executor !2715
- Update github.com/docker/cli dependency !2714
- Add artifact and cache download progress meter !2708
- Remove requirement for Docker daemon experimental mode from image build scripts !2707
- Fix the image that is used to create the pwsh tag !2706
- Exclude out/binaries/gitlab-runner-helper from binaries artifacts !2703
- Improve logging to packagecloud push !2702
- Upgrade Powershell Core to 7.1.1 !2696
- Make TestHelperImageRegistry not need real prebuilt images !2682
- Add test for permissions container in k8s !2676
- Add object storage cache credentials adapter !2674
- Add artifact/cache upload progress meter !2670
- Refactor Docker pull logic into dedicated package !2659
- Update to Docker client v20.10.2 !2658
- Update gitlab-terminal package !2656
- Create separate helper image with Powershell Core !2641
- Prioritize helper image specified in config to change K8s log dir permissions !2578 (naruhito @naruhito1)
- Remove helpers/trace redundant io.Pipe use !2464
- Kubernetes tests simplify build creation !2445
- Report deleted pods as a system failure with attach strategy !2444
- Fix incorrect path/filepath use !2313
- Improve docker cleanup script to also include old builds and images !2310
- Output coverage to Cobertura report !2252
- Version pin pwsh version inside of our CI tests !2748
- Add integration tests for trace limit handling !2758
- Add integration tests for build trace masking !2754

### Documentation changes

- Document how to view Windows service logs with cli !2733
- Update linux-manually.md !2731 (Simon Carr @simonjcarr)
- Added details about guided install !2730
- Use correct Vale extension in VS Code ext file !2727
- Refresh Vale linting rules !2726
- Specify tag syntax for tagged releases !2725
- Add note about permissions !2723
- do not link to unmaintained docker image cleanup app !2712 (Antoine Beaupré @anarcat)
- Fix formatting of FF_USE_LEGACY_KUBERNETES_EXECUTION_STRATEGY !2701 (Ben Bodenmiller @bbodenmiller)
- Clarify download instructions !2700
- Replace x86 and amd64 with 32-bit and 64-bit terminology for download !2699
- Add buildImage in the default openshift operator example !2698
- 1/3 Add crosslink to Kubernetes Agent docs !2697
- docs: Clarify self-signed certs on windows !2695 (Stefan Schmalzhaf @the_s)
- Docs: Fix minor whitespace inconsistency !2694 (Stefan Schmalzhaf @the_s)
- 27451 Fix Documentation - podAnnotation should be a TOML table !2692 (Benjamin Souty @B-Souty)
- Split docs linting jobs !2689
- Docs: Links documentation to working example for CMD Shell usage on Windows GitLab Runners where only PowerShell can be the default !2687
- Documentation - Supported OS updates !2683
- Whole hour periods for autoscale !2681
- Mention version sync on first sign of trouble !2680
- Fix typo in kubernetes.md !2675
- Removed extra spaces !2672
- Update install runner on Kubernetes install page - docs !2668
- Simplification of dind service section !2663 (Keith Kirkwood @keithkirkwood)
- Instructions for installing dependencies on CentOS. !2619 (David Hannasch @dHannasch)
- Include in docs details about the updated script !2586
- Changed recommendation to instance type in docs to a smaller one !2579 (Jan Pobořil @janpoboril)
- Document known race condition about helm upgrade !2541
- Improve TLS custom cert documentation !2487

### Other changes

- Add CODEOWNERS for 3 files at repo root !2667
- Revert "Improve trace secret masking with x/text/transform" !2752

## v13.8.0 (2021-01-20)

### New features

- Allow user to specify multiple pull policies for Docker executor !2623

### Bug fixes

- Fix fastzip to support artifacts for nonroot users !2661
- Fix s3 cache upload for aws EKS IRSA !2644 (Clemens Buchacher @cbuchacher)
- Fix cache push for failed jobs for Docker and Kubernetes executor !2638 (Axel Amigo @hax0l)
- Fix Azure cache not working in K8S executor !2626
- Fix path checking in Build.getCustomBuildDir !2251

### Maintenance

- Add Docker integration tests for cache push for failed job !2657
- Report that the Runner returns exit codes !2645
- Update GoCloud to v0.21.1+ !2637
- Add tests to Powershell shell !2634
- Lock mutex in Buffer.SetLimit !2627
- Fix/k8s skip hostaliases for empty services !2582 (Horatiu Eugen Vlad @hvlad)
- Fix windowsPath to handle local named pipes correctly !2470
- Override Git HTTP user agent !2392
- Allow using prebuilt Docker helper images when running from out/binaries !2104

### Documentation changes

- Finish runner standardization update !2666
- Update linux-repository.md changes date of end of life date of CentOS 8 !2662 (Mohammad.E @emamirazavi)
- Removed ntrights reference !2660
- Restructure "Supported options for self-signed certificates" doc section !2651
- Edited runner to be lowercase !2650
- Edited runner to be lowercase !2649
- Edited runner to be lowercase !2648
- Edited runner to be lowercase !2647
- Edited runner capitalization !2646
- Fix documentation issue in Kubernetes node_selector !2643
- Update docs for the new gitlab runner operator !2640
- Synchronize Vale rules and fix !2633
- Improve documentation for configuring the cache with a K8S runner !2632
- Add Azure to possible runners cache type !2631
- Add reference to GitLab Runner Operator and 13.7 MVC issue !2630
- Add `make runner-and-helper-docker-host` to `make help` !2629
- Add troubleshooting guide for GitLab Runner !2628
- Runner: add Vale test for possessive form of GitLab !2624
- Docs: Removed possessive GitLab's !2620
- Runner: fix unquoted curl command URL strings !2618
- Runner: move CurlStringsQuoted.yml rule to error !2617
- Add Windows Server Core command for logs !2602
- Fixed typo: libivrt -> libvirt !2519 (Aaron @aaronk6)
- Autodetect VirtualBox path on Windows !2020 (Pedro Pombeiro @pedropombeiro)
- Update kubernetes.md to reflect https://gitlab.com/charts/gitlab-runner/merge_requests/34 !1470

### Other changes

- Add missing entry to 13.6 changelog !2642

## v13.7.0 (2020-12-21)

### Security fixes

- Updating min TLS version to 1.2 !2576
- Replace umask usage with files permission change when a non-root image used !2539

### Bug fixes

- Upgrade fastzip to v0.1.4 !2605
- Remove .git/config.lock in build directory !2580
- Fix attempting Kubernetes docker registry secret cleanup on failed creation !2429

### Maintenance

- Gracefully fail unexpected Stream() calls !2609
- Update lowest git version support inside of CI !2600
- windows: Don't log crypto/x509: system root pool warning !2595
- Add .editorconfig !2588
- Use helper image to change K8s log dir permissions !2573
- Fix check_modules command !2572
- Replace assert.True and errors.Is with assert.ErrorAs/ErrorIs !2571
- Exclude secure jobs from docs pipelines !2564
- Submit exit code back to Rails when a job fails !2562
- Fix dead URL in docker.go !2557 (Victor Mireyev @AmbientLighter)
- Pin StefanScherer/windows_2019_docker box to 2020.04.15 !2555
- Pull helper image from GitLab.com registry !2554
- Update testify package to version supporting errors.Is/As directly !2537
- Introduce docker internal user package !2534
- Introduce docker internal exec package !2533
- Send build trace bytesize in the final build update !2521
- Support Pod DNS policy for Kubernetes executor !2477
- Support Pod DNS Config and Policy for Kubernetes executor !2473
- Add support for Windows Server Core 2004 !2459 (Raphael Gozzo @raphaelgz)
- Ensure that runner is unregistered on registration failure !2447
- Make runner-and-helper-docker-host use host arch and os. !2432 (Horatiu Eugen Vlad @hvlad)
- Improve cache upload speed !2358 (Erik Lindahl @erik.lindahl)
- Disable syslogging by default for systemd systems !2333 (Matthias Baur @m.baur)

### GitLab Runner distribution

- Publish docker images to ECR public !2608
- Add job to create ecr token for pipeline !2607
- Install aws cli in CI image !2599

### Documentation changes

- Removed spaces from diagram !2616
- Remove alert box vale rules !2613
- Add interaction diagram to Kubernetes executor docs !2612
- Changed format of alert boxes !2610
- Fix unescaped characters in a table !2604
- Correct grammar/spelling errors in advanced configuration !2603
- Removed one-sentence topics !2601
- Fixed error in `config example` !2598
- Fix indentation of runners.cache in kubernetes.md !2592 (Yorgos Oikonomou @yorgos..oik)
- Fixed Vale future tense issues !2585
- Fixed Vale future tense errors !2584
- Moved Kubernetes keywords into sub-tables !2583
- Commented out modal install window details (2 of 2) !2577
- Fix trailing space issues in docs !2569
- Fix broken links in the gitlab-runner docs !2568
- Fix typo in monitoring documentation !2556 (Horst Gutmann @h.gutmann)
- Add documentation on how to add a new Windows version !2498
- Updated compatibility table !2489
- Update index page for style !2484
- Allow specifying `basefolder` when creating virtualbox VM !2461 (Jack Dunn @JackDunnNZ)
- Runner guided install (2 of 2) !2460
- Allow to set extra hosts on kubernetes executor !2446 (Horatiu Eugen Vlad @hvlad)
- Updates documentation to highlight that SELinux can cause errors in the "Prepare Environment" state !2309 (Sean McNamara @seanmcn)
- Update AWS autoscale docs for clarity !1820
- Update generated PowerShell script example mkdir !1565
- Add advice on network segmentation !1404

### Other changes

- Update GitLab Changelog configuration !2615
- Remove product from product-categories URL from template !2611

## v13.6.0 (2020-11-21)

### New features

- Add labels to cache-init docker container !2412
- Expose custom executor services with $CI_JOB_SERVICES !1827 (Jovan Marić @jovanmaric)
- Enable PowerShell Core support in Docker-Windows executor !2492

### Maintenance

- Expose ci job services as custom !2550
- Publish helper images to registry.gitlab.com !2540
- Allow user to define command and entrypoint to services from config !2525
- Consolidate helper exe location for Dockerfile build !2501
- Fix Azure cache uploads using Go Cloud !2500
- Fix definition of security related jobs !2499
- Move doc/dependency_decisions.yml file to a better place !2485
- Fix TestBuildCancel from timing out !2468
- Teach artifact/cache commands about the archive interface !2467
- Improve build logging testing !2465
- Skip CleanupFileVariables stage if no file variables !2456
- Change in interactive --url question to match docs !2431
- Added SubPath support to Kubernetes volume definitions !2424 (Matt Mikitka @mmikitka)
- Add fastzip archiver/extractor !2210
- Implement archiver/extractor interface !2195
- Manage driver defined job variables in custom executor !2032 (Paul Bryant @paulbry)
- Update doc about release windows image script !1561

### Documentation changes

- More Vale rules updates !2552
- Clarify windows install instructions !2549
- synchronize Vale rules and fix !2547
- Add reference to config.toml for setting docker image pull policy - docs !2545
- Remove extra parentheses !2542 (Ben Bodenmiller @bbodenmiller)
- Docs: Rename and redirect docs/install/registry_and_cache_servers.md !2535
- Add stage / group metadata to docs pages !2528
- Add mention that registry mirror is started as HTTP not HTTPS !2527
- Elaborate on Docker mirror, and link to docker doc !2526
- Docs: Redirected custom executor index page !2522
- Docs: Changed bullets to a table !2517
- Added docs for using a configuration template in the helm chart !2503
- Update vale rules !2502
- Use latest docs linting image !2497
- Docs: Updated top-level page !2496
- Update link to runner helper image in documentation !2494 (botayhard @botayhard)
- Change mention of custom cache containers to volumes !2491
- Add missing supported architectures for Runner helper !2490
- Update [runners.machine] section in Autoscaling GitLab Runner on AWS EC2 documentation !2480
- Provide a full list of metrics available for GitLab runners in the documentation !2479
- Clarify how service_account in toml is used !2476 (Ben Bodenmiller @bbodenmiller)
- Introduce usage of Runner Manager terminology !2474
- Docs: Revamp Runner home page !2472
- Update Kubernetes' documentation to include ephemeral storage requests/limits !2457
- Add kubernetes runners allowPrivilegeEscalation security context configuration !2430 (Horatiu Eugen Vlad @hvlad)
- Update Runner registry and cache documentation page !2386
- Cap maximum Docker Machine provisioning rate !1038 (Joel Low @lowjoel)

## v13.5.0 (2020-10-20)

### New features

- Allow runner to archive cache on failure !2416
- Add job status environment variables !2342
- Add labels to docker cache volumes !2334
- Set k8s runner ephemeral storage requests and limits !2279

### Bug fixes

- Docker executor: return error on pull/import failures !2113
- Fix path separator for CI_PROJECT_DIR in Windows in bash shells !1977

### Maintenance

- Ensure that for abort only abort is called !2463
- Detach runtime state/metric from CI_JOB_STATUS !2462
- Update stretchr/testify library to fix flaky test !2450
- Report Kubernetes pods' conditions when they're pending !2434
- Move variable creation out of specific resolver implementation !2413
- Test more executors in TestAskRunnerOverrideDefaults !2406
- Test for detecting overriding of CI server values !2403
- Support 'canceling' remote job status. !2377
- Add basic fuzz tests as part of dogfooding coverage guided fuzzing !2347
- Standardize indentation in YAML code !2328
- Use newest helper image version in tests !2223
- Update calls for SkipIntegrationTests to not return !2065
- Setup secure jobs !1897
- Disable secret_detection job !2471

### Documentation changes

- Doc `cleanup_file_variables` for custom executor !2455
- Link Azure storage container docs !2454
- Use google driver for examples !2442
- Fix typo in k8s read_only config flag documentation !2441
- Docs: Removed extra notes !2440
- Removed many of the notes !2439
- Harmonize docs linting rules !2435
- Docs: Fixed here links and added metadata !2425
- Minor edits of recent edits !2423
- Remove contractions linting rule !2421
- Docs: Edits for Vale rules and other style !2420
- Documentation: Add log level mention to troubleshooting !2419
- Switch autoscaling Docker Machine examples to GCP and Ubuntu !2417
- Add troubleshooting about windows mapped drives !2415
- Docs: Updating metadata !2405
- Docs: Update docker tables to clarify what's supported !2404
- Update default install docs to disable skel !2402
- Docker version requirements in Windows Server !2401
- Document vargrant-parallels plugin and add clone instructions !2399
- Changing Kubernetes executor service-account command !2312

## v13.4.0 (2020-09-18)

### New features

- Add Hashicorp Vault secret resolver !2374
- Add Hashicorp Vault integration package !2373
- Add Hashicorp Vault golang library !2371
- Add secrets handling abstraction !2370

### Bug fixes

- Improved interrupt/cancelation build tests !2382
- Fix Windows runner helper docker container !2379
- Fix metric reading race conditions !2360
- Record only first resolved credentials for each Docker registry !2357
- Ensure Powershell file variables contain no BOM !2320

### Maintenance

- Use consts for job state in TestUpdateJob !2397
- Support trace rewind !2390
- Support update interval on update job !2389
- Introduce `UpdateJobResult` and `PatchState` !2388
- Fix check_mocks make target !2387
- Update docs pipeline to use new image !2384
- Add support for custom PUT HTTP headers in cache archiver !2378
- Send trace checksum on job updates !2375
- Update node affinity tests assertions !2369
- Add test for cache archiver shell execution !2367
- Update log message for starting VM in Parallels executor !2361 (Per Lundberg @perlun)
- Fix changelog generator config to catch all maintenance related labels !2359
- Update log message for starting VM in virtualbox executor !2356 (Per Lundberg @perlun)
- Remove trailing spaces check !2352
- Replace whitelist terminology with allowlist !2338
- Use configured userns mode for services !2330 (Lukáš Brzobohatý @lukas.brzobohaty)
- Add kubernetes node affinities settings !2324 (Alexander Petermann @lexxxel)
- Re-enable windows docker tests !2308
- Use new function to create Docker client !2299
- Add Secrets entry to job payload structures !2288
- Remove redundant docker executor integration tests !2211
- Add missing assert for mock !2116
- Allow overwriting Service and Helper container resources !2108 (Renan Gonçalves @renan.saddam)
- Use parallel compression and decompression for gzip archives and caches !2055 (Ben Boeckel @ben.boeckel)
- Add variable to enable fallback cache key !1534 (Erik Lindahl @erik.lindahl)
- Print Docker image digest !1380 (David Nyström @nysan)

### Documentation changes

- Update docs-lint job to use latest image. !2398
- Add note not to use AWS security group ID with docker machine !2396
- Docs: improve documentation grammar !2395 (Jonston Chan @JonstonChan)
- Fix grammar in documentation index page !2394 (AmeliaYura @AmeliaYura)
- Add documentation on how to use Ubuntu image in kubernetes !2393
- adding a tip on configuring timestamp in docker runner !2391
- Docs: Fix misspelled word !2383
- Update Vale and Markdownlint rules !2380
- Docs: Fix minor typo in Registering runners page !2376
- Add Azure Blob Storage support for cache !2366
- Add note to docs about using shell executor when building macOS/iOS apps !2365
- Cleaned up some of the wording for macOS install !2364
- Document node affinity !2363
- Change order of headers in exec docs !2362
- Docs: Edited Fargate doc !2355
- Fix broken link !2354
- Update kubernetes.md documentation replace example gitlabUrl !2353 (Tyler Wellman @tylerwel)
- Fix section numbering in docs/development !2349
- CONTRIBUTING.md: fix FreeBSD label !2348 (Kenyon Ralph @kenyon)
- Use `shell` instead of `bash` for markdown !2345
- Update Registering Runners page !2337
- Add documentation for configuring private registries with imagePullSecrets !2131 (Tom Bruyninx @TomBrx)

### Other changes

- Clarify --help text for --id flag !2385

## v13.3.0 (2020-08-20)

### Bug fixes

- Install Runner in /usr/bin and helper in /usr/lib in Linux !2329
- Fix powershell #requires use !2318
- Fix untagged registration and add regression tests !2303
- Add openssh-client to Docker images !2281
- Use container ID, not name, for service's healthcheck hostname !2118

### Maintenance

- Add security harness !2315
- Move GitLab release to its own job !2314
- Fix typo for security branch !2304
- Add MR piplines for security fork on master !2301
- Add release jobs to security fork !2300
- Add security issue and merge request templates !2298
- Refresh linting rules !2297
- Make `.stage_done` available also on docs MRs !2295
- Remove needs from feature flags docs job !2293
- Fix DAG dependencies of release jobs !2289
- Run docker import for helper-dockerarchive-host !2275
- Update changelog generator to accept new labels !2271
- Fix typo in DUMB_INIT_S390X_CHECKSUM variable name !2270
- Cache GOCACHE in CI !2187
- Enable DAG for some jobs !2076
- Upgrade git version !2306
- Update Ubuntu Docker container to Ubuntu 20.04 !2286 (Markus Teufelberger @markusteufelberger)
- Log additional docker-machine prep/cleanup info !2277

### Documentation changes

- Synchronize lint rules and fix where required !2341
- Fix name script !2339 (Andros Fenollosa @tanrax)
- Document how to renew GPG key !2336
- Update Documentation template to reflect standard !2332
- Fix broken external links !2331
- Document security release process !2322
- Fix incorrect Fargate cluster name !2321 (Matt Breden @mattbred56)
- Added specific token steps !2317
- Update docs.gitlab-ci.yml to use trigger-build script !2311
- Add content describing Runner behavior for changes to config.toml - docs !2307
- Made links descriptive !2302
- Creation of Openshift Runner doc. !2296
- Removed accidentally commited installation instructions in 13.2 !2290
- Update info about support Linux/OS/archs !2287
- Add explicit location for Windows logs !2285
- Fix link to TOML docs Array of Tables. !2280 (Bheesham Persaud @bheesham)
- Added architecture info !2278
- Fixes mixed-case anchor !2272
- Make it clear which Fargate container should have the specific name !2269
- Update a link to download the latest Fargate driver version !2259 (Ricardo Mendes @ricardomendes)
- Replace backticks with bold for UI elements !2099
- Add an ENTRYPOINT script to the helper image Dockerfiles to add CA certificates !2058

## v13.2.0 (2020-07-20)

### New features

- Publish a GitLab Runner Docker image for Linux on IBM Z !2263
- Pass `multi_build_steps` as a Runner Feature when requesting a job !2213
- Leverage docker buildx for the helper image and build for s390x !2206
- Enable PowerShell Core support in Shell Executor !2199
- Build and release binary for s390x !2196
- Label docker networks in the same way as containers !1930
- Tag helper image with runner version !1919 (Fábio Matavelli @fabiomatavelli)

### Bug fixes

- Fix kubernetes runner timeout when the image name is invalid !2197 (Matthias van de Meent @matthias.vandemeent)
- Update Git TLS settings to be configured for repo URL, not GitLab URL !2111
- Fix support for UNC paths in Powershell executor !1976 (Pedro Pombeiro @pedropombeiro)
- Set EFS flag to indicate that filenames and comments are UTF-8 encoded !1325 (Kazunori Yamamoto @kaz.yamamoto)
- Add openssh-client to Docker images !2281

### Maintenance

- Unsilence the `make lint` target !2245
- Fix warnings reported by goargs linter !2233
- Fix shellcheck linter reported issues !2232
- Add goargs to CI build !2224
- Replace gocyclo linter with gocognit !2217
- Enable Windows tests for community MRs !2215
- Report `panic` failures in CI tests !2212
- Fix integration tests on Windows that rely on Git version !2207
- Enable optional checks in gocritic linter !2162
- Enable shadowing checking in govet !2150
- Enable funlen linter !2149
- Enable goprintffuncname linter !2148
- Enable nakedret linter !2143
- Enable nestif linter !2142
- Enable line limit linter !2141
- Dockerfiles restructuring !2114
- Rename trace.Fail to trace.Complete !2102
- Remove duplication from build_test.go !1843
- Ensure CI image is built if CI_IMAGE value changes !2267
- Retry helper image build !2265
- Remove `GOLANGCI_LINT_CACHE` usage !2257
- Remove unnecessary indentation in method !2256
- Update alpine image version in `static QA` job to 3.12.0 !2255
- Write diagnostics for missing `make development_setup` call !2250
- Run PSScriptAnalyzer on PowerShell scripts !2242
- Fix helper-docker target !2226
- Fix code navigation job to wait until the image job is done !2221
- Fix a spelling error in the bug template and tidy up some other wording !2219
- Standardize Makefile target names !2216
- Fix data race in TestDockerCommandBuildCancel !2208
- Add native code intelligence block to CI !2201
- Speed up `clone test repo` job !2192
- Fix flaky TestListenReadLines in log processor !2191
- Run kubernetes integration tests !2155
- Enable unparam linter and fix reported errors !2135
- Enable errcheck linter !2134
- Fix Dockerfile issues reported by halolint !2106
- Fix out-of-date test expectations !2012
- Update entrypoint shebang for docker images !1780 (J0WI @J0WI)
- Reduced layer count on Windows helper images !1777 (Alexander Kutelev @kutelev)
- Update to alpine v3.12 !1763

### Documentation changes

- Docs: Updated note to add install from UI instructions !2264
- update "screenshot" of running gitlab-runner without arguments. from version 1.0.0 to 13.0 !2262 (@mxschumacher @mxschumacher)
- Session server listen on IPv4 and IPv6 !2260
- Update documentation for helper image tags !2258
- Synchronize lint rules !2254
- Update custom executor docs with `step_*` !2253
- Docs: Fixed git commands !2244 (Stefan Zehe @szehe)
- Docs: Updated broken links !2240
- Adjust metadata and move page !2235
- Docs: fix broken external links !2234
- Fix Debian container path and SSH port in the Autoscaling GitLab CI on AWS Fargate guide !2230
- New config for Vale and markdownlint !2214
- Note that Interactive Web terminal don't work with helm yet !2189 (Ben Bodenmiller @bbodenmiller)
- Update doc for Autoscaling GitLab CI on AWS Fargate, adds troubleshooting section. !2188 ( Rob @rwd4)
- Update Fargate Task connection info in autoscaling aws fargate doc !2181
- Review Handbook page: /runner/configuration/tls-self-signed.html !2170
- Add docs how to use k8s secrets for registration !2154
- Update index.md to include documentation in for the `--access-level` param values !2137

## v13.1.0 (2020-06-19)

### New features

- Fix file archiver message to include directories !2159
- Use direct-download on a first attempt for artifacts !2115
- Add full support for artifacts/exclude feature !2110
- Add data format definition for build / artifacts / exclude !2105
- Add support for `direct_download` artifacts !2093
- Publish Windows 1909 helper image !2086
- Support runner predefined variables inside overwrite variables kubernetes !2069
- Add Centos8 and Ubuntu 19.10 & 20.04 packages !2002
- Change default git fetch flags allowing user to overwrite them !2000 (Łukasz Groszkowski @falxcerebri)
- Run any step from job response in a separate BuildSection !1963

### Bug fixes

- Fix missing logs from docker executor !2101
- Fix automatically adding cache directory when cache disabled on register !2091 (Max Wittig @max-wittig)
- Fix millicpu comparison for maxOverwrite !2019
- Make commander start process group for each process !1743
- Extract commander from custom executor !1654
- Extract process killing from custom executor !1653

### Maintenance

- Increase allowed data races !2204
- Fix test assertions for k8s integration tests !2171
- Increase allowed data races !2164
- Fix TestDockerCommandUsingCustomClonePath for Windows !2153
- Rename network manager file for docker executor !2147
- Enable staticcheck linter !2136
- Update GitLab CI image to include git lfs !2124
- Implement Is for \*BuildError !2121
- Update log message for failure of removing network for build !2119 (Max Wittig @max-wittig)
- Change license management to use rules !2096
- Use Docker client's ContainerWait !2073
- Use taskkill windows !1797
- Cleanup dependencies for alpine based docker image !1778 (J0WI @J0WI)

### Documentation changes

- Add all Vale rules from main GitLab project !2203
- Docs: Fix distribution order !2200 (Martin @C0rn3j)
- Update the register page to use the correct Docker registration commands - docs !2186
- Sync spelling exceptions list from GitLab project !2184
- Docs: fix broken links in Runner docs !2183
- Remove reference to lack of arm64 Docker images !2178
- Fix documentation toml examples with [[runners.machine.autoscaling]] !2177
- Update GitLab Runner in a container documentation to prevent errors in using the Runner image - docs !2175
- Docs: Edited runners.cache.s3 details !2167
- Add example logs for `runner` and `json` log-format options - docs !2163
- Adds workaround for env vars in config.toml !2156
- Update redirected links !2152
- Add Docker to capitalization rules !2146
- Include MachineName and MachineDriver in autoscaling example !2140
- Specify pull policy for kubernetes executor !2129
- Improve Batch deprecated details !2128 (Ben Bodenmiller @bbodenmiller)
- docs: Link to example of how to color PowerShell output !2127 (Ben Bodenmiller @bbodenmiller)
- Docs: removed ubuntu from LXD instructions !2126
- Refresh Vale rules !2125
- Adds note about the image for AWS Fargate !2100
- Add GDK to capitalization rules !2097
- Docs: edited autoscaling period content !2094
- Drop mention of 'OffPeakPeriods' from 'docs/faq/README.md' !2092
- Skip build stages that have no operations !2081
- Add vale plugin to recommended VS Code extensions !2078
- AWS Fargate guide walkthrough !2075
- Mark Prepare environment stage as system failure !1915
- Expose Code coverage report artifact !1863
- Send `SIGTERM` then `SIGKILL` to process in Shell executor !1770
- Publish Windows 1903 helper image !1634

### Other changes

- Fix data race in TestNewReadLogsCommandFileLogStreamProviderCorrect !2193
- Fix building of Windows helper image !2180
- Rename ill-named script variable in release_docker_images !2173
- Change alpine mirrors to default mirrors for arm/arm64 !2165
- Skip flaky log processor test TestResumesFromCorrectSinceTimeAfterSuccessThenFailure !2151
- Enable gocritic linter !2145
- Return error from k8s `limits` function when parsing resource limits !2144
- Upgrade golangci-lint to v1.27.0 !2139
- Pass an explicit context path to docker build in `build_ci_image` !2133
- Fix error when using attach strategy and ErrSkipBuildStage is returned when generating script !2123
- Revert removal of Windows Batch support !2112
- Do not log warning if trace update interval header value is empty !2103
- Add retries for runner system failures in CI !2098
- Remove `--kubernetes-services` command line flag !2074
- More verbose logging for artifact uploading !2052 (Sashi @ksashikumar)
- Fix file name typo !2049
- Unify docker registry authentication in docker and kubernetes executors !2048
- Improve kubernetes executor attach strategy command execution and handling by using a new read-logs command in the helper image !2038
- Remove superfluous packages from ubuntu based docker image !1781 (J0WI @J0WI)

## v13.0.1 (2020-06-01)

### Bug fixes

- Fix missing logs from docker executor !2101

## v13.0.0 (2020-05-20)

### Breaking Changes

- Remove support for --docker-services flag on register command !2036
- Remove fedora/29 package !1905 (Fábio Matavelli @fabiomatavelli)
- Remove /debug/jobs/list?v=1 endpoint !1894 (Fábio Matavelli @fabiomatavelli)
- Remove backported os.Expand() implementation !1892 (Fábio Matavelli @fabiomatavelli)
- Remove FF_USE_LEGACY_VOLUMES_MOUNTING_ORDER feature flag !1889 (Fábio Matavelli @fabiomatavelli)
- Remove macOS 32 bit support !2051
- Remove support for Windows 1803 !2033
- Remove legacy build directory caching in Docker Executor !2067
- Remove support for array of strings when defining services for Docker Executor !2035

### New features

- Support more glob patterns for artifact/cache !1917
- Add arm64 Docker images for gitlab/gitlab-runner !1861
- Make docker machine configuration more elastic !1980
- Add support for `direct_download` artifacts !2093

### Bug fixes

- Fix duplicate volume check with trailing slash !2050
- Fix permissions of docker volumes created by Runner !2047
- Fix removal of build volume when disable_cache set to true !2042
- Fix err checks from volume manager !2034
- Revert "Merge branch '4450-fix-container-wait' into 'master'" !2026

### Maintenance

- Retry Docker build jobs !2087
- Update installation of mockery !2085
- Fix Docker Auth config to be platform agnostic !2077
- Refactor tests in builds_helper_test !2057
- Enable unused linter !2043
- Remove support for array of strings when defining services for Docker Executor !2035
- Update assertion for Docker test !2031
- Add tests for Docker config read when no username is specified !2024 (Andrii Zakharov @andriiz1)
- Skip flaky TestDockerCommandRunAttempts until fix is merged !2017
- Remove prealloc linter !2014
- Pin CI jobs to gitlab-org runners !1979
- Replace Code Climate with golangci-lint !1956
- Change license management to use rules !2096

### Documentation changes

- Update capitalization configuration !2084
- Update proxy.md documentation for grammar and clarity !2071 (Kade Cole @kadecole)
- Add link to AWS Fargate documentation page !2070
- Adds the link to new AWS Fargate page !2068
- Add more Vale rules to project !2061
- Remove tip alert box !2054
- Added Kaniko reference materials to Runner helm charts page !2039
- Sync Vale substitutions rules from GitLab project !2029
- Update PowerShell documentation to include video and working example project. !2028
- Handle situation where vale docs-lint error is overwritten by markdownlint success !2025
- Update faq to include firewall troubleshooting !2023
- Add recommended extensions for VS Code !2022
- Move documentation linting to Makefile !2021
- Add section about using TLS with custom CA in regular build scripts !2018
- Sync Markdownlint settings from GitLab project !2015
- Fixed helm search command !2007 (penguindustin @penguindustin)
- Improve signals documentation and add a best practice for graceful shutdown !1988
- Make docker machine configuration more elastic !1980
- Autoscale GitLab Runner on AWS Fargate configuration doc !1914
- Add details about how pull always is still fast and efficient !1885 (Ben Bodenmiller @bbodenmiller)
- Correct documentation inaccuracies for `OffPeakPeriods` !1805 (Wes Cossick @wescossick)
- Removed `CONTAINER_ID` in prepare.sh, so `CONTAINER_ID` in base.sh is used. !1723 (JUN JIE NAN @nanjj)

## v12.10.0 (2020-04-21)

### New features

- Allow Windows 1909 for Docker executor !1999
- Allow windows 1903 for Docker executor !1984
- Add support for `raw` variables !1882

### Bug fixes

- Add attempts to Docker executor for container not found !1995
- Use Docker volumes instead of cache containers !1989
- Use unique container names for Docker executor !1801

### Maintenance

- Fix TestScanHandlesCancelledContext having a WaitGroup without a delta and a few other log processor flaky tests !1961
- Rename `docker_helpers` to `docker` !1943
- Add retry when executing commands with kube attach !1907
- Fix golint issue for error starting with capital letter !1851
- Fix some Windows docker executor test !1789

### Documentation changes

- Minor Update index.md !2004 (KATO Tomoyuki @tomo667a)
- Minor rewording in PROCESS.md templates !2003
- Add further checks from GitLab project !2001
- Add info that ssh is also required to be accessible in the security group !1997 (Daniel Schwiperich @d.schwiperich)
- Add Vale version text rule !1994
- Clean up note style !1993
- Fix redirected links in docs !1992
- Updates Markdownlint configuration from GitLab project !1991
- Added link to the git download page !1972
- Pull policy security concerns apply to Kubernetes executors too !1886 (Ben Bodenmiller @bbodenmiller)

### Other changes

- Clean Temporary Directories created by the Custom Executor !1978 (Mark McGuire @TronPaul)
- Fix broken master for non existent method call !1974
- Rely on `git ls-files` and `git diff` for checking mocks !1973

## v12.9.0 (2020-03-20)

### New features

- Handle 503 status when uploading artifacts and the object storage is unavailable !1887
- Add trigering of GitLab Runner UBI images pipeline !1869
- Add execution stage name in job trace !1847
- Provide rpm/deb package for arm64 and aarch64 !1826
- Expose CI_JOB_IMAGE env var on build environment !1813
- Create network per build in docker executor !1569 (Steve Exley @steve.exley)
- Overwrite kubernetes resource limits and requests for build container on job level !874 (Nicholas Colbert @45cali)

### Bug fixes

- Kubernetes execute commands with attach instead of exec !1775
- Retry kubernetes commands when "error dialing backend: EOF" error is hit !1867

### Maintenance

- Upgrade docker client to version 19.03.5 for CI image !1874
- Fix docker machine executor test filename !1927
- Remove executor\_ prefix from filenames in the executors package !1902
- Fix 'make all' target !1900
- Replace changelog generator script !1888
- Bump Minio to latest version !1881 (Tom Elliff @tomelliff)
- Rename build makefile target to build_all !1873
- Prevent building mips and s390x architectures by default !1872
- Make pipelines running also for X-Y-stable branches !1871
- Add double quotes around bash arguments in ci/release_docker_images !1865
- Fix release docker warning !1864
- Fix typo in PowerShell script comments !1862
- Simplify sha256 checksum file creation !1859
- Improve fpm detection !1858
- Replace which command usage !1857
- Convert indentation to spaces for package script !1856
- Update synced path for Windows 10 machine !1854
- Use chocolatey to install software in Vagrant boxes !1853
- Remove redundant type declaration !1852
- Bump to go 1.13.8 !1849
- Add debug logs when setting up pod !1844
- Improve message in Windows version detection !1841
- Set DinD image explicitly to 19.03.5 !1840
- Resolve data race in TestCommand_Run !1839 (Konrad Borowski @KonradBorowski)
- Use $(MAKE) instead of make !1825
- Refactor helpers/container/service pkg !1824

### Documentation changes

- Change document title to include EC2 !1912
- Fix typo in advanced configuration docs !1910 (Geo @geo4orce)
- Improve `Code format` instructions in the process documentation !1899
- Add fedora 30 to supported OS !1896
- Update docs for Windows services since we support services in network per build !1895
- Fix typo in release process docs !1891 (Ranit @ranit.appcode)
- Prevent full disk image copies in libvirt custom executor driver example !1878 (Tom Dohrmann @Freax13)
- Interactive Web terminal does not work on Windows !1877 (Ben Bodenmiller @bbodenmiller)
- List which executors are at risk of having Runner token & other project code stolen !1876 (Ben Bodenmiller @bbodenmiller)
- Allow service alias from config in Kubernetes executor !1868
- Update docs for image variable in custom executor !1866
- Remove bash from codeblock tags !1846
- Improve wording in docs/development/README.md !1837
- Document merge request title requirements and reviewing guidelines !1836
- Add documentation on building from sources !1835
- Update security docs !1833 (masOOd @masood.kamyab)
- Update the monitoring document !1831 (masOOd @masood.kamyab)
- Change flag to docker-services !1830
- Document Windows supported versions !1533

## v12.8.0 (2020-02-22)

- Define most jobs as 'pipelines for merge requests' !1747
- Build ci images only on related file changes !1746
- Make referees package mocks to be generated by mockery !1729
- Replace ruby:2.0/2.1 in examples and test cases with ruby:2.6 !1749
- Update deprecation warning for runner.docker.service !1751
- Only run image build jobs on main repo !1754
- Fix docs pipelines for merge requests !1756
- Add CI job to check for outdated mocks !1651
- Doc: Extend the compatibility section !1755
- Update `query_interval` to integer !1752
- Update outdated links it comments !1761
- Refactor referees package !1730
- Update process for issue tracker !1742
- Give custom executor scripts a name !1538
- Update only rule for building CI images !1766
- Change Runner src in vagrant configuraiton for Windows development !1767
- Fix broken CI Pipeline Badge on README !1772
- Typo/Grammar improvements in docker.md !1757
- Fix casing on log !1774
- Fix link to Vagrant in docs/development/README.md !1773
- Add condition when custom executor term happens in documentation !1771
- Fixed kramdown error !1783
- Rename test file !1784
- Fix `--docker-services` flag in register command !1776
- add space before configuration file name in startup message !1785
- Support rate limiting headers from GitLab API !1728
- Update CHANGELOG for v12.7.1 !1787
- Delete changelog to release post script !1788
- Remove an extra '#' !1791
- Update kubernetes.md, fix typo in `<CERTIFICATE_FILENAME>` !1802
- Update documentation template !1796
- Update AWS spot details in docs !1795
- Change the S3 release index file generator !1803
- Reduce the number for allowed data races !1804
- Fix golint issues for err msgs !1769
- Handle 422 on artifact upload !1794
- Bump Go version to 1.13.7 !1765
- Enabled shared windows runners internal beta !1764
- Fix a typo in S3 release script !1807
- Add one more fix to the S3 release !1808
- Add support for host aliases in services for Kubernetes executor !1680
- Use exec.ExitError.ExitCode() function from go 1.12 !1810
- Fix values.yaml file name in documentation !1812
- Update links to MRs in runner docs !1814
- Update removal date of feature flags to 13.0 !1818
- Increase allowed data races !1815
- Fix panic for exec command !1811
- Update github.com/stretchr/testify dependencies !1806
- Add support for X-GitLab-Trace-Update-Interval header !1760
- Revert 9e1d067621855c7b75820d3a49ac82ef51e56342 !1816
- Cleanup kubernetes versions when checking for host aliases and don't fail on parse error !1823
- Add gitlab-runner-helper binaries to S3 release !1819
- Minor fixes in advanced-configuration.md !1828
- Remove install Makefile target !1822
- Docs osx install !1829
- Set DinD image explicitly to 19.03.5 !1840
- Make pipelines running also for X-Y-stable branches !1871

## v12.7.1 (2020-01-23)

- Fix `--docker-services` flag in register command !1776

## v12.7.0 (2020-01-20)

- Fixing kramdown link error !1711
- Add caps and backtick testing to runner docs linting !1678
- Fix macOS label !1712
- Align markdownlint config to main repo version !1713
- Bump go version to 1.13.5 !1701
- Remove duplicate service description !1715
- fix(scripts): fix until typo !1717
- Use Prometheus to Query Runner Metrics Linked to Each Job !1545
- Remove unnecessary dependencies from vendor directory !1721
- Remove panic when metrics referee not configured properly !1724
- Add check for go modules !1702
- Update docs for Helm 3 !1727
- Empty Referee configuration on registration !1726
- Extract helperimage pkg outside of parent pkg !1720
- Removed --name argument from helm install. !1718
- macOS limitations and example update !1505
- Update advanced-configuration.md - fix typo of mperiods !1722
- Fix Typos !1731
- Add a git version caveat !1732
- Update docs for Windows to use backslashes not forwardslashes !1738
- Do not embed mutex !1734
- Refactor CI pipeline !1733
- Add missing 'needs' entry for release docker images job template !1744
- docs: Replace ruby:2.1/2.2 with ruby:2.6 or 2.7 !1748
- Make 'tags: gitlab-org' a re-usable job tempalte !1745
- Change to go1.13 error wrapping !1709
- Refactor metrics referee tests !1714
- Refactor metrics referee !1725
- Copyedit doc for volumes_from in Docker executor config !1750
- Allow service alias from config in Docker executor !1673

## v12.6.0 (2019-12-22)

- Update list of fixes for docker-machine fork !1655
- Remove outdated note regarding non-existent 1.8.x brew Go formula in contributing docs !1661
- Add manual rpm and deb installation details !1650
- Remove GetGitTLSVariables method !1663
- Link to example of how to run DinD !1515
- Update feature flag deprecation !1672
- Add timeout when sending request for certificate !1665
- Support docker options for CPU shares and OOM adjust !1460
- Backport os.Expand from Go v1.10.8 !1677
- Switch to a specific version of govet analyzer !1690
- Update cloud.google.com/go to v0.49.0 !1682
- Add cmd to helper image !1645
- Update blurb for when people use the issue tracker for support tickets !1691
- Fixing typos !1685
- Remove dead code !1686
- Distribute arm64 binaries !1687
- (Rebased) Update kubernetes.md adding the missing gitlab-helper container which is ever created. !1693
- Various spelling, punctuation and readability fixes !1660
- Add docs link to arm64 manual install !1694
- Fixed empty_dir name to empty-dir !1681
- Expose image to custom executor !1666
- Reorder methods and add some more logging to RunCommand !1683
- Refactor unused parameters for multi.go !1698
- Migrate to go 1.13 and go modules !1625
- Change log message for failing to set console mode !1662
- Use time.Round from Go stdlib for web terminal !1631
- Close session server on graceful shutdown !1699
- Add deprecation warning for cmd shell in Job log !1659
- Fix rpm signing !1703
- Fix regex for finding virtualbox snapshot name and add tests !1656
- Remove file locking !1710
- Change tone of error on Windows test failure !1610
- Fix CI image build !1707

## v12.5.0 (2019-11-20)

- Update docs for Runner configuration inside of a Docker container !1613
- Remove misleading comment !1622
- Remove absolute paths from chart !1626
- Fix lint on markdown files !1602
- Document GitLab docker machine fork !1596
- Update redirected link !1637
- Fix certificates chain generation regression introduced with 12.4.0-rc1 !1639
- Bump DOCKER_MACHINE_VERSION !1595
- Fix golint issues in machine pkg !1641
- Upgrade to alpine 3.10 !1636
- Fix #4684 for K3s/containerd !1605
- Update makefile to setup dev dependencies before running tests !1589
- Fix external Helm documentation links !1644
- Update Git version for Windows dev environment !1646
- Change config lock to create a separate lock file !1647
- Add few constants to executors/custom/api !1657
- Fix bind propagation for Linux volumes !1632
- Populate a list of machines with machines that might not yet be persisted on disk !914
- Add service definition in config for Kubernetes executor !1476

## v12.4.1 (2019-10-28)

- Fix TLS chain building !1643

## v12.4.0 (2019-10-21)

- Fix err logging for runner limit !1403
- Add the note about incompatibility of session_server with helm chart runner !1575
- Fix prepare_exec typo in docs !1576
- Docs edits to clarify feature flags motivations and usage in Runner !1568
- Change log levels for common errors !1578
- Extend custom executor config !1583
- Fix JSON inside of docs !1587
- Update link for Helm chart issue tracker !1588
- Add pipeline ID to docker labels !1592
- Fix typo in helpers/path/windows_path !1594
- Fix broken check for Git LFS that breaks lfs pulling !1599
- Update advanced-configuration.md !1597
- Use certutil to create certificate chain for Git !1581
- Add Go Report Card badge to the README file !1601
- Add pipeline link !1608
- Rename mentions of OSX to MacOS !1440
- Enable pinentry mode to loopback for GPG signing !1614
- Update various runner doc links !1585
- Add note about IAM role usage for s3 cache configuration !1598
- Bump used Go version to 1.10.8 !1617
- Update gopkg.in/yaml.v2 !1619
- Update prometheus libraries !1620
- Bump github.com/json-iterator/go to 1.1.7 !1621
- Update k8s client go to 11.0 !1615
- Rename log to trace in runner docs !1616
- Change Review priority label meaning !1600
- Add timeout when waiting for the build to finish !1609

## v12.3.0 (2019-09-20)

- Change log levels for common errors !1578
- Update a redirected link !1520
- Removal of conditions which are always evaluated either to true or false !1517
- Add initial docs for best practice !1509
- Update VirtualBox executor docs !1527
- Document configuration template file feature !1522
- Rename landing page for consistency !1528
- Edit new config template file section !1529
- Update windows dev environment to git 2.22 !1530
- Update PowerShell ErrorActionPreference documentation !1535
- Remove debian buster from package list !1536
- Update tls-self-signed.md !1537
- Improve windows helper images build !1519
- show which service exactly is invalid !1531
- Change docs markdown linter from mdl to markdownlint !1540
- Replace bastion with Runner Manager !1547
- Add entry to FAQ, restructure also !1539
- Change docs review and cleanup jobs to same CI stage !1543
- docker.md: Correct Image Sizes !1542
- Add note on shell-based Docker image requirement !1459
- Fixed powershell commands for Windows Runner !1544
- Remove the scripting for release checklist issue creation !1556
- Use new location for helm charts repo !1553
- Make Notes look consistent !1555
- Change markdownlint wildcard format !1554
- Edit Docker images section !1550
- Update capitalization in runner docs !1559
- Docs/update ubuntu dev docs !1557
- Use standard commands for directory creation to make it powershell core compatible !1563
- Fix exiting with zero exit code when cmdlets fail !1558
- Enable support for long paths !1524
- Prevent dollar signs in shell codeblocks !1574
- Clarify feature flag usage instructions !1566
- Expose variable containing the 'short token' value !1571
- Update documentation about OffPeakTimezone !1567
- Set default PATH for helper image !1573

## v12.2.0 (2019-08-22)

- Update docs executor titles !1454
- Only default to Powershell on Windows if no other shell is specified !1457
- Add more MDL rules !1462
- Add PROCESS.md !1410
- Fix wrong rc script for freebsd. !1418
- Allow to build development version of DEB, RPM and Docker with make !824
- Add custom executor documentation !1416
- docs: clarify the requirements for pinning !823
- Adds explanation of our review label system. !1461
- Use FreeBSD's built-in stop and status scriplets from /etc/rc.subr !757
- Fix typo on security docs !956
- Update doc about Debian version !1464
- Move note to subsection !1469
- Correct spelling in help string !1471
- Force an opt-out from Docker Machine bugsnag report !1443
- Improved go install instructions for macOS !1472
- Fix some linting issues !1424
- Make it clear what is the default shell for Windows !1474
- Add LXD example for custom executor !1439
- Add libvirt custom executor example !1456
- Update self-signed certificate docs for Windows service !1466
- Docs/update min docker version !1480
- Docs: Fix typo in custom executor !1479
- Track Windows tests failures !1450
- Add requirements for contributing new hardware architectures !1478
- Fix markdown in runner docs (part 1) !1483
- Fix markdown in runner docs (part 2) !1484
- Update docs to specify default shell of OS !1485
- Further clarify Docker requirements !1486
- Fix typo and spacing in two runner docs !1487
- docs: gitlab-runner helper image has no arm64 build yet !1489
- Fix custom executor default config on register !1491
- Update Windows test failures !1490
- Expand markdown lint rules in runner !1492
- Fix PowerShell capitalization !1497
- Quarantine more windows tests !1499
- Update tracked Windows tests failures list !1502
- Quarantine windows tests !1501
- Add docs for tls_verify config field !1493
- Reorder methods in abstract.go to bring calees closer to the callers !1481
- Update docs about bash on windows not working !1498
- Cleanup commands/config.go !1494
- Switch to DinD TLS for GitLab CI !1504
- Add .gitattributes !1122
- Prevent running multiple instances of the gitlab-runner process using the same configuration file !1496
- Update test assertion !1510
- Remove need for externally configured variable !1512
- Change CI_COMMIT_REF to CI_COMMIT_SHA in docs !1513
- Update reference to CI_COMMIT_REF to CI_COMMIT_SHA !1514
- Configuration file template for registration command !1263
- Update AWS autoscaling docs !1518
- Add test for <at> and <colon> masking !1516

## v12.1.0 (2019-07-22)

- Extend custom executor with configuration injects !1449
- Fix "WARNING: apt does not have a stable CLI interface. Use with caution in scripts" !1143
- Fix artifact uploading for Windows Docker containers !1414
- Upgrade base image for gitlab/gitlab-runner:ubuntu to ubuntu:18.04 !1413
- Add tip to execute batch from PowerShell !1412
- Replace wget commands with curl commands !1419
- Wrap submodule command with a string !1411
- Add missing test cases for s3 IAM checks !1421
- Add Markdown linting and one rule !1422
- Fix indentation for docs !1417
- Add docs for not supporting LCOW !1415
- Disallow bare URLs from project !1425
- Update zglob !1426
- Add note in docs for mounting volumes to services !1420
- Clarify docs for `builds_dir` & `cache_dir` !1428
- Update docs to fix markdown and square bracket use !1429
- Enforce consistent prefix for numbered lists !1435
- Remove fedora/30 from supported list !1436
- Add STOPSIGNAL to gitlab-runner docker images !1427
- Add trace entry for Docker authConfig resolving !1431
- Enforce consistent prefix for bullet lists !1441
- Fix concurrent updates !1447
- docs: add --config for install command !1433
- Document why we no longer accept new executors !1437
- Document limitation for Windows Docker target drive !1432
- Trivial update to virtualbox.md - 'shutdown' is not the verb, barely the noun. !1445
- Update description of flag in docs !1451
- Docs: Update redirected links in runner docs !1453
- Add lint rule that headings must increment one level at a time !1452
- Add custom executor !1385

## v12.0.0 (2019-06-21)

**Release notices:**

With GitLab Runner 12.0 we're adding several breaking changes:

- [Require refspec to clone/fetch git repository](https://gitlab.com/gitlab-org/gitlab-runner/issues/4069).
- [Change command line API for helper images usage](https://gitlab.com/gitlab-org/gitlab-runner/issues/4013).
- [Remove old cache configuration](https://gitlab.com/gitlab-org/gitlab-runner/issues/4070).
- [Remove old metrics server configuration](https://gitlab.com/gitlab-org/gitlab-runner/issues/4072).
- [Remove `FF_K8S_USE_ENTRYPOINT_OVER_COMMAND` feature flag and old behavior](https://gitlab.com/gitlab-org/gitlab-runner/issues/4073).
- [Remove support for few Linux distributions that reached EOL](https://gitlab.com/gitlab-org/gitlab-runner/merge_requests/1130).
- [Remove old `git clean` flow](https://gitlab.com/gitlab-org/gitlab-runner/issues/4175).

Please look into linked issues for details.

**Release changes:**

- Support windows docker volumes configuration !1269
- Fix powershell cloning !1338
- Docs: Update docker register non-interactive command !1309
- Update mocks !1343
- Change source for go-homedir !1339
- improve MR and issues templates !1347
- docs: reuse previous clone !1346
- Prevent copy and paste error due to not existed alpine tag. !1351
- Fix typo for usage of proxies within docker containers for runners !1342
- Add documentation for Windows Docker Executor !1345
- Fix volume mounting when mode specified !1357
- Update docs for docker executor description !1358
- Show error when volume length is not expected !1360
- Add feature flag to mounting volumes to services !1352
- Implement session endpoint to proxy build services requests !1170
- add build info for fedora 30 !1353
- Limit `docker-windows` to Windows !1362
- Update logging key for Docker Machine !1361
- Update docs to refer to Windows Batch deprecation !1371
- Remove deprecated git clean strategy !1370
- Remove support for deprecated metrics_server setting !1368
- Add labels to templates !1375
- Remove support for deprecated entrypoint configuration for K8S !1369
- Fix support for SELinux volume mounts & case sensitivity !1381
- Remove old docker helper image commands !1373
- Remove support for deprecated S3 cache configuration !1367
- Added --system flag information into gitlab-runner install command !1378
- Minor markdown fixes !1382
- Remove support for deprecated distributions !1130
- Add configuration of access_level for runners on registration !1323
- Remove doc notice for deprecated OSes !1384
- Remove deprecated clone/fetch command !1372
- Allow configuration of Pod Security Context by Kubernetes Exeutor !1036
- Fix case sensitivity for windows volumes !1389
- Accept docker-windows as an option on register !1388
- Add documentation for windows development !1183
- Document clear-docker-cache script !1390
- Store traces on disk !1315
- Make git init to be quiet !1383
- Fix several typos !1392
- Make volumes to work on linux docker on windows !1363
- Update CHANGELOG.md with 11.11.x patch releases !1393
- Dependencies license management with GitLab CI/CD !1279
- Fix default cache volume docker-windows register !1391
- Fixed date typo for v11.11.2 CHANGELOG entry !1394
- Update github.com/Microsoft/go-winio dependency !1348
- Update compatibility heading as it's no longer a chart/table !1401
- Docker Credentials helper support !1386
- Numerous typos fixed !1258
- Update some logrus fields used in Runner logs !1405
- Update osx.md so the update instructions work as well as the install instructions !1402
- Make PowerShell default for new registered Windows shell executors !1406
- Restore gofmt rules from before codeclimate update !1408
- Update logrus to v1.4.0 !1407

## v11.11.2 (2019-06-03)

- Fix support for SELinux volume mounts & case sensitivity !1381
- Fix case sensitivity for windows volumes !1389
- Update logging key for Docker Machine !1361
- Limit `docker-windows` to Windows !1362
- Make volumes to work on linux docker on windows !1363

## v11.11.1 (2019-05-24)

- Fix volume mounting when mode specified !1357
- Add documentation for Windows Docker Executor !1345
- Add feature flag to mounting volumes to services !1352

## v11.11.0 (2019-05-22)

- Fix PowerShell cloning !1338
- Add PowerShell support for Docker Executor !1243
- Support windows docker volumes configuration !1269
- Fix git lfs not getting submodule objects !1298
- Add homebrew installation method for macOS runners !837
- mention the 59th second timeperiod issue in the docs !490
- Refactor macOS install instructions !1303
- Edit note on edge case !1304
- Extract unsupportedOSTypeError to errors pkg !1305
- Optimise trace handling for big traces !1292
- Cleanup feature flags mess !1312
- Add more documentation for node tolerations !1318
- Typo: varialbes -> variables !1316
- Allow to configure FF using config.toml !1321
- Update link to the introduction of custom build directories !1302
- Allow to use FF to configure `/builds` folder !1319
- Create a single source of truth for feature flags !1313
- Clear up docs on how to select shell !1209
- Update feature flag documentation !1326
- Refactor Helper Image package to work with Kubernetes !1306
- Fix broken internal links !1332
- Refactor helperimage package tests !1327
- Change deprecation of FF_USE_LEGACY_BUILDS_DIR_FOR_DOCKER to 12.3 !1330
- Update cmd script example !1333
- Better explain the workflow in Docker executors doc !1310
- Exclude mock files from coverage reporting !1334
- Fix link syntax in advanced-configuration.md !1311
- Docs: Update contributing links from gitlab-ce !1308
- Update docker executor Executor Options initialization !1296
- Add test case for Linux helper image !1335
- Extract volumes configuration to a separate struct !1261

## v11.10.0 (2019-04-22)

**Deprecations:**

All deprecations, with a detailed description, are listed at
https://about.gitlab.com/2019/04/22/gitlab-11-10-released/#release-deprecations

1. With version 11.10 we're deprecating the feature flag
   [FF_USE_LEGACY_GIT_CLEAN_STRATEGY](https://docs.gitlab.com/runner/configuration/feature-flags.html#available-feature-flags).

**Release changes:**

- Fix git lfs not getting submodule objects !1298
- Refactor slightly ./shells/shellstest !1237
- Fix CI_PROJECT_DIR handling !1241
- Log time took preparing executors !1196
- Restore availability of pprof in the debug server !1242
- Move variables defining .gopath to a shared place for all Windows jobs !1245
- Docs: clarify runner api registration process !1244
- add lfs support to ubuntu docker runner !1192
- Add information about Kaniko for Kubernetes executor !1161
- Enable the docs CI job !1251
- Rename test to be more descriptive !1249
- Create the reviewers guide base document !1233
- Update codeclimate version !1252
- Add retryable err type !1215
- Get windows tag for helper image !1239
- Remove unnecessary log alias for logrus inport !1256
- Make gitlab-runner:alpine more specific, Add link to Dockerfiles sources,... !1259
- Docs: Fix broken anchor in docker.md !1264
- Replace the current k8s manual installation with the Helm chart !1250
- Create cache for `/builds` dir !1265
- Expose `CI_CONCURRENT_(PROJECT)_ID` !1268
- DOC: note on case-sensitive proxy variables and the need for upper and lower case versions !1248
- Add new links checker !1271
- Update log messages for listen & session address !1275
- Use delayed variable expansion for error check in cmd !1260
- Unexport common.RepoRemoteURL !1276
- Update index.md - added sudo when registering the service on macos (without... !1272
- Add new lines around lists for renderer !1278
- Fix color output on Windows !1208
- Make it again possible to disable Git LFS pull !1273
- Add cross references to Runners API !1284
- Improve support for `git clean` !1281
- Make Kubernetes executor to clone into /builds !1282
- Add option to specify clone path !1267
- Allow to disable debug tracing !1286
- Add Route Map for runner docs !1285
- Do not print remote addition failure message !1287
- Add true to the run-untagged subcommand !1288
- Cleanup k8s cleanup test !1280
- Change helper image to servercore !1290
- Add note about git-lfs !1294

## v11.9.2 (2019-04-09)

- Fix git lfs not getting submodule objects !1298

## v11.9.1 (2019-04-03)

- Make it again possible to disable Git LFS pull !1273
- Use delayed variable expansion for error check in cmd !1260
- Unexport common.RepoRemoteURL !1276

## v11.9.0 (2019-03-22)

**Deprecations:**

All deprecations, with a detailed description, are listed at
https://about.gitlab.com/2019/03/22/gitlab-11-9-released/#release-deprecations

1. With version 11.9 we're deprecating the support for Docker Executor on CentOS 6

2. With version 11.9 we've implemented a new method for cloning/fetching repositories.
   Currently GitLab Runner still respects the old configuration sent from GitLab, but with
   12.0 old methods will be removed and GitLab Runner will require at least GitLab 11.9
   to work properly.

3. With version 11.0 we've changed how the metrics server is configured for GitLab Runner.
   `metrics_server` was replaced with `listen_address`. With version 12.0 the old configuration
   option will be removed.

4. With version 11.3 we've implemented support for different remote cache providers, which
   required a change in how the cache is configured. With version 12.0 support for old
   configuration structure will be removed.

5. With version 11.4 we've fixed the way how `entrypoint:` and `command:` options of
   Extended Docker configuration (https://docs.gitlab.com/ee/ci/docker/using_docker_images.html#extended-docker-configuration-options)
   are being handled by Kubernetes Executor. The previous implementation was wrong and
   was making the configuration unusable in most cases. However some users could relay
   on this wrong behavior. Because of that we've added a feature flag `FF_K8S_USE_ENTRYPOINT_OVER_COMMAND`
   which, when set to `false`, could bring back the old behavior. With version 12.0 the
   feature flag as well as the old behavior will be removed.

6. Some Linux distributions for which GitLab Runner is providing DEB and RPM packages
   have reached their End of Life. With version 12.0 we'll remove support for all
   EoL distributions at the moment of 12.0 release.

7. With version 11.9 we've prepared a go-based replacement for Runner Helper commands
   executed within Docker executor inside of the Helper Image. With version 12.0
   we will remove support for old commands basing on bash scripts. This change will
   affect only the users that are configuring their custom Helper Image (the image
   will require an update to align with new requirements)

**Release changes:**

- fix(parallels): use the newer sntp command to time sync !1145
- Update docker API verion !1187
- Update alpine images to alpine 3.9 !1197
- Fix a typo in the description of the configuration option !1205
- Document creation of Docker volumes passed with docker exec --docker-volumes !1120
- Correct spelling of timed out in literals !1121
- Fix spelling and other minor improvements !1207
- Migrate service wait script to Go !1195
- Docs update: Run runner on kubernetes !1185
- Increase test timeout for shell executor !1214
- Follow style convention for documentation !1213
- Add test for runner build limit !1186
- Migrate cache bash script to Go for helper image !1201
- Document OS deprecations for 12.0 !1210
- Fix anchors in Runner documentation !1216
- Add `build_simple` to `help` make target !1212
- Split `make docker` for GitLab Runner Helper !1188
- Add windows Dockerfiles for gitlab-runner-helper !1167
- Make Runner tests working on Windows with our CI Pipeline !1219
- Fetch code from provided refspecs !1203
- Check either ntpdate command exists or not before trying to execute it !1189
- Deprecate helper image commands !1218
- Add script for building windows helper image !1178
- Fix ShellWriter.RmFile(string) for cmd shell !1226
- Mask log trace !1204
- Add note about pod annotations for more clarity !1220
- Resolve memory allocation failure when cloning repos with LFS objects bigger than available RAM !1200
- Release also on gitlab releases page !1232
- Restore availability of pprof in the debug server !1242

## v11.8.0 (2019-02-22)

- Kubernetes executor: add support for Node tolerations !941
- Update logrus version to v1.3.0 !1137
- Docs - Clarify Docker Runner Documentation !1097
- Update github.com/stretchr/testify dependency !1141
- Update LICENSE file !1132
- Update example of cache config !1140
- Update documentation for autoscaling on AWS !1142
- Remove unnecessary dep constraint !1147
- readme: make author block render md !999
- Corrected note when using a config container to mount custom data volume. !1126
- Fix typo in documentation of k8s executor. !1118
- Make new runner tokens compatible with docker-machine executor !1144
- docs: Use `sudo tee` for apt pinning. !1047
- docs: fix indendation !1081
- Updated hint on running Windows 10 shell as administrator !1136
- Fixed typo in logged information !1074
- Update registry_and_cache_servers.md !1098
- Update golang.org/x/sys !1149
- Refactor frontpage for grammar and style !1151
- Update github.com/Azure/go-ansiterm dependency !1152
- Testing on windows with vagrant !1003
- Add fix for race condition in windows cache extraction !863
- Consolidate docker API version definition !1154
- Prevent Executors from modifying Runner configuration !1134
- Update ExecutorProvider interface signature !1159
- Update logging for processing multi runner !1160
- Update kubernetes.md - fix typo for bearer_token !1162
- Update github.com/prometheus/client_golang dep !1150
- Remove ContainerWait from docker client !1155
- Update advanced-configuration.md: Fix blockquote not reaching the entire note !1163
- Fix docs review app URL !1169
- docs: Add a helpful command to reload config !1106
- Update AWS autoscale documentation !1166
- Refactor dockerfiles !1068
- Add link to AWS driver about default values !1171
- Add support for fedora/29 packages !1082
- Add windows server 2019 as default for windows development !1165
- Docs: Fix bad anchor links in runner docs !1177
- Improve documentation concerning proxy setting in the case of docker-in-docker-executor !1090
- Add few fixes to Release Checklist template !1135
- Set table to not display under TOC !1168
- Update Docker client SDK !1148
- docs: add GitLab Runner Helm Chart link !945

## v11.7.0 (2019-01-22)

- Docs: Cleaning up the executors doc !1114
- Update to testify v1.2.2 !1119
- Fix a typo in VirtualBox Executor docs !1124
- Use the term `macOS` instead of `OS X` or `OSX` !1125
- Update github.com/sirupsen/logrus dependency !1129
- Docs update release checklist !1131
- Kill session when build is cancelled !1058
- Fix path separator for CI_PROJECT_DIR in Windows !1128
- Make new runner tokens compatible with docker-machine executor !1144

## v11.6.0 (2018-12-22)

- Make compatibility chart super clear and remove old entries !1078
- Add slack notification option for 'dep status' check failures !1072
- Docker executor: use DNS, DNSSearch and ExtraHosts settings from configuration !1075
- Fix some invalid links in documentation !1085
- Fix SC2155 where shellcheck warns about errors !1063
- Change parallel tests configuration ENV names !1095
- Improve documentation of IAM instance profile usage for caching !1071
- Remove duplicate builds_dir definition from docs !952
- Make k8s object names DNS-1123 compatible !1105
- Docs: working example of helper image with CI_RUNNER_REVISION !1032
- Docs: omit ImagePullPolicy !1107
- Disable the docs lint job for now !1112
- Docs: comment about how listen_address works !1076
- Fix the indented bullet points of the features list in documentation !1093
- Add note on the branch naming for documentation changes !1113
- Docs: add session-server link to advanced list in index !1108

## v11.5.0 (2018-11-22)

- Support RAW artifacts !1057
- Docs: changing secret variable to just variable in advanced-configuration.md !1055
- Docs: Fixing some bad links in Runner docs. !1056
- Docs: Updating Docs links from /ce to /ee !1061
- Docs: Fixing Substrakt Health URL !1064
- Add failure reason for execution timeout !1051

## v11.4.0 (2018-10-22)

- Do not create apk cache !1017
- Handle untracked files with Unicode characters in filenames. !913
- Add metrics with concurrent and limit values !1019
- Add a gitlab_runner_jobs_total metric !1018
- Add a job duration histogram metric !1025
- Filter content of X-Amz-Credential from logs !1028
- Disable escaping project bucket in cache operations !1029
- Fix example for session_server and added the note about where this section should be placed !1035
- Fix job duration counting !1033
- Log duration on job finishing log line !1034
- Allow disabling docker entrypoint overwrite !965
- Fix command and args assignment when creating containers with K8S executor !1010
- Support json logging !1020
- Change image for docs link checking !1043
- Fix command that prepares the definitions of tests !1044
- Add OomKillDisable option to Docker executor !1042
- Add docker support for interactive web terminal !1008
- Add support docker machine web terminal support !1046

## v11.3.0 (2018-09-22)

- Fix logrus secrets cleanup !990
- Fix test failure detection !993
- Fix wrongly generated `Content-Range` header for `PATCH /api/v4/jobs/:id/trace` request !906
- Improve and fix release checklist !940
- Add ~"git operations" label to CONTRIBUTING guide !943
- Disable few jobs for docs-/-docs branches !996
- Update release checklist issue template !995
- Fix HTTPS validation problem when ssh executor is used !962
- Reduce complexity of reported methods !997
- Update docker images to alpine:3.8 !984
- Fail build in case of code_quality errors !986
- Add initial support for CI Web Terminal !934
- Make session and metrics server initialization logging consistent !994
- Make prepare-changelog-entries.rb script compatible with GitLab APIv4 !927
- Save compilation time always in UTC timezone !1000
- Extend debug logging for k8s executor !949
- Introduce GCS adapter for remote cache !968
- Make configuration of helper image more dynamic !1005
- Logrus upgrade - fix data race in helpers.MakeFatalToPanic() !1011
- Add few TODOs to mark things that should be cleaned in 12.0 !1013
- Update debug jobs list output !992
- Remove duplicate build_dir setting !1015
- Add step for updating Runner helm chart !1009
- Clenup env, cli-options and deprecations of cache settings !1012

## v11.2.0 (2018-08-22)

- Fix support for Unicode variable values when Windows+PowerShell are used !960
- Update docs/executors/kubernetes.md !957
- Fix missing code_quality widget !972
- Add `artifact` format !923
- Improve some k8s executor tests !980
- Set useragent in Kubernetes API calls !977
- Clarifying the tls-ca-file option is in the [[runners]] section !973
- Update mocks !983
- Add building to development heading !919
- Add coverage report for unit tests !928
- Add /etc/nsswitch.conf to helper on docker executor to read /etc/hosts when upload artifacts !951
- Add busybox shell !900
- Fix support for features for shells !989
- Fix logrus secrets cleanup !990
- Fix test failure detection !993

## v11.1.0 (2018-07-22)

- Fix support for Unicode variable values when Windows+PowerShell are used !960
- Unify receivers used for 'executor' struct in ./executors/docker/ !926
- Update Release Checklist template !898
- Cache the connectivity of live Docker Machine instances !909
- Update kubernetes vendor to 1.10 !877
- Upgrade helper image alpine 3.7 !917
- Detect possible misplaced boolean on command line !932
- Log 'metrics_server' deprecation not only when the setting is used !939
- Speed-up ./executor/docker/executor_docker_command_test.go tests !937
- Remove go-bindata !831
- Fix the release of helper images script !946
- Sign RPM and DEB packages !922
- Improve docker timeouts !963
- Wrap all docker errors !964

## v11.0.0 (2018-06-22)

- Resolve "Invalid OffPeakPeriods value, no such file or directory." !897
- Add --paused option to register command !896
- Start rename of "metrics server" config !838
- Update virtualbox.md temporary fix for #2981 !889
- Fix panic on PatchTrace execution !905
- Do not send first PUT !908
- Rename CI_COMMIT_REF to CI_COMMIT_SHA !911
- Fix test file archiver tests !915
- Document how check_interval works !903
- Add link to development guide in readme !918
- Explain gitlab-runner workflow labels !921
- Change Prometheus metrics names !912

## v10.8.0 (2018-05-22)

- Resolve "Invalid OffPeakPeriods value, no such file or directory." !897
- Fix type in Substrakt Health company name !875
- Rename libre to core !879
- Correct hanging parenthesis in index.md !882
- Update interfaces mocks !871
- Rename keyword in kubernetes executor documentation !880
- Temporary add 'retry: 2' for 'unit tests (no race)' job !885
- Update docs/executors/README.md !881
- Add support for fedora/27 and fedora/28 packages !883
- Update supported distribution releases !887
- Automatize release checklist issue creation !870
- Change docs license to CC BY-SA 4.0 !893
- Update Docker installation method docs !890
- Add new metrics related to jobs requesting and API usage !886

## v10.7.0 (2018-04-22)

- Rename Sirupsen/logrus library !843
- Refer to gitlab versions as libre, starter, premium, and ultimate !851
- Fix assert.Equal parameter order !854
- Upgrade docker-machine to v0.14.0 !850
- Refactor autoscale docs !733
- Add possibility to specify memory in Docker containers !847
- Upgrade helper image to alpine 3.6 !859
- Update docker images bases to alpine:3.7 and ubuntu:16:04 !860
- Verify git-lfs checksum !796
- Improve services health check !867
- Add proxy documentation !623
- Downgrade go to 1.8.7 !869
- Add support for max_job_timeout parameter in registration !846

## v10.6.0 (2018-03-22)

- Upgrade docker-machine to v0.14.0 !850
- Upgrade helper image to alpine 3.6 !859
- Add CI_RUNNER_VERSION, CI_RUNNER_REVISION, and CI_RUNNER_EXECUTABLE_ARCH job environment variables !788
- Always prefer creating new containers when running with Docker Executor !818
- Use IAM instance profile credentials for S3 caching !646
- exec command is no longer deprecated !834
- Print a notice when skipping cache operation due to empty cache key !842
- Switch to Go 1.9.4 !827
- Move dependencies to dep !813
- Improve output of /debug/jobs/list !826
- Fix panic running docker package tests !828
- Fixed typo in console output !845

## v10.5.0 (2018-02-22)

- Always prefer creating new containers when running with Docker Executor !818
- Improve output of /debug/jobs/list !826
- Fix panic running docker package tests !828
- Fix git 1.7.1 compatibility in executors/shell package tests !791
- Do not add /cache volume if already provided by the user during gitlab-runner register !807
- Change confusing Built value for development version !821
- docs: explain valid values for check_interval !801
- docs: Fix OffPeak variables list !806
- docs: Add note about gitlab-runner on the SSH host being used for uploads !817

## v10.4.0 (2018-01-22)

- Always load OS certificate pool when evaluating TLS connections !804
- Add (overwritable) pod annotations for the kubernetes executor !666
- docker.allowed_images can use glob syntax in config.toml !721
- Added docker runtime support !764
- Send `failure_reason` when updating job statues (GitLab API endpoint) !675
- Do not use `git config --local` as it's not available in git v1.7.1 !790
- Use local GOPATH in Makefile !779
- Move Bleeding Edge release from ubuntu/yakkety to ububut/artful !797
- Fix data race in commands package unit tests !787
- Fix data race in function common.(\*Trace).Write() !784
- Fix data races in executor/docker package !800
- Fix data races in network package !775

## v10.3.1 (2018-01-22)

- Always load OS certificate pool when evaluating TLS connections !804

## v10.3.0 (2017-12-22)

- Do not use `git config --local` as it's not available in git v1.7.1 !790
- new RC naming schema !780
- Stop Docker Machine before removing it !718
- add `--checkout --force` options to `git submodule update --init` !704
- Fix trailing "<nil>" in syslog logging !734
- Fix kubernetes executor job overwritten variables behavior !739
- Add zip archive for windows release files !760
- Add kubernetes executor connection with service account, bearer token can also be overwritten !744
- Fix SIGSEGV in kubernetes executor Cleanup !769

## v10.2.1 (2018-01-22)

- Do not use `git config --local` as it's not available in git v1.7.1 !790
- Always load OS certificate pool when evaluating TLS connections !804

## v10.2.0 (2017-11-22)

- Update supported platforms !712
- Fix typo in Kubernetes runner docs !714
- Add info on upgrading to Runner 10 !709
- Add some documentation for disable_cache configuration option !713
- Remove .git/HEAD.lock before git fetch !722
- Add helper_image option to docker executor config !723
- Add notes about gitlab-runner inside the VM being used for uploads !719
- Fix panic when global flags are passed as command flags !726
- Update minio go library to v3.0.3 !707
- Label ci_runner_builds metric with runner short token !729

## v10.1.1 (2018-01-22)

- Do not use `git config --local` as it's not available in git v1.7.1 !790
- Always load OS certificate pool when evaluating TLS connections !804

## v10.1.0 (2017-10-22)

- Allow customizing go test flags with TESTFLAGS variable !688
- Clarify that cloning a runner could be considered an attack vector !658
- Remove disable_verbose from docs !692
- Add info about pre 10.0 releases !691
- Update BurntSushi/toml for MIT-license !695
- Expose if running in a disposable environment !690
- Adds EmptyDir support for k8s volumes !660
- Update git-lfs to 2.3.1 !703
- Collect metrics on build stages !689
- Construct git remote URL based on configuration !698
- Set git SSL information only for gitlab host !687

## v10.0.2 (2017-10-04)

- Hide tokens from URLs printed in job's trace !708

## v10.0.1 (2017-09-27)

- Remove deprecation message from service management commands !699

## v10.0.0 (2017-09-22)

> **Note:** With 10.0, we've moved repository from https://gitlab.com/gitlab-org/gitlab-ci-multi-runner
> to https://gitlab.com/gitlab-org/gitlab-runner. Please update your Bookmarks!

> **Note:** Starting with 10.0, we're marking the `exec` and service-related commands as **deprecated**. They will
> be removed in one of the upcoming releases.

> **Note:** Starting with 10.0, we're marking the `docker-ssh` and `docker-ssh+machine` executors as **deprecated**.
> They will be removed in one of the upcoming releases.

> **Note:** Starting with 10.0, behavior of `register` command was slightly changed. Please look into
> https://gitlab.com/gitlab-org/gitlab-runner/merge_requests/657 for more details.

- Lock runners to project by default on registration !657
- Update cli library !656
- Fix RunSingleCommand race condition in waitForInterrupts !594
- Add handling of non-existing images for Docker >= 17.07 !664
- Document how to define default image to run using Kubernetes executor !668
- Specify an explicit length for git rev-parse --short to avoid conflicts when run !672
- Add link to Kubernetes executor details !670
- Add install VirtualBox step & improve VM setup details !676
- Rename repository from gitlab-ci-multi-runner to gitlab-runner !661
- Fix variable file permission !655
- Add Release Checklist template !677
- Fix randomly failing test from commands/single_test.go !684
- Mark docker-ssh and docker-ssh+machine executors as DEPRECATED !681
- Mark exec and service-management commands as DEPRECATED !679
- Fix support for `tmpfs` in docker executor config !680

## v9.5.1 (2017-10-04)

- Hide tokens from URLs printed in job's trace !708
- Add handling of non-existing images for Docker >= 17.07 !664

## v9.5.0 (2017-08-22)

- Fix allowed_images behavior !635
- Cleanup formatting on windows upgrade details !637
- Names must meet the DNS name requirements (no upper case) !636
- Execute steps for build as-is, without joining and splitting them !626
- Fix typo on killall command !638
- Fix usage of one image for multiple services in one job !639
- Update Docker Machine to 0.12.2 and add checksum checking for Docker Machine and dumb-init for official Docker images !640
- Fix services usage when service name is using variable !641
- Remove confusing compatibility check !642
- Add sysctl support for Docker executor !541
- Reduce binary size with removing debugging symbols !643
- Add support for credentials store !501
- Fix I am not sure section link !650
- Add tzdata by default to official Docker images to avoid OffPeakPeriods timezone error !649
- Fix read error from upload artifacts execution !645
- Add support for tmpfs on the job container !654
- Include note about volume path on OSX !648
- Start using 'toc' in yaml frontmatter to explicitly disable it !644

## v9.4.3 (2017-10-04)

- Hide tokens from URLs printed in job's trace !708
- Add handling of non-existing images for Docker >= 17.07 !664

## v9.4.2 (2017-08-02)

- Fix usage of one image for multiple services in one job !639
- Fix services usage when service name is using variable !641

## v9.4.1 (2017-07-25)

- Fix allowed_images behavior !635

## v9.4.0 (2017-07-22)

- Use Go 1.8 for CI !620
- Warn on archiving git directory !591
- Add CacheClient with timeout configuration for cache operations !608
- Remove '.git/hooks/post-checkout' hooks when using fetch strategy !603
- Fix VirtualBox and Parallels executors registration bugs !589
- Support Kubernetes PVCs !606
- Support cache policies in .gitlab-ci.yml !621
- Improve kubernetes volumes support !625
- Adds an option `--all` to unregister command !622
- Add the technical description of version release !631
- Update documentation on building docker images inside of a kubernetes cluster. !628
- Support for extended docker configuration in gitlab-ci.yml !596
- Add ServicesTmpfs options to Docker runner configuration. !605
- Fix network timeouts !634

## v9.3.0 (2017-06-22)

- Make GitLab Runner metrics HTTP endpoint default to :9252 !584
- Add handling for GIT_CHECKOUT variable to skip checkout !585
- Use HTTP status code constants from net/http library !569
- Remove tls-skip-verify from advanced-configuration.md !590
- Improve docker machine removal !582
- Add support for Docker '--cpus' option !586
- Add requests backoff mechanism !570
- Fixed doc typo, change `--service-name` to `--service` !592
- Slight fix to build/ path in multi runner documentation !598
- Move docs on private Registry to GitLab docs !597
- Install Git LFS in Helper image for X86_64 !588
- Docker entrypoint: use exec !581
- Create gitlab-runner user on alpine !593
- Move registering Runners info in a separate document !599
- Add basic support for Kubernetes volumes !516
- Add required runners.docker section to example config. !604
- Add userns support for Docker executor !553
- Fix another regression on docker-machine credentials usage !610
- Added ref of Docker app installation !612
- Update linux-repository.md !615

## v9.2.2 (2017-07-04)

- Fix VirtualBox and Parallels executors registration bugs !589

## v9.2.1 (2017-06-17)

- Fix regression introduced in the way how `exec` parses `.gitlab-ci.yml` !535
- Fix another regression on docker-machine credentials usage !610

## v9.2.0 (2017-05-22)

This release introduces a change in the ordering of artifacts and cache restoring!

It may happen that someone, by mistake or by purpose, uses the same path in
`.gitlab-ci.yml` for both cache and artifacts keywords, and this could cause that
a stale cache might inadvertently override artifacts that are used across the
pipeline.

Starting with this release, artifacts are always restored after the cache to ensure
that even in edge cases you can always rely on them.

- Improve Windows runner details !514
- Add support for TLS client authentication !157
- Fix apt-get syntax to install a specific version. !563
- Add link to Using Docker Build CI docs !561
- Document the `coordinator` and make the FAQ list unordered !567
- Add links to additional kubernetes details !566
- Add '/debug/jobs/list' endpoint that lists all handled jobs !564
- Remove .godir !568
- Add PodLabels field to Kubernetes config structure !558
- Remove the build container after execution has completed !571
- Print proper message when cache upload operation failed !556
- Remove redundant ToC from autoscale docs and add intro paragraph !574
- Make possible to compile Runner under Openbsd2 !511
- Improve docker configuration docs !576
- Use contexes everywhere !559
- Add support for kubernetes service account and override on gitlab-ci.yaml !554
- Restore cache before artifacts !577
- Fix link to the LICENSE file. !579

## v9.1.3 (2017-07-04)

- Fix VirtualBox and Parallels executors registration bugs !589

## v9.1.2 (2017-06-17)

- Print proper message when cache upload operation fails !556
- Fix regression introduced in the way how `exec` parses `.gitlab-ci.yml` !535

## v9.1.1 (2017-05-02)

- Fix apt-get syntax to install a specific version. !563
- Remove the build container after execution has completed !571

## v9.1.0 (2017-04-22)

- Don't install docs for the fpm Gem !526
- Mention tagged S3 sources in installation documentation !513
- Extend documentation about accessing docker services !527
- Replace b.CurrentStage with b.CurrentState where it was misused !530
- Docker provider metrics cleanups and renaming !531
- Replace godep with govendor !505
- Add histogram metrics for docker machine creation !533
- Fix cache containers dicsovering regression !534
- Add urls to environments created with CI release jobs !537
- Remove unmanaged docker images sources !538
- Speed up CI pipeline !536
- Add job for checking the internal docs links !542
- Mention Runner -> GitLab compatibility concerns after 9.0 release !544
- Log error if API v4 is not present (GitLab CE/EE is older than 9.0) !528
- Cleanup variables set on GitLab already !523
- Add faq entry describing how to handle missing zoneinfo.zip problem !543
- Add documentation on how Runner uses Minio library !419
- Update docker.md - typo in runners documentation link !546
- Add log_level option to config.toml !524
- Support private registries with Kubernetes !551
- Cleanup Kubernetes typos and wording !550
- Fix runner crashing on builds helper collect !529
- Config docs: Fix syntax in example TOML for Kubernetes !552
- Docker: Allow to configure shared memory size !468
- Return error for cache-extractor command when S3 cache source returns 404 !429
- Add executor stage to ci_runner_builds metric's labels !548
- Don't show image's ID when it's the same as image's name !557
- Extended verify command with runner selector !532
- Changed information line logged by Runner while unregistering !540
- Properly configure connection timeouts and keep-alives !560
- Log fatal error when concurrent is less than 1 !549

## v9.0.4 (2017-05-02)

- Fix apt-get syntax to install a specific version. !563
- Remove the build container after execution has completed !571

## v9.0.3 (2017-04-21)

- Fix runner crashing on builds helper collect !529
- Properly configure connection timeouts and keep-alives !560

## v9.0.2 (2017-04-06)

- Speed up CI pipeline !536

## v9.0.1 (2017-04-05)

- Don't install docs for the fpm Gem !526
- Mention tagged S3 sources in installation documentation !513
- Replace b.CurrentStage with b.CurrentState where it was misused !530
- Replace godep with govendor !505
- Fix cache containers dicsovering regression !534
- Add urls to environments created with CI release jobs !537
- Mention Runner -> GitLab compatibility concerns after 9.0 release !544
- Log error if API v4 is not present (GitLab CE/EE is older than 9.0) !528

## v9.0.0 (2017-03-22)

- Change dependency from `github.com/fsouza/go-dockerclient` to `github.com/docker/docker/client`" !301
- Update docker-machine version to fix coreos provision !500
- Cleanup windows install docs !497
- Replace io.Copy with stdcopy.StdCopy for docker output handling !503
- Fixes typo: current to concurrent. !508
- Modifies autoscale algorithm example !509
- Force-terminate VirtualBox and Parallels VMs so snapshot restore works properly !313
- Fix indentation of 'image_pull_secrets' in kubernetes configuration example !512
- Show Docker image ID in job's log !507
- Fix word consistency in autoscaling docs !519
- Rename the binary on download to use gitlab-runner as command !510
- Improve details around limits !502
- Switch from CI API v1 to API v4 !517
- Make it easier to run tests locally !506
- Kubernetes private credentials !520
- Limit number of concurrent requests to builds/register.json !518
- Remove deprecated kubernetes executor configuration fields !521
- Drop Kubernetes executor 'experimental' notice !525

## v1.11.5 (2017-07-04)

- Fix VirtualBox and Parallels executors registration bugs !589

## v1.11.4 (2017-04-28)

- Fixes test that was failing 1.11.3 release

## v1.11.3 (2017-04-28)

- Add urls to environments created with CI release jobs !537
- Speed up CI pipeline !536
- Fix runner crashing on builds helper collect !529

## v1.11.2 (2017-04-04)

- Force-terminate VirtualBox and Parallels VMs so snapshot restore works properly !313
- Don't install docs for the fpm Gem !526
- Mention tagged S3 sources in installation documentation !513
- Limit number of concurrent requests to builds/register.json !518
- Replace b.CurrentStage with b.CurrentState where it was misused !530

## v1.11.1 (2017-03-03)

- Update docker-machine version to fix coreos provision !500

## v1.11.0 (2017-02-22)

- Fix S3 and packagecloud uploads step in release process !455
- Add ubuntu/yakkety to packages generation list !458
- Reduce size of gitlab-runner-helper images !456
- Fix crash on machine creation !461
- Rename 'Build (succeeded|failed)' to 'Job (succeeded|failed)' !459
- Fix race in helpers/prometheus/log_hook.go: Fire() method !463
- Fix missing VERSION on Mac build !465
- Added post_build_script to call scripts after user-defined build scripts !460
- Fix offense reported by vet. Add vet to 'code style' job. !477
- Add the runner name to the first line of log output, after the version !473
- Make CI_DEBUG_TRACE working on Windows CMD !483
- Update packages targets !485
- Update Makefile (fix permissions on /usr/share/gitlab-runner/) !487
- Add timezone support for OffPeak intervals !479
- Set GIT_SUBMODULE_STRATEGY=SubmoduleNone when GIT_STRATEGY=GitNone !480
- Update maintainers information !489

## v1.10.8 (2017-04-04)

- Force-terminate VirtualBox and Parallels VMs so snapshot restore works properly !313
- Don't install docs for the fpm Gem !526
- Mention tagged S3 sources in installation documentation !513
- Limit number of concurrent requests to builds/register.json !518
- Replace b.CurrentStage with b.CurrentState where it was misused !530

## v1.10.7 (2017-03-03)

- Update docker-machine version to fix coreos provision !500

## v1.10.6 (2017-02-22)

- Update Makefile (fix permissions on /usr/share/gitlab-runner/) !487

## v1.10.5 (2017-02-20)

- Update packages targets !485

## v1.10.4 (2017-01-31)

- Fix race in helpers/prometheus/log_hook.go: Fire() method !463

## v1.10.3 (2017-01-27)

- Fix crash on machine creation !461

## v1.10.2 (2017-01-26)

- Add ubuntu/yakkety to packages generation list !458
- Reduce size of gitlab-runner-helper images !456

## v1.10.1 (2017-01-23)

- Fix S3 and packagecloud uploads step in release process !455

## v1.10.0 (2017-01-22)

- Make /usr/share/gitlab-runner/clear-docker-cache script /bin/sh compatible !427
- Handle Content-Type header with charset information !430
- Don't raise error if machines directory is missing on machines listing !433
- Change digital ocean autoscale to use stable coreos channel !434
- Fix package's scripts permissions !440
- Use -q flag instead of --format. !442
- Kubernetes termination grace period !383
- Check if directory exists before recreating it with Windows CMD !435
- Add '--run-tagged-only' cli option for runners !438
- Add armv6l to the ARM replacements list for docker executor helper image !446
- Add configuration options for Kubernetss resource requests !391
- Add poll interval and timeout parameters for Kubernetes executor !384
- Add support for GIT_SUBMODULE_STRATEGY !443
- Create index file for S3 downloads !452
- Add Prometheus metric that counts number of catched errors !439
- Exclude unused options from AbstractExecutor.Build.Options !445
- Update Docker Machine in official Runner images to v0.9.0 !454
- Pass ImagePullSecrets for Kubernetes executor !449
- Add Namespace overwrite possibility for Kubernetes executor !444

## v1.9.10 (2017-03-23)

- Force-terminate VirtualBox and Parallels VMs so snapshot restore works properly !313

## v1.9.9 (2017-03-03)

- Update docker-machine version to fix coreos provision !500

## v1.9.8 (2017-02-22)

- Update Makefile (fix permissions on /usr/share/gitlab-runner/) !487

## v1.9.7 (2017-02-20)

- Update packages targets !485

## v1.9.6 (2017-01-25)

- Add ubuntu/yakkety to packages generation list !458

## v1.9.5 (2017-01-21)

- Update Docker Machine in official Runner images to v0.9.0 !454

## v1.9.4 (2017-01-15)

- Add armv6l to the ARM replacements list for docker executor helper image !446

## v1.9.3 (2017-01-14)

- Fix package's scripts permissions !440
- Check if directory exists before recreating it with Windows CMD !435

## v1.9.2 (2017-01-04)

- Handle Content-Type header with charset information !430
- Don't raise error if machines directory is missing on machines listing !433

## v1.9.1 (2016-12-24)

- Make /usr/share/gitlab-runner/clear-docker-cache script /bin/sh compatible !427

## v1.9.0 (2016-12-22)

- Add pprof HTTP endpoints to metrics server !398
- Add a multiple prometheus metrics: !401
- Split prepare stage to be: prepare, git_clone, restore_cache, download_artifacts !406
- Update CONTRIBUTING.md to refer to go 1.7.1 !409
- Introduce docker.Client timeouts !411
- Allow network-sourced variables to specify that they should be files !413
- Add a retry mechanism to prevent failed clones in builds !399
- Remove shallow.lock before fetching !407
- Colorize log entries for cmd and powershell !400
- Add section describing docker usage do Kubernetes executor docs !394
- FreeBSD runner installation docs update !387
- Update prompts for register command !377
- Add volume_driver Docker configuration file option !365
- Fix bug permission denied on ci build with external cache !347
- Fix entrypoint for alpine image !346
- Add windows vm checklist for virtualbox documentation !348
- Clarification around authentication with the Kubernetes executor !296
- Fix docker hanging for docker-engine 1.12.4 !415
- Use lib machine to fetch a list of docker-machines !418
- Cleanup docker cache clear script !388
- Allow the --limit option to control the number of jobs a single runner will run !369
- Store and send last_update value with API calls against GitLab !410
- Add graceful shutdown documentation !421
- Add Kubernete Node Selector !328
- Push prebuilt images to dockerhub !420
- Add path and share cache settings for S3 cache !423
- Remove unnecessary warning about using image with the same ID as provided !424
- Add a link where one can download the packages directly !292
- Kubernetes executor - use pre-build container !425

## v1.8.8 (2017-02-22)

- Update Makefile (fix permissions on /usr/share/gitlab-runner/) !487

## v1.8.7 (2017-02-20)

- Update packages targets !485

## v1.8.6 (2017-01-25)

- Add ubuntu/yakkety to packages generation list !458

## v1.8.5 (2017-01-21)

- Update Docker Machine in official Runner images to v0.9.0 !454

## v1.8.4 (2017-01-15)

- Add armv6l to the ARM replacements list for docker executor helper image !446

## v1.8.3 (2017-01-14)

- Fix package's scripts permissions !440
- Check if directory exists before recreating it with Windows CMD !435

## v1.8.2 (2017-01-04)

- Handle Content-Type header with charset information !430

## v1.8.1 (2016-11-29)

- Rrefactor the private container registry docs !392
- Make pull policies usage clear !393

## v1.8.0 (2016-11-22)

- Fix {Bash,Cmd,Ps}Writer.IfCmd to escape its arguments !364
- Fix path to runners-ssh page !368
- Add initial Prometheus metrics server to runner manager !358
- Add a global index.md for docs !371
- Ensure that all builds are executed on tagged runners !374
- Fix broken documentation links !382
- Bug Fix: use a regex to pull out the service and version in the splitServiceAndVersion method !376
- Add FAQ entry about handling the service logon failure on Windows !385
- Fix "unit tests" random failures !370
- Use correct constant for kubernetes ressource limits. !367
- Unplug stalled endpoints !390
- Add PullPolicy config option for kubernetes !335
- Handle received 'failed' build state while patching the trace !366
- Add support for using private docker registries !386

## v1.7.5 (2017-01-21)

- Update Docker Machine in official Runner images to v0.9.0 !454

## v1.7.4 (2017-01-15)

- Add armv6l to the ARM replacements list for docker executor helper image !446

## v1.7.3 (2017-01-14)

- Fix package's scripts permissions !440
- Check if directory exists before recreating it with Windows CMD !435

## v1.7.2 (2017-01-04)

- Handle Content-Type header with charset information !430

## v1.7.1 (2016-10-25)

- Fix {Bash,Cmd,Ps}Writer.IfCmd to escape its arguments !364

## v1.7.0 (2016-10-21)

- Improve description of --s3-bucket-location option !325
- Use Go 1.7 !323
- Add changelog entries generation script !322
- Add docker_images release step to CI pipeline !333
- Refactor shell executor tests !334
- Introduce GIT_STRATEGY=none !332
- Introduce a variable to enable shell tracing on bash, cmd.exe and powershell.exe !339
- Try to load the InCluster config first, if that fails load kubectl config !327
- Squash the "No TLS connection state" warning !343
- Add a benchmark for helpers.ShellEscape and optimise it !351
- Godep: update github.com/Sirupsen/logrus to v0.10.0 !344
- Use git clone --no-checkout and git checkout --force !341
- Change machine.machineDetails to machine.Details !353
- Make runner name lowercase to work with GCE restrictions !297
- Add per job before_script handling for exec command !355
- Add OffPeak support for autoscaling !345
- Prevent caching failures from marking a build as failed !359
- Add missed "server" command for minio in autoscaled S3 cache tutorial !361
- Add a section for Godep in CONTRIBUTING.md !302
- Add a link to all install documentation files describing how to obtain a registration token !362
- Improve registration behavior !356
- Add the release process description !176
- Fix documentation typo in docs/configuration/advanced-configuration.md !354
- Fix data races around runner health and build stats !352

## v1.6.1 (2016-09-30)

- Add changelog entries generation script !322
- Add docker_images release step to CI pipeline !333

## v1.6.0 (2016-09-22)

- Remove an unused method from the Docker executor !280
- Add note about certificate concatenation !278
- Restore 755 mode for gitlab-runner-service script !283
- Remove git-lfs from docker helper images !288
- Improve Kubernetes support !277
- docs: update troubleshooting section in development. !286
- Windows installation, added a precision on the install command (issue related #1265) !223
- Autodetect "/ci" in URL !289
- Defer removing failed containers until Cleanup() !281
- fix typo in tls-self-signed.md !294
- Improve CI tests !276
- Generate a BuildError when Docker/Kubernetes image is missing !295
- cmd.exe: Caret-escape parentheses when not inside double quotes !284
- Fixed some spelling/grammar mistakes. !291
- Update Go instructions in README !175
- Add APT pinning configuration for debian in installation docs !303
- Remove yaml v1 !307
- Add options to runner configuration to specify commands executed before code clone and build !106
- Add RC tag support and fix version discovering !312
- Pass all configured CA certificates to builds !299
- Use git-init templates (clone) and git config without --global (fetch) to disable recurseSubmodules !314
- Improve docker machine logging !234
- Add possibility to specify a list of volumes to inherit from another container !236
- Fix range mismatch handling error while patch tracing !319
- Add docker+machine and kubernetes executors to "I'm not sure" part of executors README.md !320
- Remove ./git/index.lock before fetching !316

## v1.5.3 (2016-09-13)

- Fix Caret-escape parentheses when not inside double quotes for Windows cmd
- Remove LFS from prebuilt images

## v1.5.2 (2016-08-24)

(no changes)

## v1.5.1 (2016-08-24)

- Fix file mode of gitlab-runner-service script !283

## v1.5.0 (2016-08-22)

- Update vendored toml !258
- Release armel instead arm for Debian packages !264
- Improve concurrency of docker+machine executor !254
- Use .xz for prebuilt docker images to reduce binary size and provisioning speed of Docker Engines !249
- Remove vendored test files !271
- Update gitlab-runner-service to return 1 when no Host or PORT is defined !253
- Log caching URL address
- Retry executor preparation to reduce system failures !244
- Fix missing entrypoint script in alpine Dockerfile !248
- Suppress all but the first warning of a given type when extracting a ZIP file !261
- Mount /builds folder to all services when used with Docker Executor !272
- Cache docker client instances to avoid a file descriptor leak !260
- Support bind mount of `/builds` folder !193

## v1.4.3 (2016-09-13)

- Fix Caret-escape parentheses when not inside double quotes for Windows cmd
- Remove LFS from prebuilt images

## v1.4.2 (2016-08-10)

- Fix abort mechanism when patching trace

## v1.4.1 (2016-07-25)

- Fix panic while artifacts handling errors

## v1.4.0 (2016-07-22)

- Add sentry support
- Add support for cloning VirtualBox VM snapshots as linked clones
- Add support for `security_opt` docker configuration parameter in docker executor
- Add first integration tests for executors
- Add many logging improvements (add more details to some logs, move some logs to Debug level, refactorize logger etc.)
- Make final build trace upload be done before cleanup
- Extend support for caching and artifacts to all executors
- Improve support for Docker Machine
- Improve build aborting
- Refactor common/version
- Use `environment` feature in `.gitlab-ci.yml` to track latest versions for Bleeding Edge and Stable
- Fix Absolute method for absolute path discovering for bash
- Fix zombie issues by using dumb-init instead of github.com/ramr/go-reaper

## v1.3.5 (2016-09-13)

- Fix Caret-escape parentheses when not inside double quotes for Windows cmd

## v1.3.4 (2016-07-25)

- Fix panic while artifacts handling errors

## v1.3.3 (2016-07-15)

- Fix zombie issue by using dumb-init

## v1.3.2 (2016-06-28)

- Fix architecture detection bug introduced in 1.3.1

## v1.3.1 (2016-06-24)

- Detect architecture if not given by Docker Engine (versions before 1.9.0)

## v1.3.0 (2016-06-22)

- Add incremental build trace update
- Add possibility to specify CpusetCpus, Dns and DnsSearch for docker containers created by runners
- Add a custom `User-Agent` header with version number and runtime information (go version, platform, os)
- Add artifacts expiration handling
- Add artifacts handling for failed builds
- Add customizable `check_interval` to set how often to check GitLab for a new builds
- Add docker Machine IP address logging
- Make Docker Executor ARM compatible
- Refactor script generation to make it fully on-demand
- Refactor runnsers Acquire method to improve performance
- Fix branch name setting at compile time
- Fix panic when generating log message if provision of node fails
- Fix docker host logging
- Prevent leaking of goroutines when aborting builds
- Restore valid version info in --help message
- [Experimental] Add `GIT_STRATEGY` handling - clone/fetch strategy configurable per job
- [Experimental] Add `GIT_DEPTH` handling - `--depth` parameter for `git fetch` and `git clone`

## v1.2.0 (2016-05-22)

- Use Go 1.6
- Add `timeout` option for the `exec` command
- Add runtime platform information to debug log
- Add `docker-machine` binary to Runner's official docker images
- Add `build_current` target to Makefile - to build only a binary for used architecture
- Add support for `after_script`
- Extend version information when using `--version` flag
- Extend artifacts download/upload logs with more response data
- Extend unregister command to accept runner name
- Update shell detection mechanism
- Update the github.com/ayufan/golag-kardianos-service dependency
- Replace ANSI_BOLD_YELLOW with ANSI_YELLOW color for logging
- Reconcile VirtualBox status constants with VBoxManage output values
- Make checkout quiet
- Make variables to work at job level in exec mode
- Remove "user mode" warning when running in a system mode
- Create `gitlab-runner` user as a system account
- Properly create `/etc/gitlab-runner/certs` in Runner's official docker images
- Disable recursive submodule fetchin on fetching changes
- Fix nil casting issue on docker client creation
- Fix used build platforms for `gox`
- Fix a limit problems when trying to remove a non-existing machines
- Fix S3 caching issues
- Fix logging messages on artifacts dowloading
- Fix binary panic while using VirtualBox executor with no `vboxmanage` binary available

## v1.1.4 (2016-05-14)

- Create /etc/gitlab-runner/certs
- Exclude architectures from GOX, rather then including
- Update mimio-go to a newest version
- Regression: Implement CancelRequest to fix S3 caching support
- Fix: Skip removal of machine that doesn't exist (autoscaling)

## v1.1.3 (2016-04-14)

- Regression: On Linux use `sh -s /bin/bash user -c` instead of `sh user -c`. This fixes non-login for user.
- Regression: Fix user mode warning
- Fix: vet installation
- Fix: nil casting issue on docker client creation
- Fix: docker client download issue

## v1.1.2 (2016-04-06)

- Regression: revert shell detection mechanism and limit it only to Docker

## v1.1.1 (2016-04-06)

- Fix: use different shell detection mechanism
- Regression: support for `gitlab-runner exec`
- Regression: support for login/non-login shell for Bash

## v1.1.0 (2016-03-29)

- Use Go 1.5
- Change license to MIT
- Add docker-machine based auto-scaling for docker executor
- Add support for external cache server
- Add support for `sh`, allowing to run builds on images without the `bash`
- Add support for passing the artifacts between stages
- Add `docker-pull-policy`, it removes the `docker-image-ttl`
- Add `docker-network-mode`
- Add `git` to gitlab-runner:alpine
- Add support for `CapAdd`, `CapDrop` and `Devices` by docker executor
- Add support for passing the name of artifacts archive (`artifacts:name`)
- Add support for running runner as system service on OSX
- Refactor: The build trace is now implemented by `network` module
- Refactor: Remove CGO dependency on Windows
- Fix: Create alternative aliases for docker services (uses `-`)
- Fix: VirtualBox port race condition
- Fix: Create cache for all builds, including tags
- Fix: Make the shell executor more verbose when the process cannot be started
- Fix: Pass gitlab-ci.yml variables to build container created by docker executor
- Fix: Don't restore cache if not defined in gitlab-ci.yml
- Fix: Always use `json-file` when starting docker containers
- Fix: Error level checking for Windows Batch and PowerShell

## v1.0.4 (2016-02-10)

- Fix support for Windows PowerShell

## v1.0.3 (2016-02-08)

- Fix support for Windows Batch
- Remove git index lock file: this solves problem with git checkout being terminated
- Hijack docker.Client to use keep-alives and to close extra connections

## v1.0.2 (2016-01-27)

- Fix bad warning about not found untracked files
- Don't print error about existing file when restoring the cache
- When creating ZIP archive always use forward-slashes and don't permit encoding absolute paths
- Prefer to use `path` instead of `filepath` which is platform specific: solves the docker executor on Windows

## v1.0.1 (2016-01-24)

- Use nice log formatting for command line tools
- Don't ask for services during registration (we prefer the .gitlab-ci.yml)
- Create all directories when extracting the file

## v1.0.0 (2016-01-22)

- Add `gitlab-runner exec` command to easy running builds
- Add `gitlab-runner status` command to easy check the status of the service
- Add `gitlab-runner list` command to list all runners from config file
- Allow to specify `ImageTTL` for configuration the frequency of docker image re-pulling (see advanced-configuration)
- Inject TLS certificate chain for `git clone` in build container, the gitlab-runner SSL certificates are used
- Remove TLSSkipVerify since this is unsafe option
- Add go-reaper to make gitlab-runner to act as init 1 process fixing zombie issue when running docker container
- Create and send artifacts as zip files
- Add internal commands for creating and extracting archives without the system dependencies
- Add internal command for uploading artifacts without the system dependencies
- Use umask in docker build containers to fix running jobs as specific user
- Fix problem with `cache` paths never being archived
- Add support for [`cache:key`](http://doc.gitlab.com/ce/ci/yaml/index.html#cachekey)
- Add warnings about using runner in `user-mode`
- Push packages to all upcoming distributions (Debian/Ubuntu/Fedora)
- Rewrite the shell support adding all features to all shells (makes possible to use artifacts and caching on Windows)
- Complain about missing caching and artifacts on some executors
- Added VirtualBox executor
- Embed prebuilt docker build images in runner binary and load them if needed
- Make possible to cache absolute paths (unsafe on shell executor)

## v0.7.2 (2015-11-25)

- Adjust `umask` for build image
- Use absolute path when executing archive command
- Fix regression when variables were not passed to service container
- Fix duplicate files in cache or artifacts archive

## v0.7.1 (2015-11-22)

- Fix caching support
- Suppress tar verbose output

## v0.7.0 (2015-11-21)

- Refactor code structure
- Refactor bash script adding pre-build and post-build steps
- Add support for build artifacts
- Add support for caching build directories
- Add command to generate archive with cached folders or artifacts
- Use separate containers to run pre-build (git cloning), build (user scripts) and post-build (uploading artifacts)
- Expand variables, allowing to use $CI_BUILD_TAG in image names, or in other variables
- Make shell executor to use absolute path for project dir
- Be strict about code formatting
- Move network related code to separate package
- Automatically load TLS certificates stored in /etc/gitlab-runner/certs/<hostname>.crt
- Allow to specify tls-ca-file during registration
- Allow to disable tls verification during registration

## v0.6.2 (2015-10-22)

- Fix PowerShell support
- Make more descriptive pulling message
- Add version check to Makefile

## v0.6.1 (2015-10-21)

- Revert: Fix tags handling when using git fetch: fetch all tags and prune the old ones

## v0.6.0 (2015-10-09)

- Fetch docker auth from ~/.docker/config.json or ~/.dockercfg
- Added support for NTFSSecurity PowerShell module to address problems with long paths on Windows
- Make the service startup more readable in case of failure: print a nice warning message
- Command line interface for register and run-single accepts all possible config parameters now
- Ask about tags and fix prompt to point to gitlab.com/ci
- Pin to specific Docker API version
- Fix docker volume removal issue
- Add :latest to imageName if missing
- Pull docker images every minute
- Added support for SIGQUIT to allow to gracefully finish runner: runner will not accept new jobs, will stop once all current jobs are finished.
- Implicitly allow images added as services
- Evaluate script command in subcontext, making it to close stdin (this change since 0.5.x where the separate file was created)
- Pass container labels to docker
- Force to use go:1.4 for building packages
- Fix tags handling when using git fetch: fetch all tags and prune the old ones
- Remove docker socket from gitlab/gitlab-runner images
- Pull (update) images and services every minute
- Ignore options from Coordinator that are null
- Provide FreeBSD binary
- Use -ldflags for versioning
- Update go packages
- Fix segfault on service checker container
- WARNING: By default allow to override image and services

## v0.5.5 (2015-08-26)

- Fix cache_dir handling

## v0.5.4 (2015-08-26)

- Update go-dockerclient to fix problems with creating docker containers

## v0.5.3 (2015-08-21)

- Pin to specific Docker API version
- Fix docker volume removal issue

## v0.5.2 (2015-07-31)

- Fixed CentOS6 service script
- Fixed documentation
- Added development documentation
- Log service messages always to syslog

## v0.5.1 (2015-07-22)

- Update link for Docker configuration

## v0.5.0 (2015-07-21)

- Allow to override image and services for Docker executor from Coordinator
- Added support for additional options passed from coordinator
- Added support for receiving and defining allowed images and services from the Coordinator
- Rename gitlab_ci_multi_runner to gitlab-runner
- Don't require config file to exist in order to run runner
- Change where config file is stored: /etc/gitlab-runner/config.toml (*nix, root), ~/.gitlab-runner/config.toml (*nix, user)
- Create config on service install
- Require root to control service on Linux
- Require to specify user when installing service
- Run service as root, but impersonate as --user when executing shell scripts
- Migrate config.toml from user directory to /etc/gitlab-runner/
- Simplify service installation and upgrade
- Add --provides and --replaces to package builder
- Powershell: check exit code in writeCommandChecked
- Added installation tests
- Add runner alpine-based image
- Send executor features with RunnerInfo
- Verbose mode by using `echo` instead of `set -v`
- Colorize bash output
- Set environment variables from bash script: this fixes problem with su
- Don't cache Dockerfile VOLUMEs
- Pass (public) environment variables received from Coordinator to service containers

## v0.4.2

- Force GC cycle after processing build
- Use log-level set to info, but also make `Checking for builds: nothing` being print as debug
- Fix memory leak - don't track references to builds

## v0.4.1

- Fixed service reregistration for RedHat systems

## v0.4.0

- Added CI=true and GITLAB_CI=true to environment variables
- Added output_limit (in kilobytes) to runner config which allows to enlarge default build log size
- Added support for custom variables received from CI
- Added support for SSH identity file
- Optimize build path to make it shorter, more readable and allowing to fix shebang issue
- Make the debug log human readable
- Make default build log limit set to 4096 (4MB)
- Make default concurrent set to 1
- Make default limit for runner set to 1 during registration
- Updated kardianos service to fix OSX service installation
- Updated logrus to make console output readable on Windows
- Change default log level to warning
- Make selection of forward or back slashes dependent by shell not by system
- Prevent runner to be stealth if we reach the MaxTraceOutputSize
- Fixed Windows Batch script when builds are located on different drive
- Fixed Windows runner
- Fixed installation scripts path
- Fixed wrong architecture for i386 debian packages
- Fixed problem allowing commands to consume build script making the build to succeed even if not all commands were executed

## v0.3.4 (2015-06-15)

- Create path before clone to fix Windows issue
- Added CI=true and GITLAB_CI=true
- Fixed wrong architecture for i386 debian packages

## v0.3.3 (2015-05-11)

- Push package to ubuntu/vivid and ol/6 and ol/7

## v0.3.2 (2015-05-03)

- Fixed Windows batch script generator

## v0.3.1 (2015-05-03)

- Remove clean_environment (it was working only for shell scripts)
- Run bash with --login (fixes missing .profile environment)

## v0.3.0 (2015-05-03)

- Added repo slug to build path
- Build path includes repository hostname
- Support TLS connection with Docker
- Default concurrent limit is set to number of CPUs
- Make most of the config options optional
- Rename setup/delete to register/unregister
- Checkout as detached HEAD (fixes compatibility with older git versions)
- Update documentation

## v0.2.0 (2015-04-23)

- Added delete and verify commands
- Limit build trace size (1MB currently)
- Validate build log to contain only valid UTF-8 sequences
- Store build log in memory
- Integrate with ci.gitlab.com
- Make packages for ARM and CentOS 6 and provide beta version
- Store Docker cache in separate containers
- Support host-based volumes for Docker executor
- Don't send build trace if nothing changed
- Refactor build class

## v0.1.17 (2015-04-15)

- Fixed high file descriptor usage that could lead to error: too many open files

## v0.1.16 (2015-04-13)

- Fixed systemd service script

## v0.1.15 (2015-04-11)

- Fix order of executor commands
- Fixed service creation options
- Fixed service installation on OSX

## v0.1.14 (2015-04-07)

- Use custom kardianos/service with enhanced service scripts
- Remove all system specific packages and use universal for package manager

## v0.1.13 (2015-04-01)

- Added abstraction over shells
- Moved all bash specific stuff to shells/bash.go
- Select default shell for OS (bash for Unix, batch for Windows)
- Added Windows Cmd support
- Added Windows PowerShell support
- Added the kardianos/service which allows to easily run gitlab-ci-multi-runner as service on different platforms
- Unregister Parallels VMs which are invalid
- Delete Parallels VM if it doesn't contain snapshots
- Fixed concurrency issue when assigning unique names

## v0.1.12 (2015-03-20)

- Abort all jobs if interrupt or SIGTERM is received
- Runner now handles HUP and reloads config on-demand
- Refactored runner setup allowing to non-interactive configuration of all questioned parameters
- Added CI_PROJECT_DIR environment variable
- Make golint happy (in most cases)

## v0.1.11 (2015-03-11)

- Package as .deb and .rpm and push it to packagecloud.io (for now)

## v0.1.10 (2015-03-11)

- Wait for docker service to come up (Loïc Guitaut)
- Send build log as early as possible

## v0.1.9 (2015-03-10)

- Fixed problem with resetting ruby environment

## v0.1.8 (2015-03-10)

- Allow to use prefixed services
- Allow to run on Heroku
- Inherit environment variables by default for shell scripts
- Mute git messages during checkout
- Remove some unused internal messages from build log

## v0.1.7 (2015-02-19)

- Fixed git checkout

## v0.1.6 (2015-02-17)

- Remove Docker containers before starting job

## v0.1.5 (2015-02-14)

- Added Parallels executor which can use snapshots for fast revert (only OSX supported)
- Refactored sources

## v0.1.4 (2015-02-01)

- Remove Job and merge it into Build
- Introduce simple API server
- Ask for services during setup

## v0.1.3 (2015-01-29)

- Optimize setup
- Optimize multi-runner setup - making it more concurrent
- Send description instead of hostname during registration
- Don't ask for tags

## v0.1.2 (2015-01-27)

- Make it work on Windows

## v0.1.1 (2015-01-27)

- Added Docker services

## v0.1.0 (2015-01-27)

- Initial public release<|MERGE_RESOLUTION|>--- conflicted
+++ resolved
@@ -1,13 +1,3 @@
-<<<<<<< HEAD
-## v16.7.0 (2023-12-21)
-
-### New features
-
-- feat(slsa): use in_toto library and update to slsa provenance schema v1 !4514
-- Add 'docker system dial-stdio' support to docker-autoscaler executor !4509
-- Feat: Support passing User to Docker Executor !4483 (Muhammed Ali @ar-mali)
-- Log images used by job !4325
-=======
 ## v16.6.3 (2024-01-18)
 
 ### Bug fixes
@@ -19,7 +9,6 @@
 - Update `k8s dumb-init` FF doc to convey its support in both Kubernetes modes !4582
 
 ## v16.6.2 (2023-12-21)
->>>>>>> 202d987d
 
 ### Bug fixes
 
