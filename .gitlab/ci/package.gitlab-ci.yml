.packages: &packages
  extends:
  - .rules:merge_request_pipelines:no_docs
  stage: package
  needs:
  - 'helper images'
<<<<<<< HEAD
  - 'binaries linux/386 linux/amd64 linux/arm linux/arm64 linux/s390x linux/ppc64le'
=======
  - 'binaries linux/386 linux/amd64 linux/arm linux/arm64 linux/s390x'
  environment:
    name: package/$CI_JOB_NAME/$CI_COMMIT_REF_NAME
>>>>>>> ee7ca806
  before_script:
  - |
    # checking GPG signing support
    if [ -f "$GPG_KEY_PATH" ]; then
      cat ${GPG_KEY_PATH} | gpg --batch --no-tty --allow-secret-key-import --import -
      export GPG_KEYID=$(gpg --with-colon --list-secret-keys | head -n1 | cut -d : -f 5)
      export GPG_PASSPHRASE=$(cat ${GPG_PASSPHRASE_PATH})
    else
      echo -e "\033[0;31m****** GPG signing disabled ******\033[0m"
    fi
  script:
  - source ci/touch_make_dependencies
  - make ${CI_JOB_NAME}
  artifacts:
    paths:
    - out/deb/
    - out/rpm/
    expire_in: 7d

package-deb: *packages
package-rpm: *packages<|MERGE_RESOLUTION|>--- conflicted
+++ resolved
@@ -4,13 +4,9 @@
   stage: package
   needs:
   - 'helper images'
-<<<<<<< HEAD
   - 'binaries linux/386 linux/amd64 linux/arm linux/arm64 linux/s390x linux/ppc64le'
-=======
-  - 'binaries linux/386 linux/amd64 linux/arm linux/arm64 linux/s390x'
   environment:
     name: package/$CI_JOB_NAME/$CI_COMMIT_REF_NAME
->>>>>>> ee7ca806
   before_script:
   - |
     # checking GPG signing support
