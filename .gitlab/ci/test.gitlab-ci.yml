--- conflicted
+++ resolved
@@ -12,12 +12,6 @@
 gemnasium-dependency_scanning:
   rules: !reference [".rules:merge_request_pipelines:no_docs", rules]
 
-<<<<<<< HEAD
-semgrep-sast:
-  rules: !reference [".rules:merge_request_pipelines:no_docs", rules]
-
-=======
->>>>>>> 59dc49a5
 check version definition:
   stage: test
   extends:
@@ -334,8 +328,6 @@
   - job: 'stable servercore21H2 helper docker images'
     optional: true
 
-<<<<<<< HEAD
-=======
 git 1.8.3.1:
   extends:
   - .rules:merge_request_pipelines:no_docs
@@ -359,7 +351,6 @@
   script:
   - make git1.8-test
 
->>>>>>> 59dc49a5
 integration_k8s:
   extends:
   - .rules:merge_request_pipelines:no_docs
