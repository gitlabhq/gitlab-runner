module gitlab.com/gitlab-org/gitlab-runner

go 1.22

toolchain go1.22.4

require (
	cloud.google.com/go/compute/metadata v0.2.3
	cloud.google.com/go/iam v1.1.6
	cloud.google.com/go/secretmanager v1.11.5
	cloud.google.com/go/storage v1.38.0
	github.com/Azure/azure-sdk-for-go/sdk/azcore v1.7.0
	github.com/Azure/azure-sdk-for-go/sdk/azidentity v1.3.0
	github.com/Azure/azure-sdk-for-go/sdk/keyvault/azsecrets v0.11.0
	github.com/Azure/azure-sdk-for-go/sdk/storage/azblob v1.1.0
	github.com/BurntSushi/toml v1.3.2
	github.com/KimMachineGun/automemlimit v0.3.0
	github.com/alexflint/go-arg v1.4.3
	github.com/bmatcuk/doublestar/v4 v4.4.0
	github.com/creack/pty v1.1.18
	github.com/denisbrodbeck/machineid v1.0.1
	github.com/docker/cli v24.0.5+incompatible
	github.com/docker/distribution v2.8.2+incompatible
	github.com/docker/docker v24.0.9+incompatible
	github.com/docker/go-connections v0.4.0
	github.com/docker/go-units v0.5.0
	github.com/docker/machine v0.7.1-0.20170120224952-7b7a141da844
	github.com/evanphx/json-patch v4.12.0+incompatible
	github.com/fatih/color v1.17.0
	github.com/fullsailor/pkcs7 v0.0.0-20190404230743-d7302db945fa
	github.com/getsentry/sentry-go v0.13.0
	github.com/go-http-utils/headers v0.0.0-20181008091004-fed159eddc2a
	github.com/golang/mock v1.6.0
	github.com/googleapis/gax-go/v2 v2.12.2
	github.com/gorhill/cronexpr v0.0.0-20160318121724-f0984319b442
	github.com/gorilla/websocket v1.5.0
	github.com/hashicorp/go-hclog v1.6.3
	github.com/hashicorp/go-multierror v1.1.1
	github.com/hashicorp/go-version v1.2.1
	github.com/hashicorp/vault/api v1.12.2
	github.com/imdario/mergo v0.3.12
	github.com/in-toto/in-toto-golang v0.9.0
	github.com/invopop/jsonschema v0.7.0
	github.com/jedib0t/go-pretty/v6 v6.4.7
	github.com/jpillora/backoff v1.0.0
	github.com/kardianos/service v1.2.2
	github.com/kelseyhightower/envconfig v1.4.0
	github.com/klauspost/compress v1.17.9
	github.com/klauspost/pgzip v1.2.5
	github.com/magefile/mage v1.15.0
	github.com/minio/minio-go/v7 v7.0.70
	github.com/opencontainers/image-spec v1.1.0-rc5
	github.com/prometheus/client_golang v1.13.1
	github.com/prometheus/client_model v0.3.0
	github.com/prometheus/common v0.37.0
	github.com/prometheus/procfs v0.8.0
	github.com/samber/lo v1.38.1
	github.com/santhosh-tekuri/jsonschema/v5 v5.2.0
	github.com/saracen/fastzip v0.1.11
	github.com/sirupsen/logrus v1.9.3
	github.com/sourcegraph/conc v0.3.0
	github.com/stretchr/testify v1.9.0
	github.com/tevino/abool v0.0.0-20160628101133-3c25f2fe7cd0
	github.com/urfave/cli v1.22.14
	gitlab.com/gitlab-org/fleeting/fleeting v0.0.0-20240531144118-752ebc78a2c0
	gitlab.com/gitlab-org/fleeting/fleeting-artifact v0.0.0-20240501171108-612a68737bba
	gitlab.com/gitlab-org/fleeting/fleeting/metrics/prometheus v0.0.0-20230818161800-377d2aa4b1b5
	gitlab.com/gitlab-org/fleeting/nesting v0.1.1-0.20230410214021-ab545632193b
	gitlab.com/gitlab-org/fleeting/taskscaler v0.0.0-20240610102035-d251fdbc65db
	gitlab.com/gitlab-org/fleeting/taskscaler/metrics/prometheus v0.0.0-20230821135503-23448d122365
	gitlab.com/gitlab-org/gitlab-terminal v0.0.0-20230425133101-519a58790bfd
	gitlab.com/gitlab-org/golang-cli-helpers v0.0.0-20210929155855-70bef318ae0a
	gitlab.com/gitlab-org/labkit v1.17.0
	go.uber.org/automaxprocs v1.5.2
	gocloud.dev v0.34.0
	golang.org/x/crypto v0.23.0
<<<<<<< HEAD
=======
	golang.org/x/exp v0.0.0-20221031165847-c99f073a8326
>>>>>>> 2075895c
	golang.org/x/net v0.25.0
	golang.org/x/oauth2 v0.18.0
	golang.org/x/sync v0.6.0
	golang.org/x/sys v0.20.0
	golang.org/x/text v0.15.0
	google.golang.org/api v0.169.0
	gopkg.in/yaml.v2 v2.4.0
	k8s.io/api v0.26.1
	k8s.io/apimachinery v0.26.1
	k8s.io/client-go v0.26.1
	mvdan.cc/sh/v3 v3.5.1
	sigs.k8s.io/yaml v1.3.0
)

require (
	cloud.google.com/go v0.112.1 // indirect
	cloud.google.com/go/compute v1.25.1 // indirect
	github.com/Azure/azure-sdk-for-go/sdk/internal v1.3.0 // indirect
	github.com/Azure/azure-sdk-for-go/sdk/keyvault/internal v0.7.1 // indirect
	github.com/Azure/go-ansiterm v0.0.0-20210617225240-d185dfc1b5a1 // indirect
	github.com/Azure/go-autorest v14.2.0+incompatible // indirect
	github.com/Azure/go-autorest/autorest/to v0.4.0 // indirect
	github.com/Azure/go-ntlmssp v0.0.0-20221128193559-754e69321358 // indirect
	github.com/AzureAD/microsoft-authentication-library-for-go v1.0.0 // indirect
	github.com/ChrisTrenkamp/goxpath v0.0.0-20210404020558-97928f7e12b6 // indirect
	github.com/Microsoft/go-winio v0.6.2 // indirect
	github.com/Microsoft/hcsshim v0.10.0 // indirect
	github.com/alexflint/go-scalar v1.1.0 // indirect
	github.com/beorn7/perks v1.0.1 // indirect
	github.com/bodgit/ntlmssp v0.0.0-20240506230425-31973bb52d9b // indirect
	github.com/bodgit/windows v1.0.1 // indirect
	github.com/cenkalti/backoff/v3 v3.2.2 // indirect
	github.com/cespare/xxhash/v2 v2.2.0 // indirect
	github.com/cilium/ebpf v0.9.1 // indirect
	github.com/client9/reopen v1.0.0 // indirect
	github.com/containerd/cgroups/v3 v3.0.2 // indirect
	github.com/containerd/log v0.1.0 // indirect
	github.com/containerd/platforms v0.1.1 // indirect
	github.com/containerd/stargz-snapshotter/estargz v0.14.3 // indirect
	github.com/coreos/go-systemd/v22 v22.5.0 // indirect
	github.com/cpuguy83/go-md2man/v2 v2.0.2 // indirect
	github.com/davecgh/go-spew v1.1.1 // indirect
	github.com/docker/docker-credential-helpers v0.7.0 // indirect
	github.com/dustin/go-humanize v1.0.1 // indirect
	github.com/elazarl/goproxy v0.0.0-20231031074852-3ec07828be7a // indirect
	github.com/emicklei/go-restful/v3 v3.10.2 // indirect
	github.com/felixge/httpsnoop v1.0.4 // indirect
	github.com/go-jose/go-jose/v3 v3.0.3 // indirect
	github.com/go-logr/logr v1.4.2 // indirect
	github.com/go-logr/stdr v1.2.2 // indirect
	github.com/go-openapi/jsonpointer v0.19.5 // indirect
	github.com/go-openapi/jsonreference v0.20.0 // indirect
	github.com/go-openapi/swag v0.21.1 // indirect
	github.com/goccy/go-json v0.10.2 // indirect
	github.com/godbus/dbus/v5 v5.1.0 // indirect
	github.com/gofrs/uuid v4.4.0+incompatible // indirect
	github.com/gogo/protobuf v1.3.2 // indirect
	github.com/golang-jwt/jwt/v4 v4.5.0 // indirect
	github.com/golang/groupcache v0.0.0-20210331224755-41bb18bfe9da // indirect
	github.com/golang/protobuf v1.5.4 // indirect
	github.com/google/gnostic v0.5.7-v3refs // indirect
	github.com/google/go-cmp v0.6.0 // indirect
	github.com/google/go-containerregistry v0.17.0 // indirect
	github.com/google/gofuzz v1.2.0 // indirect
	github.com/google/s2a-go v0.1.7 // indirect
	github.com/google/uuid v1.6.0 // indirect
	github.com/google/wire v0.5.0 // indirect
	github.com/googleapis/enterprise-certificate-proxy v0.3.2 // indirect
	github.com/hashicorp/errwrap v1.1.0 // indirect
	github.com/hashicorp/go-cleanhttp v0.5.2 // indirect
	github.com/hashicorp/go-plugin v1.6.1 // indirect
	github.com/hashicorp/go-retryablehttp v0.7.5 // indirect
	github.com/hashicorp/go-rootcerts v1.0.2 // indirect
	github.com/hashicorp/go-secure-stdlib/parseutil v0.1.8 // indirect
	github.com/hashicorp/go-secure-stdlib/strutil v0.1.2 // indirect
	github.com/hashicorp/go-sockaddr v1.0.6 // indirect
	github.com/hashicorp/go-uuid v1.0.3 // indirect
	github.com/hashicorp/hcl v1.0.0 // indirect
	github.com/hashicorp/yamux v0.1.1 // indirect
	github.com/iancoleman/orderedmap v0.0.0-20190318233801-ac98e3ecb4b0 // indirect
	github.com/jcmturner/aescts/v2 v2.0.0 // indirect
	github.com/jcmturner/dnsutils/v2 v2.0.0 // indirect
	github.com/jcmturner/gofork v1.7.6 // indirect
	github.com/jcmturner/goidentity/v6 v6.0.1 // indirect
	github.com/jcmturner/gokrb5/v8 v8.4.4 // indirect
	github.com/jcmturner/rpc/v2 v2.0.3 // indirect
	github.com/josharian/intern v1.0.0 // indirect
	github.com/json-iterator/go v1.1.12 // indirect
	github.com/klauspost/cpuid/v2 v2.2.6 // indirect
	github.com/kylelemons/godebug v1.1.0 // indirect
	github.com/mailru/easyjson v0.7.7 // indirect
	github.com/masterzen/simplexml v0.0.0-20190410153822-31eea3082786 // indirect
	github.com/masterzen/winrm v0.0.0-20231227165926-e811dad5ac77 // indirect
	github.com/mattn/go-colorable v0.1.13 // indirect
	github.com/mattn/go-isatty v0.0.20 // indirect
	github.com/mattn/go-runewidth v0.0.13 // indirect
	github.com/matttproud/golang_protobuf_extensions v1.0.2-0.20181231171920-c182affec369 // indirect
	github.com/minio/md5-simd v1.1.2 // indirect
	github.com/mitchellh/go-homedir v1.1.0 // indirect
	github.com/mitchellh/go-testing-interface v1.14.1 // indirect
	github.com/mitchellh/mapstructure v1.5.0 // indirect
	github.com/moby/spdystream v0.2.1-0.20240621174147-0c1fc43b0e4a // indirect
	github.com/moby/term v0.0.0-20221205130635-1aeaba878587 // indirect
	github.com/modern-go/concurrent v0.0.0-20180306012644-bacd9c7ef1dd // indirect
	github.com/modern-go/reflect2 v1.0.2 // indirect
	github.com/morikuni/aec v1.0.0 // indirect
	github.com/munnerz/goautoneg v0.0.0-20191010083416-a7dc8b61c822 // indirect
	github.com/oklog/run v1.1.0 // indirect
	github.com/oklog/ulid/v2 v2.0.2 // indirect
	github.com/opencontainers/go-digest v1.0.0 // indirect
	github.com/opencontainers/runtime-spec v1.1.0-rc.3 // indirect
	github.com/pkg/browser v0.0.0-20210911075715-681adbf594b8 // indirect
	github.com/pkg/errors v0.9.1 // indirect
	github.com/pmezard/go-difflib v1.0.0 // indirect
	github.com/rivo/uniseg v0.2.0 // indirect
	github.com/rs/xid v1.5.0 // indirect
	github.com/russross/blackfriday/v2 v2.1.0 // indirect
	github.com/ryanuber/go-glob v1.0.0 // indirect
	github.com/saracen/zipextra v0.0.0-20220303013732-0187cb0159ea // indirect
	github.com/sebest/xff v0.0.0-20210106013422-671bd2870b3a // indirect
	github.com/secure-systems-lab/go-securesystemslib v0.6.0 // indirect
	github.com/shibumi/go-pathspec v1.3.0 // indirect
	github.com/spf13/pflag v1.0.5 // indirect
	github.com/stretchr/objx v0.5.2 // indirect
	github.com/tidwall/transform v0.0.0-20201103190739-32f242e2dbde // indirect
	github.com/vbatts/tar-split v0.11.3 // indirect
	go.opencensus.io v0.24.0 // indirect
	go.opentelemetry.io/contrib/instrumentation/google.golang.org/grpc/otelgrpc v0.49.0 // indirect
	go.opentelemetry.io/contrib/instrumentation/net/http/otelhttp v0.49.0 // indirect
	go.opentelemetry.io/otel v1.24.0 // indirect
	go.opentelemetry.io/otel/metric v1.24.0 // indirect
	go.opentelemetry.io/otel/trace v1.24.0 // indirect
	go.uber.org/multierr v1.11.0 // indirect
<<<<<<< HEAD
	golang.org/x/exp v0.0.0-20221031165847-c99f073a8326 // indirect
=======
>>>>>>> 2075895c
	golang.org/x/mod v0.17.0 // indirect
	golang.org/x/term v0.20.0 // indirect
	golang.org/x/time v0.5.0 // indirect
	golang.org/x/xerrors v0.0.0-20231012003039-104605ab7028 // indirect
	google.golang.org/appengine v1.6.8 // indirect
	google.golang.org/genproto v0.0.0-20240213162025-012b6fc9bca9 // indirect
	google.golang.org/genproto/googleapis/api v0.0.0-20240318140521-94a12d6c2237 // indirect
	google.golang.org/genproto/googleapis/rpc v0.0.0-20240528184218-531527333157 // indirect
	google.golang.org/grpc v1.64.0 // indirect
	google.golang.org/protobuf v1.34.1 // indirect
	gopkg.in/inf.v0 v0.9.1 // indirect
	gopkg.in/ini.v1 v1.67.0 // indirect
	gopkg.in/yaml.v3 v3.0.1 // indirect
	k8s.io/klog/v2 v2.80.1 // indirect
	k8s.io/kube-openapi v0.0.0-20221012153701-172d655c2280 // indirect
	k8s.io/utils v0.0.0-20221107191617-1a15be271d1d // indirect
	sigs.k8s.io/json v0.0.0-20220713155537-f223a00ba0e2 // indirect
	sigs.k8s.io/structured-merge-diff/v4 v4.2.3 // indirect
)<|MERGE_RESOLUTION|>--- conflicted
+++ resolved
@@ -74,10 +74,7 @@
 	go.uber.org/automaxprocs v1.5.2
 	gocloud.dev v0.34.0
 	golang.org/x/crypto v0.23.0
-<<<<<<< HEAD
-=======
 	golang.org/x/exp v0.0.0-20221031165847-c99f073a8326
->>>>>>> 2075895c
 	golang.org/x/net v0.25.0
 	golang.org/x/oauth2 v0.18.0
 	golang.org/x/sync v0.6.0
@@ -211,10 +208,6 @@
 	go.opentelemetry.io/otel/metric v1.24.0 // indirect
 	go.opentelemetry.io/otel/trace v1.24.0 // indirect
 	go.uber.org/multierr v1.11.0 // indirect
-<<<<<<< HEAD
-	golang.org/x/exp v0.0.0-20221031165847-c99f073a8326 // indirect
-=======
->>>>>>> 2075895c
 	golang.org/x/mod v0.17.0 // indirect
 	golang.org/x/term v0.20.0 // indirect
 	golang.org/x/time v0.5.0 // indirect
