package shells

import (
	"context"
	"crypto/sha256"
	"encoding/json"
	"errors"
	"fmt"
	"maps"
	"net/url"
	"path"
	"path/filepath"
	"slices"
	"strconv"
	"strings"
	"time"
	"unicode"

	"gitlab.com/gitlab-org/gitlab-runner/cache"
	"gitlab.com/gitlab-org/gitlab-runner/common"
	"gitlab.com/gitlab-org/gitlab-runner/helpers/featureflags"
	"gitlab.com/gitlab-org/gitlab-runner/helpers/tls"
	url_helpers "gitlab.com/gitlab-org/gitlab-runner/helpers/url"
)

const (
	// When umask is disabled for the Kubernetes executor,
	// a hidden file, .gitlab-build-uid-gid, is created in the `builds_dir` directory to assist the helper container
	// in retrieving the build image's configured `uid:gid`.
	// This information is then applied to the working directories to prevent them from being writable by anyone.
	BuildUidGidFile        = ".gitlab-build-uid-gid"
	StartupProbeFile       = ".gitlab-startup-marker"
	gitlabEnvFileName      = "gitlab_runner_env"
	gitlabCacheEnvFileName = "gitlab_runner_cache_env"
	// credHelperConfFile is the base path used for the cred helper config file within the jobs temp directory
	credHelperConfFile = "cred-helper.conf"
	// credHelperCommand is the command to use as a git credential helper to pull credentials from the environment.
	// git always comes (or depends) on a POSIX shell, so any helper can rely on that, regardless of the OS, git distribution, ...
	credHelperCommand         = `!f(){ if [ "$1" = "get" ] ; then echo "password=${CI_JOB_TOKEN}" ; fi ; } ; f`
	gitDir                    = ".git"
	gitTemplateDir            = "git-template"
	gitMinVersionCloneWithRef = "2.49"
)

var errUnknownGitStrategy = errors.New("unknown GIT_STRATEGY")

type stringQuoter func(string) string

func singleQuote(s string) string {
	return fmt.Sprintf(`'%s'`, s)
}

func doubleQuote(s string) string {
	return `"` + s + `"`
}

type AbstractShell struct{}

func (b *AbstractShell) GetFeatures(features *common.FeaturesInfo) {
	features.Artifacts = true
	features.UploadMultipleArtifacts = true
	features.UploadRawArtifacts = true
	features.Cache = true
	features.FallbackCacheKeys = true
	features.Refspecs = true
	features.Masking = true
	features.RawVariables = true
	features.ArtifactsExclude = true
	features.MultiBuildSteps = true
	features.VaultSecrets = true
	features.ReturnExitCode = true
}

func (b *AbstractShell) writeCdBuildDir(w ShellWriter, info common.ShellScriptInfo) {
	w.Cd(info.Build.FullProjectDir())
}

type cacheConfig struct {
	// the human readable key, which can be used for logging. It might be sanitized, if not running in hasehd mode.
	HumanKey string
	// the hashed key, which can be used to build URLs. It might be the same as the human-readable key, if not running in
	// hashed mode.
	HashedKey string
	// the archive file path, where the local cache is (to be) stored.
	ArchiveFile string
}

// newCacheConfig creates a cacheConfig for a provided build and userKey.
// If the userKey is empty, it is defaulted to `${jobName}/${gitRef}`.
// Based on the build configuration (ie. FFs), the cacheConfig provides either a sanitized/human-readable cache
// key, or raw/hashed cache key.
// Additionally, keyChecks can be provided, which validate cache keys just after sanitation.
func newCacheConfig(build *common.Build, userKey string, keyChecks ...func(string) bool) (*cacheConfig, string, error) {
	if build.CacheDir == "" {
		return nil, "", fmt.Errorf("unset cache directory")
	}

<<<<<<< HEAD
	rawKey := path.Join("/", build.JobInfo.Name, build.GitInfo.Ref)[1:]
	if userKey != "" {
		rawKey = build.GetAllVariables().ExpandValue(userKey)
=======
	// Deduce cache key
	var key string
	if userKey != "" {
		key = build.GetAllVariables().ExpandValue(userKey)
	} else {
		// we root the path, to not have path traversal issues
		path := path.Join("/", build.JobInfo.Name, build.GitInfo.Ref)
		key = path[1:]
>>>>>>> 50bc0499
	}

	// hashers per mode: nop in unhashed mode, sha256sum in hashed mode
	hashers := map[bool]func(string) string{
		false: func(s string) string { return s },
		true:  func(s string) string { return fmt.Sprintf("%x", sha256.Sum256([]byte(s))) },
	}
	// sanitizers per mode: real sanitizer in unhashed mode, nop sanitizer in hashed mode
	sanitizers := map[bool]func(string) (string, error){
		false: sanitizeCacheKey,
		true:  func(s string) (string, error) { return s, nil },
	}

	hashCacheKeys := build.IsFeatureFlagOn(featureflags.HashCacheKeys)
	hasher, sanitizer := hashers[hashCacheKeys], sanitizers[hashCacheKeys]

	var warning string
	humanKey, err := sanitizer(rawKey)
	if err != nil {
		warning = err.Error()
	}

	for _, check := range keyChecks {
		if !check(humanKey) {
			// if a key check does not succeed, we drop out immediately
			return nil, warning, nil
		}
	}

	if humanKey == "" {
		return nil, warning, fmt.Errorf("empty cache key")
	}

	hashedKey := hasher(humanKey)

	getArchivePath := func(key string) (string, error) {
		var err error
		file := path.Join(build.CacheDir, key, "cache.zip")
		if !build.IsFeatureFlagOn(featureflags.UsePowershellPathResolver) {
			file, err = filepath.Rel(build.BuildDir, file)
			if err != nil {
				return "", fmt.Errorf("inability to make the cache file path relative to the build directory (is the build directory absolute?)")
			}
		}
		return file, err
	}

	archiveFile, err := getArchivePath(hashedKey)
	if err != nil {
		return nil, warning, err
	}

	cacheConfig := &cacheConfig{
		HumanKey:    humanKey,
		HashedKey:   hashedKey,
		ArchiveFile: archiveFile,
	}

	return cacheConfig, warning, nil
}

func (b *AbstractShell) guardRunnerCommand(w ShellWriter, runnerCommand string, action string, f func()) {
	if runnerCommand == "" {
		w.Warningf("%s is not supported by this executor.", action)
		return
	}

	w.IfCmd(runnerCommand, "--version")
	f()
	w.Else()
	w.Warningf("Missing %s. %s is disabled.", runnerCommand, action)
	w.EndIf()
}

func (b *AbstractShell) cacheExtractor(ctx context.Context, w ShellWriter, info common.ShellScriptInfo) error {
	skipRestoreCache := true

	for _, cacheOptions := range info.Build.Cache {
		// Create list of files to extract
		var archiverArgs []string
		for _, path := range cacheOptions.Paths {
			archiverArgs = append(archiverArgs, "--path", path)
		}

		if cacheOptions.Untracked {
			archiverArgs = append(archiverArgs, "--untracked")
		}

		// Skip restoring cache if no cache is defined
		if len(archiverArgs) < 1 {
			continue
		}

		skipRestoreCache = false

		// Skip extraction if no cache is defined
		cacheConfig, warning, err := newCacheConfig(info.Build, cacheOptions.Key)
		if warning != "" {
			w.Warningf(warning)
		}
		if err != nil {
			w.Noticef("Skipping cache extraction due to %v", err)
			continue
		}

		cacheOptions.Policy = common.CachePolicy(info.Build.GetAllVariables().ExpandValue(string(cacheOptions.Policy)))

		if ok, err := cacheOptions.CheckPolicy(common.CachePolicyPull); err != nil {
			return fmt.Errorf("%w for %s", err, cacheConfig.HumanKey)
		} else if !ok {
			w.Noticef("Not downloading cache %s due to policy", cacheConfig.HumanKey)
			continue
		}

		b.extractCacheOrFallbackCachesWrapper(ctx, w, info, *cacheConfig, cacheOptions)
	}

	if skipRestoreCache {
		return common.ErrSkipBuildStage
	}

	// Caches and artifacts are managed in the helper container, thus all files
	// would be owned by the user of the helper container.
	// We want all the files to be owned by the user of the build container. Thus we
	// change the ownership in the helper container (to the uid/gid we discovered via
	// the `init-build-uid-gid-collector` container) before the build in the build
	// container runs.
	// We change the directories
	// - project root dir, after extracting the cache/artifact files
	// - the cache dir
	// so that all dirs/files eventually have the correct ownership.
	b.changeFilesOwnership(w, info, info.Build.CacheDir, info.Build.RootDir)

	return nil
}

func (b *AbstractShell) extractCacheOrFallbackCachesWrapper(
	ctx context.Context,
	w ShellWriter,
	info common.ShellScriptInfo,
	initialCacheConfig cacheConfig,
	cacheOptions common.Cache,
) {
	// the "default" cache key
	cacheConfigs := []cacheConfig{initialCacheConfig}

<<<<<<< HEAD
	build := info.Build
	buildVars := build.GetAllVariables()
	addCacheConfig := func(key string, keyChecks ...func(s string) bool) {
		if key == "" {
			return
		}
		cc, warning, err := newCacheConfig(build, key, keyChecks...)
		if warning != "" {
			w.Warningf(warning)
=======
	buildVars := info.Build.GetAllVariables()
	addCacheKey := func(key string, err error) {
		if key != "" {
			allowedCacheKeys = append(allowedCacheKeys, key)
>>>>>>> 50bc0499
		}
		if err != nil {
			w.Noticef("Skipping cache extraction due to %v", err)
			return
		}
		if cc != nil {
			cacheConfigs = append(cacheConfigs, *cc)
		}
	}

<<<<<<< HEAD
	// the fallback cache keys from the cache config
	for _, cacheKey := range cacheOptions.FallbackKeys {
		addCacheConfig(buildVars.ExpandValue(cacheKey))
	}

	// the fallback key from CACHE_FALLBACK_KEY
	blockProtectedFallback := func(key string) bool {
		const blockedSuffix = "-protected"
		allowed := !strings.HasSuffix(key, blockedSuffix)
		if !allowed {
			w.Warningf("CACHE_FALLBACK_KEY %q not allowed to end in %q", key, blockedSuffix)
		}
		return allowed
=======
	// the "default" cache key
	addCacheKey(sanitizeCacheKey(cacheKey))

	// the fallback cache keys from the cache config
	for _, cacheKey := range cacheOptions.FallbackKeys {
		addCacheKey(sanitizeCacheKey(buildVars.ExpandValue(cacheKey)))
	}

	// the fallback key from CACHE_FALLBACK_KEY
	// we sanitize it and check if it's not pointing to a protected cache.
	fallbackCacheKey, err := sanitizeCacheKey(buildVars.Value("CACHE_FALLBACK_KEY"))
	blockedSuffix := "-protected"
	if !strings.HasSuffix(fallbackCacheKey, blockedSuffix) {
		addCacheKey(fallbackCacheKey, err)
	} else {
		w.Warningf("CACHE_FALLBACK_KEY %q not allowed to end in %q", fallbackCacheKey, blockedSuffix)
	}

	if len(allowedCacheKeys) < 1 {
		return
>>>>>>> 50bc0499
	}
	addCacheConfig(buildVars.Value("CACHE_FALLBACK_KEY"), blockProtectedFallback)

	// Execute cache-extractor command. Failure is not fatal.
	b.guardRunnerCommand(w, info.RunnerCommand, "Extracting cache", func() {
		b.addExtractCacheCommand(ctx, w, info, cacheConfigs, cacheOptions.Paths)
	})
}

// sanitizeCacheKey replicates some cache key rules from GitLab and adds additional validations for known-bad cache
// keys.
// It accepts that the cache keys can be paths and:
//   - replaces the URL encoded version of `/` & `.` with their ASCII ones
//   - replaces all `\` with `/`
//   - ensures there are no path traversals possible "outside of the base path"
//   - ensures the last path element is not empty or ends in a space
func sanitizeCacheKey(cacheKey string) (sanitizedKey string, err error) {
	if cacheKey == "" {
		return "", nil
	}

	replaceEncodedSlashes := func(s string) string {
		for _, slash := range []string{"%2f", "%2F"} {
			s = strings.ReplaceAll(s, slash, "/")
		}
		return s
	}
	replaceEncodedDots := func(s string) string {
		for _, dot := range []string{"%2e", "%2E"} {
			s = strings.ReplaceAll(s, dot, ".")
		}
		return s
	}
	toSlash := func(s string) string {
		return strings.ReplaceAll(s, `\`, `/`)
	}
	trimSpaceRight := func(s string) string {
		return strings.TrimRightFunc(s, unicode.IsSpace)
	}

	// We root the path, so that path traversals outside of the base path, e.g. resulting in a key like `../../foo/bar`,
	// aren't possible
	// Note: path.Join calls path.Clean internally
	cleaned := path.Join(
		"/", toSlash(replaceEncodedSlashes(replaceEncodedDots(cacheKey))),
	)

	var key string
	for {
		if cleaned == "" {
			break
		}

		dir, file := path.Split(cleaned)
		file = trimSpaceRight(file)

		if file == "" {
			cleaned = dir[:len(dir)-1] // cut off the trailing `/` from dir and continue with that
			continue
		}

		key = path.Join(dir[1:], file) // cut off the leading `/` from dir, because we rooted the path initially
		break
	}

	if key == "" {
		return "", fmt.Errorf("cache key %q could not be sanitized", cacheKey)
	}
	if key != cacheKey {
		return key, fmt.Errorf("cache key %q sanitized to %q", cacheKey, key)
	}

	return key, nil
}

func (b *AbstractShell) addExtractCacheCommand(
	ctx context.Context,
	w ShellWriter,
	info common.ShellScriptInfo,
	cacheConfigs []cacheConfig,
	cachePaths []string,
) {
	cacheConfig := cacheConfigs[0]

	args := []string{
		"cache-extractor",
		"--file", cacheConfig.ArchiveFile,
		"--timeout", strconv.Itoa(info.Build.GetCacheRequestTimeout()),
	}

	w.Noticef("Checking cache for %s...", cacheConfig.HumanKey)

	extraArgs, env, err := getCacheDownloadURLAndEnv(ctx, info.Build, cacheConfig.HashedKey)
	args = append(args, extraArgs...)
	if err != nil {
		w.Warningf("Failed to obtain environment for cache %s: %v", cacheConfig.HumanKey, err)
	}
	if env != nil {
		cacheEnvFilename := b.writeCacheExports(w, env)
		args = append(args, "--env-file", cacheEnvFilename)
		defer w.RmFile(cacheEnvFilename)
	}

	w.IfCmdWithOutput(info.RunnerCommand, args...)
	w.Noticef("Successfully extracted cache")
	w.Else()
	w.Warningf("Failed to extract cache")

	// When extraction fails, remove the cache directories to avoid problems in cases
	// where archives may have been partially extracted, leaving the cache in an inconsistent
	// state. If we attempt to extract from fallback caches below, we'll remove the same set
	// of directories if that fails.
	if info.Build.IsFeatureFlagOn(featureflags.CleanUpFailedCacheExtract) {
		for _, cachePath := range cachePaths {
			w.Printf("Removing %s", cachePath)
			w.RmDir(cachePath)
		}
	}

	// We check that there is another key than the one we just used
	if len(cacheConfigs) > 1 {
		b.addExtractCacheCommand(ctx, w, info, cacheConfigs[1:], cachePaths)
	}
	w.EndIf()
}

// getCacheDownloadURLAndEnv will first try to generate the GoCloud URL if it's
// available then fallback to a pre-signed URL.
func getCacheDownloadURLAndEnv(ctx context.Context, build *common.Build, cacheKey string) ([]string, map[string]string, error) {
	// Prefer Go Cloud URL if supported
	goCloudURL, err := cache.GetCacheGoCloudURL(ctx, build, cacheKey, false)

	if goCloudURL.URL != nil {
		return []string{"--gocloud-url", goCloudURL.URL.String()}, goCloudURL.Environment, err
	}

	if url := cache.GetCacheDownloadURL(ctx, build, cacheKey); url.URL != nil {
		return []string{"--url", url.URL.String()}, nil, nil
	}

	return []string{}, nil, nil
}

func (b *AbstractShell) downloadArtifacts(w ShellWriter, job common.Dependency, info common.ShellScriptInfo) {
	args := []string{
		"artifacts-downloader",
		"--url",
		info.Build.Runner.URL,
		"--token",
		job.Token,
		"--id",
		strconv.FormatInt(job.ID, 10),
	}

	w.Noticef("Downloading artifacts for %s (%d)...", job.Name, job.ID)
	w.Command(info.RunnerCommand, args...)
}

func (b *AbstractShell) jobArtifacts(info common.ShellScriptInfo) (otherJobs []common.Dependency) {
	for _, otherJob := range info.Build.Dependencies {
		if otherJob.ArtifactsFile.Filename == "" {
			continue
		}

		otherJobs = append(otherJobs, otherJob)
	}
	return
}

func (b *AbstractShell) downloadAllArtifacts(w ShellWriter, info common.ShellScriptInfo) error {
	otherJobs := b.jobArtifacts(info)
	if len(otherJobs) == 0 {
		return common.ErrSkipBuildStage
	}

	b.guardRunnerCommand(w, info.RunnerCommand, "Artifacts downloading", func() {
		for _, otherJob := range otherJobs {
			b.downloadArtifacts(w, otherJob, info)
		}
	})

	// Caches and artifacts are managed in the helper container, thus all files
	// would be owned by the user of the helper container.
	// We want all the files to be owned by the user of the build container. Thus we
	// change the ownership in the helper container (to the uid/gid we discovered via
	// the `init-build-uid-gid-collector` container) before the build in the build
	// container runs.
	// We change the directories
	// - project root dir, after extracting the cache/artifact files
	// - the cache dir
	// so that all dirs/files eventually have the correct ownership.
	b.changeFilesOwnership(w, info, info.Build.CacheDir, info.Build.RootDir)

	return nil
}

func (b *AbstractShell) writePrepareScript(_ context.Context, w ShellWriter, _ common.ShellScriptInfo) error {
	w.RmFile(w.TmpFile(gitlabEnvFileName))
	w.RmFile(w.TmpFile("masking.db"))
	return nil
}

func (b *AbstractShell) writeGetSourcesScript(_ context.Context, w ShellWriter, info common.ShellScriptInfo) error {
	b.writeExports(w, info)

	w.Variable(common.JobVariable{Key: "GIT_TERMINAL_PROMPT", Value: "0"})
	w.Variable(common.JobVariable{Key: "GCM_INTERACTIVE", Value: "Never"})

	if !info.Build.IsSharedEnv() {
		b.writeGitSSLConfig(w, info.Build, []string{"--global"})
	}

	b.guardGetSourcesScriptHooks(w, info, "pre_clone_script", func() []string {
		var s []string

		if info.PreGetSourcesScript != "" {
			s = append(s, info.PreGetSourcesScript)
		}

		h := info.Build.Hooks.Get(common.HookPreGetSourcesScript)
		if len(h.Script) > 0 {
			s = append(s, h.Script...)
		}

		return s
	})

	if err := b.writeCloneFetchCmds(w, info); err != nil {
		return err
	}

	if err := b.writeSubmoduleUpdateCmds(w, info); err != nil {
		return err
	}

	b.guardGetSourcesScriptHooks(w, info, "post_clone_script", func() []string {
		var s []string

		h := info.Build.Hooks.Get(common.HookPostGetSourcesScript)
		if len(h.Script) > 0 {
			s = append(s, h.Script...)
		}

		if info.PostGetSourcesScript != "" {
			s = append(s, info.PostGetSourcesScript)
		}

		return s
	})

	b.changeFilesOwnership(w, info, info.Build.RootDir)

	return nil
}

// credConfigFile returns the file path were we expect configuration for a credential helper setup. If an empty string
// is returned, we are not expected to neither setup a cred helper nor use one.
func (b *AbstractShell) credConfigFile(build *common.Build, w ShellWriter) string {
	if !build.IsFeatureFlagOn(featureflags.GitURLsWithoutTokens) {
		return ""
	}

	return w.TmpFile(credHelperConfFile)
}

func (b *AbstractShell) writeClearWorktreeScript(_ context.Context, w ShellWriter, info common.ShellScriptInfo) error {
	// Sometimes repos can get into a state where `git clean` isn't enough. A simple
	// example is if you have an untracked file in an uninitialised submodule.
	// In this case `git rm -rf .` will delete the entire submodule, allowing
	// a subsequent fetch to succeed.
	w.Noticef("Deleting tracked and untracked files...")

	projectDir := info.Build.FullProjectDir()

	w.IfDirectory(projectDir)
	w.Cd(projectDir)
	w.Command("git", "rm", "-rf", "--ignore-unmatch", ".")
	w.Command("git", "clean", "-ffdx")
	w.EndIf()

	return nil
}

func (b *AbstractShell) guardGetSourcesScriptHooks(
	w ShellWriter,
	info common.ShellScriptInfo,
	prefix string,
	script func() []string,
) {
	s := script()
	if len(s) == 0 || info.Build.GetGitStrategy() == common.GitNone || info.Build.GetGitStrategy() == common.GitEmpty {
		return
	}

	b.writeCommands(w, info, prefix, s...)
}

func (b *AbstractShell) writeExports(w ShellWriter, info common.ShellScriptInfo) {
	for _, variable := range info.Build.GetAllVariables() {
		w.Variable(variable)
	}

	gitlabEnvFile := w.TmpFile(gitlabEnvFileName)

	w.Variable(common.JobVariable{
		Key:   "GITLAB_ENV",
		Value: gitlabEnvFile,
	})

	w.SourceEnv(gitlabEnvFile)
}

func (b *AbstractShell) writeCacheExports(w ShellWriter, variables map[string]string) string {
	return w.DotEnvVariables(gitlabCacheEnvFileName, variables)
}

func (b *AbstractShell) writeGitSSLConfig(w ShellWriter, build *common.Build, where []string) {
	host, err := b.getRemoteHost(build)
	if err != nil {
		w.Warningf("git SSL config: Can't get repository host. %w", err)
		return
	}

	variables := build.GetCITLSVariables()
	args := append([]string{"config"}, where...)

	for variable, config := range map[string]string{
		tls.VariableCAFile:   "sslCAInfo",
		tls.VariableCertFile: "sslCert",
		tls.VariableKeyFile:  "sslKey",
	} {
		if variables.Get(variable) == "" {
			continue
		}

		key := fmt.Sprintf("http.%s.%s", host, config)
		w.CommandArgExpand("git", append(args, key, w.EnvVariableKey(variable))...)
	}
}

// getRemoteHost gets the remote URL of the build, but removes the path and auth data; Thus leaving us with only the
// host name and scheme.
func (b *AbstractShell) getRemoteHost(build *common.Build) (string, error) {
	remoteURL, err := build.GetRemoteURL()
	if err != nil {
		return "", fmt.Errorf("getting remote URL: %w", err)
	}

	u, err := url.Parse(remoteURL)
	if err != nil {
		return "", fmt.Errorf("parsing remote URL: %w", err)
	}

	return url_helpers.OnlySchemeAndHost(u).String(), nil
}

func (b *AbstractShell) writeCloneFetchCmds(w ShellWriter, info common.ShellScriptInfo) error {
	build := info.Build

	// If LFS smudging was disabled by the user (by setting the GIT_LFS_SKIP_SMUDGE variable
	// when defining the job) we're skipping this step.
	//
	// In other case we're disabling smudging here to prevent us from memory
	// allocation failures.
	//
	// Please read https://gitlab.com/gitlab-org/gitlab-runner/issues/3366 and
	// https://github.com/git-lfs/git-lfs/issues/3524 for context.
	if !build.IsLFSSmudgeDisabled() {
		w.Variable(common.JobVariable{Key: "GIT_LFS_SKIP_SMUDGE", Value: "1"})
	}

	err := b.handleGetSourcesStrategy(w, info)
	if err != nil {
		return err
	}

	if build.GetGitCheckout() {
		b.writeCheckoutCmd(w, build)

		// If LFS smudging was disabled by the user (by setting the GIT_LFS_SKIP_SMUDGE variable
		// when defining the job) we're skipping this step.
		//
		// In other case, because we've disabled LFS smudging above, we need now manually call
		// `git lfs pull` to fetch and checkout all LFS objects that may be present in
		// the repository.
		//
		// Repositories without LFS objects (and without any LFS metadata) will be not
		// affected by this command.
		//
		// Please read https://gitlab.com/gitlab-org/gitlab-runner/issues/3366 and
		// https://github.com/git-lfs/git-lfs/issues/3524 for context.
		if !build.IsLFSSmudgeDisabled() {
			w.IfCmd("git", "lfs", "version")
			w.Command("git", "lfs", "pull")
			w.EmptyLine()
			w.EndIf()
		}
	} else {
		w.Noticef("Skipping Git checkout")
	}

	return nil
}

func (b *AbstractShell) changeFilesOwnership(w ShellWriter, info common.ShellScriptInfo, dir ...string) {
	// The shell is not set the same way depending on the unit test
	// Some unit tests use info->Build->Runner->Shell while other use info->Shell
	shellName := info.Shell
	if shellName == "" {
		// GetDefaultShell will panic, if it can't find a default shell
		shellName = info.Build.Runner.Shell
	}

	// umask 0000 disabling is only support for UNIX-Like shells
	// We therefore don't do anything for PowerShell/pwsh
	if slices.Contains([]string{SNPowershell, SNPwsh}, shellName) {
		return
	}

	// ensure all parts are quoted with single quotes, so that whitespaces
	// and all don't trip us up and to ensure no unwanted variable expansion is happening
	unquotedUidGidFile := fmt.Sprintf(`%s/%s`, info.Build.RootDir, BuildUidGidFile)
	quotedUidGidFile := fmt.Sprintf(`'%s'`, unquotedUidGidFile)

	// unquotedUidGidFile file is only created when FF_DISABLE_UMASK_FOR_KUBERNETES_EXECUTOR is enabled
	w.IfFile(unquotedUidGidFile) // IfFIle does use `%q` internally
	for _, d := range dir {
		if strings.TrimSpace(d) == "" {
			continue
		}
		w.IfDirectory(d)
		w.Line(fmt.Sprintf(`chown -R "$(stat -c '%%u:%%g' %s)" '%s'`, quotedUidGidFile, d))
		if info.Build.IsDebugModeEnabled() {
			w.Line(fmt.Sprintf(`echo "Setting ownership for %s to $(stat -c '%%u:%%g' %s)"`, d, quotedUidGidFile))
		}
		w.EndIf()
	}
	w.EndIf()
}

func (b *AbstractShell) handleGetSourcesStrategy(w ShellWriter, info common.ShellScriptInfo) error {
	build := info.Build
	projectDir := build.FullProjectDir()

	switch strategy := build.GetGitStrategy(); strategy {
	case common.GitFetch, common.GitClone:
		b.writeGitCleanup(w, build)

		templateDir := b.setupTemplateDir(w, build, projectDir)

		credConfigFile := b.credConfigFile(build, w)
		if credConfigFile != "" {
			remoteHost, err := b.getRemoteHost(build)
			if err != nil {
				return fmt.Errorf("getting remote host: %w", err)
			}
			w.RmFile(credConfigFile)
			w.SetupGitCredHelper(credConfigFile, "credential."+remoteHost, "gitlab-ci-token")
		}

		getCmdWriter := b.writeRefspecFetchCmd
		if strategy == common.GitClone {
			getCmdWriter = b.writeCloneCmdIfPossible
		}

		return getCmdWriter(w, info, templateDir, credConfigFile)
	case common.GitNone:
		w.Noticef("Skipping Git repository setup")
		w.MkDir(projectDir)
		return nil
	case common.GitEmpty:
		w.Noticef("Skipping Git repository setup and creating an empty build directory")
		w.RmDir(projectDir)
		w.MkDir(projectDir)
		return nil
	default:
		return errUnknownGitStrategy
	}
}

//nolint:funlen
func (b *AbstractShell) writeRefspecFetchCmd(w ShellWriter, info common.ShellScriptInfo, templateDir, credConfigFile string) error {
	build := info.Build
	projectDir := build.FullProjectDir()
	depth := build.GitInfo.Depth

	if depth > 0 {
		w.Noticef("Fetching changes with git depth set to %d...", depth)
	} else {
		w.Noticef("Fetching changes...")
	}

	objectFormat := build.GetRepositoryObjectFormat()

	if objectFormat != common.DefaultObjectFormat {
		w.Command("git", "init", projectDir, "--template", templateDir, "--object-format", objectFormat)
	} else {
		w.Command("git", "init", projectDir, "--template", templateDir)
	}

	w.Cd(projectDir)

	remoteURL, err := build.GetRemoteURL()
	if err != nil {
		return fmt.Errorf("writing fetch commands: %w", err)
	}

	if credConfigFile != "" {
		w.Command("git", "config", "include.path", credConfigFile)
	}

	// Add `git remote` or update existing
	w.IfCmd("git", "remote", "add", "origin", remoteURL)
	w.Noticef("Created fresh repository.")
	w.Else()
	w.Command("git", "remote", "set-url", "origin", remoteURL)
	w.EndIf()

	v := common.AppVersion
	userAgent := fmt.Sprintf("http.userAgent=%s %s %s/%s", v.Name, v.Version, v.OS, v.Architecture)

	fetchArgs := []string{"-c", userAgent, "fetch", "origin", "--no-recurse-submodules"}
	fetchArgs = append(fetchArgs, build.GitInfo.Refspecs...)
	if depth > 0 {
		fetchArgs = append(fetchArgs, "--depth", strconv.Itoa(depth))
	}

	fetchArgs = append(fetchArgs, build.GetGitFetchFlags()...) //nolint:gocritic

	if depth <= 0 {
		fetchUnshallowArgs := append(fetchArgs, "--unshallow") //nolint:gocritic

		w.IfFile(".git/shallow")
		w.Command("git", fetchUnshallowArgs...)
		w.Else()
		w.Command("git", fetchArgs...)
		w.EndIf()
	} else {
		w.Command("git", fetchArgs...)
	}

	return nil
}

func (b *AbstractShell) writeCloneCmdIfPossible(w ShellWriter, info common.ShellScriptInfo, templateDir, credConfigFile string) error {
	build := info.Build
	projectDir := build.FullProjectDir()

	// always ensure the old clone is gone
	w.RmDir(projectDir)

	if !build.IsFeatureFlagOn(featureflags.UseGitNativeClone) {
		return b.writeRefspecFetchCmd(w, info, templateDir, credConfigFile)
	}

	w.IfGitVersionIsAtLeast(gitMinVersionCloneWithRef)
	defer w.EndIf()

	if err := b.writeCloneRevisionCmd(w, info, templateDir, credConfigFile); err != nil {
		return err
	}

	w.Else()

	if err := b.writeRefspecFetchCmd(w, info, templateDir, credConfigFile); err != nil {
		return err
	}

	return nil
}

func (b *AbstractShell) writeCloneRevisionCmd(w ShellWriter, info common.ShellScriptInfo, templateDir, credConfigFile string) error {
	build := info.Build
	projectDir := build.FullProjectDir()
	depth := build.GitInfo.Depth

	switch {
	case depth > 0:
		w.Noticef("Cloning repository for %s with git depth set to %d...", build.GitInfo.Ref, depth)
	case build.GitInfo.Ref != "":
		w.Noticef("Cloning repository for %s...", build.GitInfo.Ref)
	default:
		w.Noticef("Cloning repository...")
	}

	remoteURL, err := build.GetRemoteURL()
	if err != nil {
		return fmt.Errorf("writing clone command: %w", err)
	}

	v := common.AppVersion
	userAgent := fmt.Sprintf("http.userAgent=%s %s %s/%s", v.Name, v.Version, v.OS, v.Architecture)

	cloneArgs := []string{"-c", userAgent, "clone", "--no-checkout", remoteURL, projectDir, "--template", templateDir}

	if depth > 0 {
		cloneArgs = append(cloneArgs, "--depth", strconv.Itoa(depth))
	}

	if strings.HasPrefix(build.GitInfo.Ref, "refs/") {
		cloneArgs = append(cloneArgs, "--revision", build.GitInfo.Ref)
	} else if build.GitInfo.Ref != "" {
		cloneArgs = append(cloneArgs, "--branch", build.GitInfo.Ref)
	}

	if credConfigFile != "" {
		// we don't have a git repo / config yet, thus adding cred helper explicitly as an arg.
		cloneArgs = append(cloneArgs, "-c", "include.path="+credConfigFile)
	}

	w.Command("git", cloneArgs...)
	w.Cd(projectDir)

	if credConfigFile != "" {
		// now that we have a git repo / config, we persist the cred helper.
		w.Command("git", "config", "include.path", credConfigFile)
	}

	return nil
}

func (b *AbstractShell) setupTemplateDir(w ShellWriter, build *common.Build, projectDir string) string {
	templateDir := w.MkTmpDir(gitTemplateDir)
	templateFile := w.Join(templateDir, "config")

	if build.SafeDirectoryCheckout {
		// Solves problem with newer Git versions when files existing in the working directory
		// are owned by different system owners. This may happen for example with Docker executor,
		// a root-less image used in previous job and the working directory being persisted between
		// jobs. More details can be found at https://gitlab.com/gitlab-org/gitlab/-/issues/368133.
		w.Command("git", "config", "--global", "--add", "safe.directory", projectDir)
	}

	w.Command("git", "config", "-f", templateFile, "init.defaultBranch", "none")
	w.Command("git", "config", "-f", templateFile, "fetch.recurseSubmodules", "false")
	w.Command("git", "config", "-f", templateFile, "credential.interactive", "never")
	w.Command("git", "config", "-f", templateFile, "gc.autoDetach", "false")

	if build.IsFeatureFlagOn(featureflags.UseGitalyCorrelationId) {
		w.Command("git", "config", "-f", templateFile, "http.extraHeader", "X-Gitaly-Correlation-ID: "+build.JobRequestCorrelationID)
		w.Noticef("Gitaly correlation ID: %s", build.JobRequestCorrelationID)
	}

	if build.IsFeatureFlagOn(featureflags.UseGitBundleURIs) {
		w.Command("git", "config", "-f", templateFile, "transfer.bundleURI", "true")
	}

	if build.IsSharedEnv() {
		b.writeGitSSLConfig(w, build, []string{"-f", templateFile})
	}

	return templateDir
}

func (b *AbstractShell) writeGitCleanup(w ShellWriter, build *common.Build) {
	projectDir := build.FullProjectDir()
	submoduleStrategy := build.GetSubmoduleStrategy()
	cleanForSubmodules := submoduleStrategy == common.SubmoduleNormal || submoduleStrategy == common.SubmoduleRecursive

	// Remove .git/{index,shallow,HEAD,config}.lock files from .git, which can fail the fetch command
	// The file can be left if previous build was terminated during git operation.
	// If the git submodule strategy is defined as normal or recursive, also remove these files
	// inside .git/modules/**/
	files := []string{
		"index.lock",
		"shallow.lock",
		"HEAD.lock",
		"hooks/post-checkout",
		"config.lock",
	}

	for _, f := range files {
		w.RmFile(path.Join(projectDir, gitDir, f))
		if cleanForSubmodules {
			w.RmFilesRecursive(path.Join(projectDir, gitDir, "modules"), path.Base(f))
		}
	}

	w.RmFilesRecursive(path.Join(projectDir, gitDir, "refs"), "*.lock")

	b.writeGitCleanupAllConfigs(w, build, cleanForSubmodules)
}

// writeGitCleanupAllConfigs removes all git configs which are potentially open to malicious code injection:
// - the main git config & hooks
// - the template git config & hooks
// - any submodule's git config & hooks
// It's by default disabled for the shell executor or when the git strategy is "none", and enabled otherwise; explicit
// configuration however always has precedence.
func (b *AbstractShell) writeGitCleanupAllConfigs(sw ShellWriter, build *common.Build, cleanForSubmodules bool) {
	executor := build.Runner.Executor
	shouldCleanUp := (executor != "shell" && executor != "shell-integration-test" && build.GetGitStrategy() != common.GitNone)
	if config := build.Runner.CleanGitConfig; config != nil {
		shouldCleanUp = *config
	}
	if !shouldCleanUp {
		return
	}

	projectDir := build.FullProjectDir()

	// clean out configs in the main git dir and in the template dir
	for _, dir := range []string{sw.TmpFile(gitTemplateDir), sw.Join(projectDir, gitDir)} {
		sw.RmFile(sw.Join(dir, "config"))
		sw.RmDir(sw.Join(dir, "hooks"))
	}

	// clean out configs in the modules' git dirs
	if cleanForSubmodules {
		modulesDir := sw.Join(projectDir, gitDir, "modules")
		sw.RmFilesRecursive(modulesDir, "config")
		sw.RmDirsRecursive(modulesDir, "hooks")
	}
}

func (b *AbstractShell) writeCheckoutCmd(w ShellWriter, build *common.Build) {
	w.Noticef("Checking out %s as detached HEAD (ref is %s)...", build.GitInfo.Sha[0:8], build.GitInfo.Ref)
	w.Command("git", "-c", "submodule.recurse=false", "checkout", "-f", "-q", build.GitInfo.Sha)

	cleanFlags := build.GetGitCleanFlags()
	if len(cleanFlags) > 0 {
		cleanArgs := append([]string{"clean"}, cleanFlags...)
		w.Command("git", cleanArgs...)
	}
}

func (b *AbstractShell) writeSubmoduleUpdateCmds(w ShellWriter, info common.ShellScriptInfo) error {
	build := info.Build

	switch build.GetSubmoduleStrategy() {
	case common.SubmoduleNormal:
		return b.writeSubmoduleUpdateCmd(w, build, false)

	case common.SubmoduleRecursive:
		return b.writeSubmoduleUpdateCmd(w, build, true)

	case common.SubmoduleNone:
		w.Noticef("Skipping Git submodules setup")

	default:
		return errors.New("unknown GIT_SUBMODULE_STRATEGY")
	}

	return nil
}

func (b *AbstractShell) writeSubmoduleUpdateCmd(w ShellWriter, build *common.Build, recursive bool) error {
	depth := build.GetSubmoduleDepth()

	b.writeSubmoduleUpdateNoticeMsg(w, recursive, depth)

	var pathArgs []string

	submodulePaths, err := build.GetSubmodulePaths()
	if err != nil {
		return err
	}

	if len(submodulePaths) != 0 {
		pathArgs = append(pathArgs, "--")
		pathArgs = append(pathArgs, submodulePaths...)
	}

	// Init submodules must occur prior to sync to ensure completeness of .git/config
	w.Command("git", "submodule", "init")

	// Sync .git/config to .gitmodules in case URL changes (e.g. new build token)
	syncArgs := []string{"submodule", "sync"}
	if recursive {
		syncArgs = append(syncArgs, "--recursive")
	}
	syncArgs = append(syncArgs, pathArgs...)
	w.Command("git", syncArgs...)

	// Update / initialize submodules
	gitURLArgs, err := build.GetURLInsteadOfArgs()
	if err != nil {
		return fmt.Errorf("writing submodule update commands: %w", err)
	}

	if credConfigFile := b.credConfigFile(build, w); credConfigFile != "" {
		gitURLArgs = append(gitURLArgs, "-c", "include.path="+credConfigFile)
	}

	updateArgs := append(gitURLArgs, "submodule", "update", "--init") //nolint:gocritic
	foreachArgs := []string{"submodule", "foreach"}
	if recursive {
		updateArgs = append(updateArgs, "--recursive")
		foreachArgs = append(foreachArgs, "--recursive")
	}
	if depth > 0 {
		updateArgs = append(updateArgs, "--depth", strconv.Itoa(depth))
	}
	submoduleUpdateFlags := build.GetGitSubmoduleUpdateFlags()
	updateArgs = append(updateArgs, submoduleUpdateFlags...)
	updateArgs = append(updateArgs, pathArgs...)

	// Clean changed files in submodules
	cleanFlags := []string{"-ffdx"}
	if len(build.GetGitCleanFlags()) > 0 {
		cleanFlags = build.GetGitCleanFlags()
	}
	cleanCommand := []string{"git clean " + strings.Join(cleanFlags, " ")}

	w.Command("git", append(foreachArgs, cleanCommand...)...)
	w.Command("git", append(foreachArgs, "git reset --hard")...)

	w.IfCmdWithOutput("git", updateArgs...)
	w.Noticef("Updated submodules")
	w.Command("git", syncArgs...)
	w.Else()
	// call sync and update again if the initial update fails
	w.Warningf("Updating submodules failed. Retrying...")

	hasSubmoduleRemoteFlag := slices.ContainsFunc(submoduleUpdateFlags, func(s string) bool {
		return strings.EqualFold(s, "--remote")
	})
	if hasSubmoduleRemoteFlag {
		// We've observed issues like
		//	fatal: Unable to find refs/remotes/origin/dev revision in submodule path 'subs-1'
		// when updating submodule with `--remote` and `branch` was set in `.gitmodules` (which is not the default branch). To
		// work around that, we explicitly pull in the remote heads.
		// We only do this as a fallback / on retry *and* when the `--remote` update flag is used, so that we don't
		// unnecessarily pull in a ton of remote heads.
		// This renders a command similar to:
		//	git \
		//		-c url.https://test.local.insteadOf=ssh://git@test.local \
		//		-c include.path=blipp/blarp/blarz.conf \
		//		submodule foreach 'git fetch origin +refs/heads/*:refs/remotes/origin/*'
		w.Command("git", slices.Concat(
			gitURLArgs, foreachArgs, []string{"git fetch origin +refs/heads/*:refs/remotes/origin/*"},
		)...)
	}

	w.Command("git", syncArgs...)
	w.Command("git", updateArgs...)
	w.Command("git", append(foreachArgs, "git reset --hard")...)
	w.EndIf()

	w.Command("git", append(foreachArgs, cleanCommand...)...)

	if !build.IsLFSSmudgeDisabled() {
		w.IfCmd("git", "lfs", "version")
		w.Command("git", append(append(gitURLArgs, foreachArgs...), "git lfs pull")...)
		w.EndIf()
	}

	return nil
}

func (b *AbstractShell) writeSubmoduleUpdateNoticeMsg(w ShellWriter, recursive bool, depth int) {
	switch {
	case recursive && depth > 0:
		w.Noticef("Updating/initializing submodules recursively with git depth set to %d...", depth)
	case recursive && depth == 0:
		w.Noticef("Updating/initializing submodules recursively...")
	case depth > 0:
		w.Noticef("Updating/initializing submodules with git depth set to %d...", depth)
	default:
		w.Noticef("Updating/initializing submodules...")
	}
}

func (b *AbstractShell) writeRestoreCacheScript(
	ctx context.Context,
	w ShellWriter,
	info common.ShellScriptInfo,
) error {
	b.writeExports(w, info)
	b.writeCdBuildDir(w, info)

	// Try to restore from main cache, if not found cache for default branch
	return b.cacheExtractor(ctx, w, info)
}

func (b *AbstractShell) writeDownloadArtifactsScript(
	_ context.Context,
	w ShellWriter,
	info common.ShellScriptInfo,
) error {
	b.writeExports(w, info)
	b.writeCdBuildDir(w, info)

	return b.downloadAllArtifacts(w, info)
}

// Write the given string of commands using the provided ShellWriter object.
func (b *AbstractShell) writeCommands(w ShellWriter, info common.ShellScriptInfo, prefix string, commands ...string) {
	writeCommand := func(i int, command string) {
		command = strings.TrimSpace(command)
		defer func() {
			w.Line(command)
			w.CheckForErrors()
		}()

		if command == "" {
			w.EmptyLine()
			return
		}

		nlIndex := strings.Index(command, "\n")
		if nlIndex == -1 {
			w.Noticef("$ %s", command)
			return
		}

		if info.Build.IsFeatureFlagOn(featureflags.ScriptSections) &&
			info.Build.JobResponse.Features.TraceSections {
			b.writeMultilineCommand(w, fmt.Sprintf("%s_%d", prefix, i), command)
		} else {
			w.Noticef("$ %s # collapsed multi-line command", command[:nlIndex])
		}
	}

	for i, command := range commands {
		writeCommand(i, command)
	}
}

func stringifySectionOptions(opts []string) string {
	if len(opts) == 0 {
		return ""
	}
	return fmt.Sprintf("[%s]", strings.Join(opts, ","))
}

func (b *AbstractShell) writeMultilineCommand(w ShellWriter, sectionName, command string) {
	w.SectionStart(sectionName, fmt.Sprintf("$ %s", command), []string{"hide_duration=true", "collapsed=true"})
	w.SectionEnd(sectionName)
}

func (b *AbstractShell) writeUserScript(
	w ShellWriter,
	info common.ShellScriptInfo,
	buildStage common.BuildStage,
) error {
	var scriptStep *common.Step
	for _, step := range info.Build.Steps {
		if common.StepToBuildStage(step) == buildStage {
			scriptStep = &step
			break
		}
	}

	if scriptStep == nil {
		return common.ErrSkipBuildStage
	}

	b.writeExports(w, info)
	b.writeCdBuildDir(w, info)

	if info.PreBuildScript != "" {
		b.writeCommands(w, info, "pre_build_script", info.PreBuildScript)
	}

	script := scriptStep.Script
	// handles the release yaml field that gets converted to a step by the backend
	if scriptStep.Name == "release" {
		for i, s := range scriptStep.Script {
			script[i] = info.Build.GetAllVariables().ExpandValue(s)
		}
	}

	b.writeCommands(w, info, "script_step", script...)

	if info.PostBuildScript != "" {
		b.writeCommands(w, info, "post_build_script", info.PostBuildScript)
	}

	return nil
}

func (b *AbstractShell) cacheArchiver(
	ctx context.Context,
	w ShellWriter,
	info common.ShellScriptInfo,
	onSuccess bool,
) error {
	b.writeExports(w, info)
	b.writeCdBuildDir(w, info)

	skipArchiveCache, err := b.archiveCache(ctx, w, info, onSuccess)
	if err != nil {
		return err
	}

	if skipArchiveCache {
		return common.ErrSkipBuildStage
	}

	return nil
}

func (b *AbstractShell) archiveCache(
	ctx context.Context,
	w ShellWriter,
	info common.ShellScriptInfo,
	onSuccess bool,
) (bool, error) {
	skipArchiveCache := true

	for _, cacheOptions := range info.Build.Cache {
		if !cacheOptions.When.ShouldCache(onSuccess) {
			continue
		}

		// Create list of files to archive
		archiverArgs := b.getArchiverArgs(cacheOptions, info)

		if len(archiverArgs) < 1 {
			// Skip creating archive
			continue
		}

		skipArchiveCache = false

		cacheConfig, warning, err := newCacheConfig(info.Build, cacheOptions.Key)
		if warning != "" {
			w.Warningf(warning)
		}
		// Skip archiving if no cache is defined
		if err != nil {
			w.Noticef("Skipping cache archiving due to %v", err)
			continue
		}
		// we also want to sanitize the cache key on upload, so that we actually use the same keys on up and download, ie.
		// it round-trips
		cacheKey, err = sanitizeCacheKey(cacheKey)
		if err != nil {
			w.Warningf(err.Error())
		}
		if cacheKey == "" {
			continue
		}

		cacheOptions.Policy = common.CachePolicy(info.Build.GetAllVariables().ExpandValue(string(cacheOptions.Policy)))

		if ok, err := cacheOptions.CheckPolicy(common.CachePolicyPush); err != nil {
			return false, fmt.Errorf("%w for %s", err, cacheConfig.HumanKey)
		} else if !ok {
			w.Noticef("Not uploading cache %s due to policy", cacheConfig.HumanKey)
			continue
		}

		b.addCacheUploadCommand(ctx, w, info, *cacheConfig, archiverArgs)
	}

	return skipArchiveCache, nil
}

func (b *AbstractShell) getArchiverArgs(cacheOptions common.Cache, _ common.ShellScriptInfo) []string {
	var archiverArgs []string
	for _, path := range cacheOptions.Paths {
		archiverArgs = append(archiverArgs, "--path", path)
	}

	if cacheOptions.Untracked {
		archiverArgs = append(archiverArgs, "--untracked")
	}

	return archiverArgs
}

func (b *AbstractShell) addCacheUploadCommand(
	ctx context.Context,
	w ShellWriter,
	info common.ShellScriptInfo,
	cacheConfig cacheConfig,
	archiverArgs []string,
) {
	// add metadata to the local metadata file and for GoCloud uploads
	args := []string{
		"cache-archiver",
		"--file", cacheConfig.ArchiveFile,
		"--timeout", strconv.Itoa(info.Build.GetCacheRequestTimeout()),
	}

	metadata := map[string]string{
		"cachekey": cacheConfig.HumanKey,
	}

	if info.Build.Runner.Cache != nil && info.Build.Runner.Cache.MaxUploadedArchiveSize > 0 {
		args = append(
			args,
			"--max-uploaded-archive-size",
			strconv.FormatInt(info.Build.Runner.Cache.MaxUploadedArchiveSize, 10),
		)
	}

	env := map[string]string{}

	// We pass the metadata via environment rather than via CLI flags, so that we are backwards compatible, e.g. for
	// user who have pinned the helper image / helper binary to an older version.
	// Note: Marshaling map[string]string wont error ever, thus we ignore the error here.
	metaJsonBlob, _ := json.Marshal(metadata)
	env["CACHE_METADATA"] = string(metaJsonBlob)

	args = append(args, archiverArgs...)

	// Generate cache upload address
	extraArgs, extraEnv, err := getCacheUploadURLAndEnv(ctx, info.Build, cacheConfig.HashedKey, metadata)
	args = append(args, extraArgs...)
	maps.Copy(env, extraEnv)

	if err != nil {
		w.Warningf("Unable to generate cache upload environment: %v", err)
	}

	// Execute cache-archiver command. Failure is not fatal.
	b.guardRunnerCommand(w, info.RunnerCommand, "Creating cache", func() {
		w.Noticef("Creating cache %s...", cacheConfig.HumanKey)

		if env != nil {
			cacheEnvFilename := b.writeCacheExports(w, env)
			args = append(args, "--env-file", cacheEnvFilename)
			defer w.RmFile(cacheEnvFilename)
		}

		w.IfCmdWithOutput(info.RunnerCommand, args...)
		w.Noticef("Created cache")
		w.Else()
		w.Warningf("Failed to create cache")
		w.EndIf()
	})
}

// getCacheUploadURLAndEnv will first try to generate the GoCloud URL if it's
// available then fallback to a pre-signed URL.
func getCacheUploadURLAndEnv(ctx context.Context, build *common.Build, hashedCacheKey string, metadata map[string]string) ([]string, map[string]string, error) {
	// Prefer Go Cloud URL if supported
	goCloudURL, err := cache.GetCacheGoCloudURL(ctx, build, hashedCacheKey, true)
	if goCloudURL.URL != nil {
		uploadArgs := []string{"--gocloud-url", goCloudURL.URL.String()}
		return uploadArgs, goCloudURL.Environment, err
	}

	uploadURL := cache.GetCacheUploadURL(ctx, build, hashedCacheKey, metadata)
	if uploadURL.URL == nil {
		return []string{}, nil, nil
	}

	uploadArgs := []string{"--url", uploadURL.URL.String()}
	for key, values := range uploadURL.Headers {
		for _, value := range values {
			uploadArgs = append(uploadArgs, "--header", fmt.Sprintf("%s: %s", key, value))
		}
	}

	return uploadArgs, nil, err
}

func (b *AbstractShell) writeUploadArtifact(w ShellWriter, info common.ShellScriptInfo, artifact common.Artifact) bool {
	args := []string{
		"artifacts-uploader",
		"--url",
		info.Build.Runner.URL,
		"--token",
		info.Build.Token,
		"--id",
		strconv.FormatInt(info.Build.ID, 10),
	}

	if b.shouldGenerateArtifactsMetadata(info, artifact) {
		args = append(args, b.generateArtifactsMetadataArgs(info)...)
	}

	// Create list of files to archive
	var archiverArgs []string
	for _, path := range artifact.Paths {
		archiverArgs = append(archiverArgs, "--path", path)
	}

	// Create list of paths to be excluded from the archive
	for _, path := range artifact.Exclude {
		archiverArgs = append(archiverArgs, "--exclude", path)
	}

	if artifact.Untracked {
		archiverArgs = append(archiverArgs, "--untracked")
	}

	if len(archiverArgs) < 1 {
		// Skip creating archive
		return false
	}

	args = append(args, archiverArgs...)

	if artifact.Name != "" {
		args = append(args, "--name", artifact.Name)
	}

	if artifact.ExpireIn != "" {
		args = append(args, "--expire-in", artifact.ExpireIn)
	}

	if artifact.Format != "" {
		args = append(args, "--artifact-format", string(artifact.Format))
	}

	if artifact.Type != "" {
		args = append(args, "--artifact-type", artifact.Type)
	}

	b.guardRunnerCommand(w, info.RunnerCommand, "Uploading artifacts", func() {
		w.Noticef("Uploading artifacts...")
		w.Command(info.RunnerCommand, args...)
	})

	return true
}

func (b *AbstractShell) shouldGenerateArtifactsMetadata(info common.ShellScriptInfo, artifact common.Artifact) bool {
	generateArtifactsMetadata := info.Build.Variables.Bool(common.GenerateArtifactsMetadataVariable)
	// Currently only zip artifacts are supported as artifact metadata effectively adds another file to the archive
	// https://gitlab.com/gitlab-org/gitlab/-/issues/367203#note_1059841610
	metadataArtifactsFormatSupported := artifact.Format == common.ArtifactFormatZip
	return generateArtifactsMetadata && metadataArtifactsFormatSupported
}

func (b *AbstractShell) generateArtifactsMetadataArgs(info common.ShellScriptInfo) []string {
	schemaVersion := info.Build.Variables.Get("SLSA_PROVENANCE_SCHEMA_VERSION")
	if schemaVersion == "" {
		// specify a value so the CLI can parse the arguments correctly
		// avoid specifying a proper default here to avoid duplication
		// the artifact metadata command will handle that separately
		schemaVersion = "unknown"
	}

	args := []string{
		"--generate-artifacts-metadata",
		"--runner-id",
		info.Build.Variables.Value("CI_RUNNER_ID"),
		"--repo-url",
		strings.TrimSuffix(info.Build.RepoCleanURL(), ".git"),
		"--repo-digest",
		info.Build.GitInfo.Sha,
		"--job-name",
		info.Build.JobInfo.Name,
		"--executor-name",
		info.Build.Runner.Executor,
		"--runner-name",
		info.Build.Runner.Name,
		"--started-at",
		info.Build.StartedAt().Format(time.RFC3339),
		"--ended-at",
		time.Now().Format(time.RFC3339),
		"--schema-version",
		schemaVersion,
	}

	for _, variable := range info.Build.Variables {
		args = append(args, "--metadata-parameter", variable.Key)
	}

	return args
}

func (b *AbstractShell) writeUploadArtifacts(w ShellWriter, info common.ShellScriptInfo, onSuccess bool) error {
	if info.Build.Runner.URL == "" {
		return common.ErrSkipBuildStage
	}

	b.writeExports(w, info)
	b.writeCdBuildDir(w, info)

	skipUploadArtifacts := true

	for _, artifact := range info.Build.Artifacts {
		if onSuccess && !artifact.When.OnSuccess() {
			continue
		}
		if !onSuccess && !artifact.When.OnFailure() {
			continue
		}

		if b.writeUploadArtifact(w, info, artifact) {
			skipUploadArtifacts = false
		}
	}

	if skipUploadArtifacts {
		return common.ErrSkipBuildStage
	}

	return nil
}

func (b *AbstractShell) writeAfterScript(_ context.Context, w ShellWriter, info common.ShellScriptInfo) error {
	var afterScriptStep *common.Step
	for _, step := range info.Build.Steps {
		if step.Name == common.StepNameAfterScript {
			afterScriptStep = &step
			break
		}
	}

	if afterScriptStep == nil || len(afterScriptStep.Script) == 0 {
		return common.ErrSkipBuildStage
	}

	b.writeExports(w, info)
	b.writeCdBuildDir(w, info)

	w.Noticef("Running after script...")

	b.writeCommands(w, info, "after_script_step", afterScriptStep.Script...)

	return nil
}

func (b *AbstractShell) writeUploadArtifactsOnSuccessScript(
	_ context.Context,
	w ShellWriter,
	info common.ShellScriptInfo,
) error {
	return b.writeUploadArtifacts(w, info, true)
}

func (b *AbstractShell) writeUploadArtifactsOnFailureScript(
	_ context.Context,
	w ShellWriter,
	info common.ShellScriptInfo,
) error {
	return b.writeUploadArtifacts(w, info, false)
}

func (b *AbstractShell) writeArchiveCacheOnSuccessScript(
	ctx context.Context,
	w ShellWriter,
	info common.ShellScriptInfo,
) error {
	return b.cacheArchiver(ctx, w, info, true)
}

func (b *AbstractShell) writeArchiveCacheOnFailureScript(
	ctx context.Context,
	w ShellWriter,
	info common.ShellScriptInfo,
) error {
	return b.cacheArchiver(ctx, w, info, false)
}

func (b *AbstractShell) writeCleanupScript(_ context.Context, w ShellWriter, info common.ShellScriptInfo) error {
	w.RmFile(w.TmpFile(gitlabEnvFileName))
	w.RmFile(w.TmpFile("masking.db"))

	for _, variable := range info.Build.GetAllVariables() {
		if !variable.File {
			continue
		}
		w.RmFile(w.TmpFile(variable.Key))
	}

	if info.Build.IsFeatureFlagOn(featureflags.EnableJobCleanup) {
		if err := b.writeCleanupBuildDirectoryScript(w, info); err != nil {
			return err
		}
	}

	b.writeGitCleanup(w, info.Build)

	w.RmFile(w.Join(info.Build.RootDir, BuildUidGidFile))

	return nil
}

func (b *AbstractShell) writeCleanupBuildDirectoryScript(w ShellWriter, info common.ShellScriptInfo) error {
	switch info.Build.GetGitStrategy() {
	case common.GitClone, common.GitEmpty:
		w.RmDir(info.Build.FullProjectDir())
	case common.GitFetch:
		b.writeCdBuildDir(w, info)

		var cleanArgs []string
		cleanFlags := info.Build.GetGitCleanFlags()
		if len(cleanFlags) > 0 {
			cleanArgs = append([]string{"clean"}, cleanFlags...)
			w.Command("git", cleanArgs...)
		}

		resetArgs := []string{"reset", "--hard"}
		w.Command("git", resetArgs...)

		if info.Build.GetSubmoduleStrategy() == common.SubmoduleNormal ||
			info.Build.GetSubmoduleStrategy() == common.SubmoduleRecursive {
			submoduleArgs := []string{"submodule", "foreach"}

			if info.Build.GetSubmoduleStrategy() == common.SubmoduleRecursive {
				submoduleArgs = append(submoduleArgs, "--recursive")
			}

			if len(cleanFlags) > 0 {
				submoduleCleanArgs := append(submoduleArgs, append([]string{"git"}, cleanArgs...)...) //nolint:gocritic
				w.Command("git", submoduleCleanArgs...)
			}

			submoduleResetArgs := append(submoduleArgs, append([]string{"git"}, resetArgs...)...) //nolint:gocritic
			w.Command("git", submoduleResetArgs...)
		}
	case common.GitNone:
		w.Noticef("Skipping build directory cleanup step")

	default:
		return errUnknownGitStrategy
	}

	return nil
}

func (b *AbstractShell) writeScript(
	ctx context.Context,
	w ShellWriter,
	buildStage common.BuildStage,
	info common.ShellScriptInfo,
) error {
	methods := map[common.BuildStage]func(context.Context, ShellWriter, common.ShellScriptInfo) error{
		common.BuildStagePrepare:                  b.writePrepareScript,
		common.BuildStageGetSources:               b.writeGetSourcesScript,
		common.BuildStageClearWorktree:            b.writeClearWorktreeScript,
		common.BuildStageRestoreCache:             b.writeRestoreCacheScript,
		common.BuildStageDownloadArtifacts:        b.writeDownloadArtifactsScript,
		common.BuildStageAfterScript:              b.writeAfterScript,
		common.BuildStageArchiveOnSuccessCache:    b.writeArchiveCacheOnSuccessScript,
		common.BuildStageArchiveOnFailureCache:    b.writeArchiveCacheOnFailureScript,
		common.BuildStageUploadOnSuccessArtifacts: b.writeUploadArtifactsOnSuccessScript,
		common.BuildStageUploadOnFailureArtifacts: b.writeUploadArtifactsOnFailureScript,
		common.BuildStageCleanup:                  b.writeCleanupScript,
	}

	fn, ok := methods[buildStage]
	if !ok {
		return b.writeUserScript(w, info, buildStage)
	}
	return fn(ctx, w, info)
}<|MERGE_RESOLUTION|>--- conflicted
+++ resolved
@@ -95,11 +95,6 @@
 		return nil, "", fmt.Errorf("unset cache directory")
 	}
 
-<<<<<<< HEAD
-	rawKey := path.Join("/", build.JobInfo.Name, build.GitInfo.Ref)[1:]
-	if userKey != "" {
-		rawKey = build.GetAllVariables().ExpandValue(userKey)
-=======
 	// Deduce cache key
 	var key string
 	if userKey != "" {
@@ -108,7 +103,6 @@
 		// we root the path, to not have path traversal issues
 		path := path.Join("/", build.JobInfo.Name, build.GitInfo.Ref)
 		key = path[1:]
->>>>>>> 50bc0499
 	}
 
 	// hashers per mode: nop in unhashed mode, sha256sum in hashed mode
@@ -255,22 +249,10 @@
 	// the "default" cache key
 	cacheConfigs := []cacheConfig{initialCacheConfig}
 
-<<<<<<< HEAD
-	build := info.Build
-	buildVars := build.GetAllVariables()
-	addCacheConfig := func(key string, keyChecks ...func(s string) bool) {
-		if key == "" {
-			return
-		}
-		cc, warning, err := newCacheConfig(build, key, keyChecks...)
-		if warning != "" {
-			w.Warningf(warning)
-=======
 	buildVars := info.Build.GetAllVariables()
 	addCacheKey := func(key string, err error) {
 		if key != "" {
 			allowedCacheKeys = append(allowedCacheKeys, key)
->>>>>>> 50bc0499
 		}
 		if err != nil {
 			w.Noticef("Skipping cache extraction due to %v", err)
@@ -281,21 +263,6 @@
 		}
 	}
 
-<<<<<<< HEAD
-	// the fallback cache keys from the cache config
-	for _, cacheKey := range cacheOptions.FallbackKeys {
-		addCacheConfig(buildVars.ExpandValue(cacheKey))
-	}
-
-	// the fallback key from CACHE_FALLBACK_KEY
-	blockProtectedFallback := func(key string) bool {
-		const blockedSuffix = "-protected"
-		allowed := !strings.HasSuffix(key, blockedSuffix)
-		if !allowed {
-			w.Warningf("CACHE_FALLBACK_KEY %q not allowed to end in %q", key, blockedSuffix)
-		}
-		return allowed
-=======
 	// the "default" cache key
 	addCacheKey(sanitizeCacheKey(cacheKey))
 
@@ -316,7 +283,6 @@
 
 	if len(allowedCacheKeys) < 1 {
 		return
->>>>>>> 50bc0499
 	}
 	addCacheConfig(buildVars.Value("CACHE_FALLBACK_KEY"), blockProtectedFallback)
 
