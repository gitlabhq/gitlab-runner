package common

import "time"

const DefaultTimeout = 7200
const DefaultExecTimeout = 1800
const CheckInterval = 3 * time.Second
const NotHealthyCheckInterval = 300
const UpdateInterval = 3 * time.Second
const UpdateRetryInterval = 3 * time.Second
const ReloadConfigInterval = 3
const HealthyChecks = 3
const HealthCheckInterval = 3600
const DefaultWaitForServicesTimeout = 30
const ShutdownTimeout = 30
const DefaultOutputLimit = 4096 // 4MB in kilobytes
const ForceTraceSentInterval = 30 * time.Second
const PreparationRetries = 3
const DefaultGetSourcesAttempts = 1
const DefaultArtifactDownloadAttempts = 1
const DefaultRestoreCacheAttempts = 1
const KubernetesPollInterval = 3
const KubernetesPollTimeout = 180
const AfterScriptTimeout = 5 * time.Minute
const DefaultMetricsServerPort = 9252
<<<<<<< HEAD
const DefaultCacheRequestTimeout = 10
=======
const DefaultNetworkClientTimeout = 60 * time.Minute
>>>>>>> e218967b

var PreparationRetryInterval = 3 * time.Second<|MERGE_RESOLUTION|>--- conflicted
+++ resolved
@@ -23,10 +23,7 @@
 const KubernetesPollTimeout = 180
 const AfterScriptTimeout = 5 * time.Minute
 const DefaultMetricsServerPort = 9252
-<<<<<<< HEAD
 const DefaultCacheRequestTimeout = 10
-=======
 const DefaultNetworkClientTimeout = 60 * time.Minute
->>>>>>> e218967b
 
 var PreparationRetryInterval = 3 * time.Second