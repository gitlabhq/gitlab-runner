//nolint:goconst
package common

import (
	"bytes"
	"crypto/rand"
	"crypto/rsa"
	"crypto/x509"
	"crypto/x509/pkix"
	"encoding/pem"
	"fmt"
	"math/big"
	"net/http"
	"os"
	"os/exec"
	"path"
	"runtime"
	"strings"
	"time"

	"github.com/tevino/abool"
)

const (
	repoRemoteURL = "https://gitlab.com/gitlab-org/ci-cd/gitlab-runner-pipeline-tests/gitlab-test.git"

	repoRefType = RefTypeBranch

	repoSHA       = "69b18e5ed3610cf646119c3e38f462c64ec462b7"
	repoBeforeSHA = "1ea27a9695f80d7816d9e8ce025d9b2df83d0dd7"
	repoRefName   = "main"

	repoLFSSHA       = "c8f2a61def956871b91f73fcd0c320afb257fd6e"
	repoLFSBeforeSHA = "86002a2304d89a193f91b8b0907c4cf2f95a6d28"
	repoLFSRefName   = "add-lfs-object"

	repoSubmoduleLFSSHA       = "86002a2304d89a193f91b8b0907c4cf2f95a6d28"
	repoSubmoduleLFSBeforeSHA = "1ea27a9695f80d7816d9e8ce025d9b2df83d0dd7"
	repoSubmoduleLFSRefName   = "add-lfs-submodule"

	FilesLFSFile1LFSsize = int64(2097152)
)

var (
	gitLabComChain        string
	gitLabComChainFetched *abool.AtomicBool
)

func init() {
	gitLabComChainFetched = abool.New()
}

func GetGitInfo(url string) GitInfo {
	return GitInfo{
		RepoURL:   url,
		Sha:       repoSHA,
		BeforeSha: repoBeforeSHA,
		Ref:       repoRefName,
		RefType:   repoRefType,
		Refspecs:  []string{"+refs/heads/*:refs/origin/heads/*", "+refs/tags/*:refs/tags/*"},
	}
}

func GetLFSGitInfo(url string) GitInfo {
	return GitInfo{
		RepoURL:   url,
		Sha:       repoLFSSHA,
		BeforeSha: repoLFSBeforeSHA,
		Ref:       repoLFSRefName,
		RefType:   repoRefType,
		Refspecs:  []string{"+refs/heads/*:refs/origin/heads/*", "+refs/tags/*:refs/tags/*"},
	}
}

func GetSubmoduleLFSGitInfo(url string) GitInfo {
	return GitInfo{
		RepoURL:   url,
		Sha:       repoSubmoduleLFSSHA,
		BeforeSha: repoSubmoduleLFSBeforeSHA,
		Ref:       repoSubmoduleLFSRefName,
		RefType:   repoRefType,
		Refspecs:  []string{"+refs/heads/*:refs/origin/heads/*", "+refs/tags/*:refs/tags/*"},
	}
}

func GetSuccessfulBuild() (JobResponse, error) {
	return GetLocalBuildResponse("echo Hello World")
}

func GetSuccessfulMultilineCommandBuild() (JobResponse, error) {
	return GetLocalBuildResponse(`echo "Hello
World"`)
}

func GetRemoteSuccessfulBuild() (JobResponse, error) {
	return GetRemoteBuildResponse("echo Hello World")
}

func GetRemoteSuccessfulLFSBuild() (JobResponse, error) {
	response, err := GetRemoteBuildResponse("echo Hello World")
	response.GitInfo = GetLFSGitInfo(repoRemoteURL)

	return response, err
}

func GetRemoteSuccessfulBuildWithAfterScript() (JobResponse, error) {
	jobResponse, err := GetRemoteBuildResponse("echo Hello World")
	jobResponse.Steps = append(
		jobResponse.Steps,
		Step{
			Name:   StepNameAfterScript,
			Script: []string{"echo Hello World"},
			When:   StepWhenAlways,
		},
	)
	return jobResponse, err
}

func GetRemoteSuccessfulBuildPrintVars(shell string, vars ...string) (JobResponse, error) {
	printVarsCmd := getShellPrintVars(shell, vars...)

	return GetRemoteBuildResponse(printVarsCmd...)
}

func GetRemoteSuccessfulMultistepBuild() (JobResponse, error) {
	jobResponse, err := GetRemoteBuildResponse("echo Hello World")
	if err != nil {
		return JobResponse{}, err
	}

	jobResponse.Steps = append(
		jobResponse.Steps,
		Step{
			Name:   "release",
			Script: []string{"echo Release"},
			When:   StepWhenOnSuccess,
		},
		Step{
			Name:   StepNameAfterScript,
			Script: []string{"echo After Script"},
			When:   StepWhenAlways,
		},
	)

	return jobResponse, nil
}

func GetRemoteFailingMultistepBuild(failingStepName StepName) (JobResponse, error) {
	jobResponse, err := GetRemoteSuccessfulMultistepBuild()
	if err != nil {
		return JobResponse{}, err
	}

	for i, step := range jobResponse.Steps {
		if step.Name == failingStepName {
			jobResponse.Steps[i].Script = append(step.Script, "exit 1")
		}
	}

	return jobResponse, nil
}

func GetRemoteFailingMultistepBuildPrintVars(shell string, fail bool, vars ...string) (JobResponse, error) {
	jobResponse, err := GetRemoteBuildResponse("echo 'Hello World'")
	if err != nil {
		return JobResponse{}, err
	}

	printVarsCmd := getShellPrintVars(shell, vars...)

	exitCommand := "exit 0"
	if fail {
		exitCommand = "exit 1"
	}

	jobResponse.Steps = append(
		jobResponse.Steps,
		Step{
			Name:   "env",
			Script: append(printVarsCmd, exitCommand),
			When:   StepWhenOnSuccess,
		},
		Step{
			Name:   StepNameAfterScript,
			Script: printVarsCmd,
			When:   StepWhenAlways,
		},
	)

	return jobResponse, nil
}

func getShellPrintVars(shell string, vars ...string) []string {
	var envCommand []string
	var fmtStr string

	switch shell {
	case "powershell", "pwsh":
		fmtStr = "echo %s=$env:%s"
	default:
		fmtStr = "echo %s=$%s"
	}

	for _, v := range vars {
		envCommand = append(envCommand, fmt.Sprintf(fmtStr, v, v))
	}

	return envCommand
}

func GetRemoteSuccessfulBuildWithDumpedVariables() (JobResponse, error) {
	variableName := "test_dump"
	variableValue := "test"

	response, err := GetRemoteBuildResponse(
		fmt.Sprintf("[[ \"${%s}\" != \"\" ]]", variableName),
		fmt.Sprintf("[[ $(cat $%s) == \"%s\" ]]", variableName, variableValue),
	)

	if err != nil {
		return JobResponse{}, err
	}

	dumpedVariable := JobVariable{
		Key: variableName, Value: variableValue,
		Internal: true, Public: true, File: true,
	}
	response.Variables = append(response.Variables, dumpedVariable)

	return response, nil
}

func GetFailedBuild() (JobResponse, error) {
	return GetLocalBuildResponse("exit 1")
}

func GetRemoteFailedBuild() (JobResponse, error) {
	return GetRemoteBuildResponse("exit 1")
}

func GetLongRunningBuild() (JobResponse, error) {
	return GetLocalBuildResponse("sleep 3600")
}

func GetRemoteLongRunningBuild() (JobResponse, error) {
	return GetRemoteBuildResponse("sleep 3600")
}

<<<<<<< HEAD
func GetRemoteLongRunningBuildWithAfterScript(shell string) (JobResponse, error) {
	var jobResponse JobResponse
	var err error

	jobResponse, err = GetRemoteLongRunningBuild()
=======
func GetRemoteLongRunningBuildCMD() (JobResponse, error) {
	// Can't use TIMEOUT since it requires input redirection,
	// https://knowledge.broadcom.com/external/article/29524/the-timeout-command-in-batch-script-job.html
	return GetLocalBuildResponse("ping 127.0.0.1 -n 3600 > nul")
}

func GetRemoteLongRunningBuildWithAfterScript(shell string) (JobResponse, error) {
	var jobResponse JobResponse
	var err error
	switch shell {
	default:
		jobResponse, err = GetRemoteLongRunningBuild()
	case "cmd":
		jobResponse, err = GetRemoteLongRunningBuildCMD()
	}
>>>>>>> 535ced5f
	if err != nil {
		return JobResponse{}, err
	}

	switch shell {
	default:
		jobResponse.Steps = append(jobResponse.Steps, Step{
			Name: StepNameAfterScript,
			Script: []string{
				"echo \"Hello World from after_script\"",
				"echo \"job status $CI_JOB_STATUS\"",
			},
		})

	case "pwsh":
		jobResponse.Steps = append(jobResponse.Steps, Step{
			Name: StepNameAfterScript,
			Script: []string{
				"echo \"Hello World from after_script\"",
				"echo \"job status $env:CI_JOB_STATUS\"",
			},
		})

	case "cmd":
		jobResponse.Steps = append(jobResponse.Steps, Step{
			Name: StepNameAfterScript,
			Script: []string{
				"echo \"Hello World from after_script\"",
				"echo \"job status %CI_JOB_STATUS%\"",
			},
		})
	}

	return jobResponse, nil
}

func GetMultilineBashBuild() (JobResponse, error) {
	return GetRemoteBuildResponse(`if true; then
	echo 'Hello World'
fi
`)
}

func GetMultilineBashBuildPowerShell() (JobResponse, error) {
	return GetRemoteBuildResponse("if (0 -eq 0) {\n\recho \"Hello World\"\n\r}")
}

func GetRemoteBrokenTLSBuild() (JobResponse, error) {
	invalidCert, err := buildSnakeOilCert()
	if err != nil {
		return JobResponse{}, err
	}

	return getRemoteCustomTLSBuild(invalidCert)
}

func GetRemoteGitLabComTLSBuild() (JobResponse, error) {
	cert, err := getGitLabComTLSChain()
	if err != nil {
		return JobResponse{}, err
	}

	return getRemoteCustomTLSBuild(cert)
}

func getRemoteCustomTLSBuild(chain string) (JobResponse, error) {
	job, err := GetRemoteBuildResponse("echo Hello World")
	if err != nil {
		return JobResponse{}, err
	}

	job.TLSCAChain = chain
	job.Variables = append(
		job.Variables,
		JobVariable{Key: "GIT_STRATEGY", Value: "clone"},
		JobVariable{Key: "GIT_SUBMODULE_STRATEGY", Value: "normal"},
	)

	return job, nil
}

func getBuildResponse(repoURL string, commands []string) JobResponse {
	return JobResponse{
		GitInfo: GetGitInfo(repoURL),
		Steps: Steps{
			Step{
				Name:         StepNameScript,
				Script:       commands,
				When:         StepWhenAlways,
				AllowFailure: false,
			},
		},
		RunnerInfo: RunnerInfo{
			Timeout: DefaultTimeout,
		},
	}
}

func GetRemoteBuildResponse(commands ...string) (JobResponse, error) {
	return getBuildResponse(repoRemoteURL, commands), nil
}

func GetLocalBuildResponse(commands ...string) (JobResponse, error) {
	localRepoURL, err := getLocalRepoURL()
	if err != nil {
		if os.IsNotExist(err) {
			panic("Local repo not found, please run `make development_setup`")
		}
		return JobResponse{}, err
	}

	return getBuildResponse(localRepoURL, commands), nil
}

func getLocalRepoURL() (string, error) {
	_, filename, _, _ := runtime.Caller(0) //nolint:dogsled

	directory := path.Dir(filename)
	if strings.Contains(directory, "_test/_obj_test") {
		pwd, err := os.Getwd()
		if err != nil {
			return "", err
		}
		directory = pwd
	}

	localRepoURL := path.Clean(directory + "/../tmp/gitlab-test/.git")

	_, err := os.Stat(localRepoURL)
	if err != nil {
		return "", err
	}

	return localRepoURL, nil
}

func RunLocalRepoGitCommand(arguments ...string) error {
	url, err := getLocalRepoURL()
	if err != nil {
		return err
	}

	cmd := exec.Command("git", arguments...)
	cmd.Dir = path.Dir(url)

	return cmd.Run()
}

func buildSnakeOilCert() (string, error) {
	priv, err := rsa.GenerateKey(rand.Reader, 1024)
	if err != nil {
		return "", err
	}

	notBefore := time.Now()
	notAfter := notBefore.Add(time.Hour)

	template := x509.Certificate{
		SerialNumber: big.NewInt(1),
		Subject: pkix.Name{
			Organization: []string{"Snake Oil Co"},
		},
		NotBefore: notBefore,
		NotAfter:  notAfter,

		IsCA:                  true,
		KeyUsage:              x509.KeyUsageKeyEncipherment | x509.KeyUsageDigitalSignature | x509.KeyUsageCertSign,
		ExtKeyUsage:           []x509.ExtKeyUsage{x509.ExtKeyUsageServerAuth},
		BasicConstraintsValid: true,
	}

	derBytes, err := x509.CreateCertificate(rand.Reader, &template, &template, &priv.PublicKey, priv)
	if err != nil {
		return "", err
	}

	certificate := pem.EncodeToMemory(&pem.Block{Type: "CERTIFICATE", Bytes: derBytes})

	return string(certificate), nil
}

func getGitLabComTLSChain() (string, error) {
	if gitLabComChainFetched.IsSet() {
		return gitLabComChain, nil
	}

	resp, err := http.Head("https://gitlab.com/users/sign_in")
	if err != nil {
		return "", err
	}
	defer func() { _ = resp.Body.Close() }()

	var buff bytes.Buffer
	for _, certs := range resp.TLS.VerifiedChains {
		for _, cert := range certs {
			err = pem.Encode(&buff, &pem.Block{Type: "CERTIFICATE", Bytes: cert.Raw})
			if err != nil {
				return "", err
			}
		}
	}

	gitLabComChain = buff.String()
	gitLabComChainFetched.Set()

	return gitLabComChain, nil
}<|MERGE_RESOLUTION|>--- conflicted
+++ resolved
@@ -246,18 +246,9 @@
 	return GetRemoteBuildResponse("sleep 3600")
 }
 
-<<<<<<< HEAD
 func GetRemoteLongRunningBuildWithAfterScript(shell string) (JobResponse, error) {
 	var jobResponse JobResponse
 	var err error
-
-	jobResponse, err = GetRemoteLongRunningBuild()
-=======
-func GetRemoteLongRunningBuildCMD() (JobResponse, error) {
-	// Can't use TIMEOUT since it requires input redirection,
-	// https://knowledge.broadcom.com/external/article/29524/the-timeout-command-in-batch-script-job.html
-	return GetLocalBuildResponse("ping 127.0.0.1 -n 3600 > nul")
-}
 
 func GetRemoteLongRunningBuildWithAfterScript(shell string) (JobResponse, error) {
 	var jobResponse JobResponse
@@ -268,7 +259,6 @@
 	case "cmd":
 		jobResponse, err = GetRemoteLongRunningBuildCMD()
 	}
->>>>>>> 535ced5f
 	if err != nil {
 		return JobResponse{}, err
 	}
