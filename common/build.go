package common

import (
	"context"
	"errors"
	"fmt"
	"net/url"
	"os"
	"path"
	"strconv"
	"strings"
	"time"

	"github.com/sirupsen/logrus"

	"gitlab.com/gitlab-org/gitlab-runner/helpers"
	"gitlab.com/gitlab-org/gitlab-runner/helpers/tls"
	"gitlab.com/gitlab-org/gitlab-runner/session"
	"gitlab.com/gitlab-org/gitlab-runner/session/terminal"
)

type GitStrategy int

const (
	GitClone GitStrategy = iota
	GitFetch
	GitNone
)

type SubmoduleStrategy int

const (
	SubmoduleInvalid SubmoduleStrategy = iota
	SubmoduleNone
	SubmoduleNormal
	SubmoduleRecursive
)

type BuildRuntimeState string

const (
	BuildRunStatePending      BuildRuntimeState = "pending"
	BuildRunRuntimeRunning    BuildRuntimeState = "running"
	BuildRunRuntimeFinished   BuildRuntimeState = "finished"
	BuildRunRuntimeCanceled   BuildRuntimeState = "canceled"
	BuildRunRuntimeTerminated BuildRuntimeState = "terminated"
	BuildRunRuntimeTimedout   BuildRuntimeState = "timedout"
)

type BuildStage string

const (
	BuildStagePrepare                  BuildStage = "prepare_script"
	BuildStageGetSources               BuildStage = "get_sources"
	BuildStageRestoreCache             BuildStage = "restore_cache"
	BuildStageDownloadArtifacts        BuildStage = "download_artifacts"
	BuildStageUserScript               BuildStage = "build_script"
	BuildStageAfterScript              BuildStage = "after_script"
	BuildStageArchiveCache             BuildStage = "archive_cache"
	BuildStageUploadOnSuccessArtifacts BuildStage = "upload_artifacts_on_success"
	BuildStageUploadOnFailureArtifacts BuildStage = "upload_artifacts_on_failure"
)

type Build struct {
	JobResponse `yaml:",inline"`

	SystemInterrupt  chan os.Signal `json:"-" yaml:"-"`
	RootDir          string         `json:"-" yaml:"-"`
	BuildDir         string         `json:"-" yaml:"-"`
	CacheDir         string         `json:"-" yaml:"-"`
	Hostname         string         `json:"-" yaml:"-"`
	Runner           *RunnerConfig  `json:"runner"`
	ExecutorData     ExecutorData
	ExecutorFeatures FeaturesInfo `json:"-" yaml:"-"`

	// Unique ID for all running builds on this runner
	RunnerID int `json:"runner_id"`

	// Unique ID for all running builds on this runner and this project
	ProjectRunnerID int `json:"project_runner_id"`

	CurrentStage BuildStage
	CurrentState BuildRuntimeState

	Session *session.Session

	executorStageResolver func() ExecutorStage
	logger                BuildLogger
	allVariables          JobVariables

	createdAt time.Time
}

func (b *Build) Log() *logrus.Entry {
	return b.Runner.Log().WithField("job", b.ID).WithField("project", b.JobInfo.ProjectID)
}

func (b *Build) ProjectUniqueName() string {
	return fmt.Sprintf("runner-%s-project-%d-concurrent-%d",
		b.Runner.ShortDescription(), b.JobInfo.ProjectID, b.ProjectRunnerID)
}

func (b *Build) ProjectSlug() (string, error) {
	url, err := url.Parse(b.GitInfo.RepoURL)
	if err != nil {
		return "", err
	}
	if url.Host == "" {
		return "", errors.New("only URI reference supported")
	}

	slug := url.Path
	slug = strings.TrimSuffix(slug, ".git")
	slug = path.Clean(slug)
	if slug == "." {
		return "", errors.New("invalid path")
	}
	if strings.Contains(slug, "..") {
		return "", errors.New("it doesn't look like a valid path")
	}
	return slug, nil
}

func (b *Build) ProjectUniqueDir(sharedDir bool) string {
	dir, err := b.ProjectSlug()
	if err != nil {
		dir = fmt.Sprintf("project-%d", b.JobInfo.ProjectID)
	}

	// for shared dirs path is constructed like this:
	// <some-path>/runner-short-id/concurrent-id/group-name/project-name/
	// ex.<some-path>/01234567/0/group/repo/
	if sharedDir {
		dir = path.Join(
			fmt.Sprintf("%s", b.Runner.ShortDescription()),
			fmt.Sprintf("%d", b.ProjectRunnerID),
			dir,
		)
	}
	return dir
}

func (b *Build) FullProjectDir() string {
	return helpers.ToSlash(b.BuildDir)
}

func (b *Build) StartBuild(rootDir, cacheDir string, sharedDir bool) {
	b.RootDir = rootDir
	b.BuildDir = path.Join(rootDir, b.ProjectUniqueDir(sharedDir))
	b.CacheDir = path.Join(cacheDir, b.ProjectUniqueDir(false))
}

func (b *Build) executeStage(ctx context.Context, buildStage BuildStage, executor Executor) error {
	b.CurrentStage = buildStage

	b.Log().WithField("build_stage", buildStage).Debug("Executing build stage")

	shell := executor.Shell()
	if shell == nil {
		return errors.New("No shell defined")
	}

	script, err := GenerateShellScript(buildStage, *shell)
	if err != nil {
		return err
	}

	// Nothing to execute
	if script == "" {
		return nil
	}

	cmd := ExecutorCommand{
		Context: ctx,
		Script:  script,
		Stage:   buildStage,
	}

	switch buildStage {
	case BuildStageUserScript, BuildStageAfterScript: // use custom build environment
		cmd.Predefined = false
	default: // all other stages use a predefined build environment
		cmd.Predefined = true
	}

	section := helpers.BuildSection{
		Name:        string(buildStage),
		SkipMetrics: !b.JobResponse.Features.TraceSections,
		Run:         func() error { return executor.Run(cmd) },
	}
	return section.Execute(&b.logger)
}

func (b *Build) executeUploadArtifacts(ctx context.Context, state error, executor Executor) (err error) {
	if state == nil {
		return b.executeStage(ctx, BuildStageUploadOnSuccessArtifacts, executor)
	}

	return b.executeStage(ctx, BuildStageUploadOnFailureArtifacts, executor)
}

func (b *Build) executeScript(ctx context.Context, executor Executor) error {
	// Prepare stage
	err := b.executeStage(ctx, BuildStagePrepare, executor)

	if err == nil {
		err = b.attemptExecuteStage(ctx, BuildStageGetSources, executor, b.GetGetSourcesAttempts())
	}
	if err == nil {
		err = b.attemptExecuteStage(ctx, BuildStageRestoreCache, executor, b.GetRestoreCacheAttempts())
	}
	if err == nil {
		err = b.attemptExecuteStage(ctx, BuildStageDownloadArtifacts, executor, b.GetDownloadArtifactsAttempts())
	}

	if err == nil {
		// Execute user build script (before_script + script)
		err = b.executeStage(ctx, BuildStageUserScript, executor)

		// Execute after script (after_script)
		timeoutContext, timeoutCancel := context.WithTimeout(ctx, AfterScriptTimeout)
		defer timeoutCancel()

		b.executeStage(timeoutContext, BuildStageAfterScript, executor)
	}

	// Execute post script (cache store, artifacts upload)
	if err == nil {
		err = b.executeStage(ctx, BuildStageArchiveCache, executor)
	}

	uploadError := b.executeUploadArtifacts(ctx, err, executor)

	// Use job's error as most important
	if err != nil {
		return err
	}

	// Otherwise, use uploadError
	return uploadError
}

func (b *Build) attemptExecuteStage(ctx context.Context, buildStage BuildStage, executor Executor, attempts int) (err error) {
	if attempts < 1 || attempts > 10 {
		return fmt.Errorf("Number of attempts out of the range [1, 10] for stage: %s", buildStage)
	}
	for attempt := 0; attempt < attempts; attempt++ {
		if err = b.executeStage(ctx, buildStage, executor); err == nil {
			return
		}
	}
	return
}

func (b *Build) GetBuildTimeout() time.Duration {
	buildTimeout := b.RunnerInfo.Timeout
	if buildTimeout <= 0 {
		buildTimeout = DefaultTimeout
	}
	return time.Duration(buildTimeout) * time.Second
}

func (b *Build) handleError(err error) error {
	switch err {
	case context.Canceled:
		b.CurrentState = BuildRunRuntimeCanceled
		return &BuildError{Inner: errors.New("canceled")}

	case context.DeadlineExceeded:
		b.CurrentState = BuildRunRuntimeTimedout
		return &BuildError{Inner: fmt.Errorf("execution took longer than %v seconds", b.GetBuildTimeout())}

	default:
		b.CurrentState = BuildRunRuntimeFinished
		return err
	}
}

func (b *Build) run(ctx context.Context, executor Executor) (err error) {
	b.CurrentState = BuildRunRuntimeRunning

	buildFinish := make(chan error, 1)

	runContext, runCancel := context.WithCancel(context.Background())
	defer runCancel()

	if term, ok := executor.(terminal.InteractiveTerminal); b.Session != nil && ok {
		b.Session.SetInteractiveTerminal(term)
	}

	// Run build script
	go func() {
		buildFinish <- b.executeScript(runContext, executor)
	}()

	// Wait for signals: cancel, timeout, abort or finish
	b.Log().Debugln("Waiting for signals...")
	select {
	case <-ctx.Done():
		err = b.handleError(ctx.Err())

	case signal := <-b.SystemInterrupt:
		err = fmt.Errorf("aborted: %v", signal)
		b.CurrentState = BuildRunRuntimeTerminated

	case err = <-buildFinish:
		b.CurrentState = BuildRunRuntimeFinished
		return err
	}

	b.Log().WithError(err).Debugln("Waiting for build to finish...")

	// Wait till we receive that build did finish
	runCancel()
	<-buildFinish
	return err
}

func (b *Build) retryCreateExecutor(options ExecutorPrepareOptions, provider ExecutorProvider, logger BuildLogger) (executor Executor, err error) {
	for tries := 0; tries < PreparationRetries; tries++ {
		executor = provider.Create()
		if executor == nil {
			err = errors.New("failed to create executor")
			return
		}

		b.executorStageResolver = executor.GetCurrentStage

		err = executor.Prepare(options)
		if err == nil {
			break
		}
		if executor != nil {
			executor.Cleanup()
			executor = nil
		}
		if _, ok := err.(*BuildError); ok {
			break
		} else if options.Context.Err() != nil {
			return nil, b.handleError(options.Context.Err())
		}

		logger.SoftErrorln("Preparation failed:", err)
		logger.Infoln("Will be retried in", PreparationRetryInterval, "...")
		time.Sleep(PreparationRetryInterval)
	}
	return
}

func (b *Build) waitForTerminal(timeout time.Duration) {
	if b.Session == nil || !b.Session.Connected() {
		return
	}

	b.logger.Infoln(
		fmt.Sprintf(
			"Terminal is connected, will time out in %s...",
			timeout,
		),
	)

	select {
	case <-time.After(timeout):
		err := fmt.Errorf(
			"Terminal session timed out (maximum time allowed - %s)",
			timeout,
		)
		b.logger.Infoln(err.Error())
		b.Log().WithError(err).Debugln("Connection closed")
		b.Session.TimeoutCh <- err
	case err := <-b.Session.DisconnectCh:
		b.logger.Infoln("Terminal disconnected")
		b.Log().WithError(err).Debugln("Terminal disconnected")
	case signal := <-b.SystemInterrupt:
		err := fmt.Errorf("aborted: %v", signal)
		b.logger.Infoln("Terminal disconnected")
		b.Log().WithError(err).Debugln("Terminal disconnected")
		b.Session.Kill()
	}
}

func (b *Build) CurrentExecutorStage() ExecutorStage {
	if b.executorStageResolver == nil {
		b.executorStageResolver = func() ExecutorStage {
			return ExecutorStage("")
		}
	}

	return b.executorStageResolver()
}

func (b *Build) Run(globalConfig *Config, trace JobTrace) (err error) {
	var executor Executor

	b.logger = NewBuildLogger(trace, b.Log())
	b.logger.Println("Running with", AppVersion.Line())
	if b.Runner != nil && b.Runner.ShortDescription() != "" {
		b.logger.Println("  on", b.Runner.Name, b.Runner.ShortDescription())
	}

	b.CurrentState = BuildRunStatePending

	defer func() {
		logger := b.logger.WithFields(logrus.Fields{
			"duration": b.Duration(),
		})

		if _, ok := err.(*BuildError); ok {
			logger.SoftErrorln("Job failed:", err)
			trace.Fail(err, ScriptFailure)
		} else if err != nil {
			logger.Errorln("Job failed (system failure):", err)
			trace.Fail(err, RunnerSystemFailure)
		} else {
			logger.Infoln("Job succeeded")
			trace.Success()
		}

		if executor != nil {
			executor.Cleanup()
		}
	}()

	ctx, cancel := context.WithTimeout(context.Background(), b.GetBuildTimeout())
	defer cancel()

	trace.SetCancelFunc(cancel)

	options := ExecutorPrepareOptions{
		Config:  b.Runner,
		Build:   b,
		Trace:   trace,
		User:    globalConfig.User,
		Context: ctx,
	}

	provider := GetExecutor(b.Runner.Executor)
	if provider == nil {
		return errors.New("executor not found")
	}

	provider.GetFeatures(&b.ExecutorFeatures)

	executor, err = b.retryCreateExecutor(options, provider, b.logger)
	if err == nil {
		err = b.run(ctx, executor)
		b.waitForTerminal(globalConfig.SessionServer.GetSessionTimeout())
	}
	if executor != nil {
		executor.Finish(err)
	}
	return err
}

func (b *Build) String() string {
	return helpers.ToYAML(b)
}

func (b *Build) GetDefaultVariables() JobVariables {
	return JobVariables{
		{Key: "CI_PROJECT_DIR", Value: b.FullProjectDir(), Public: true, Internal: true, File: false},
		{Key: "CI_SERVER", Value: "yes", Public: true, Internal: true, File: false},
	}
}

func (b *Build) GetDefaultFeatureFlagsVariables() JobVariables {
	return JobVariables{
		{Key: "FF_K8S_USE_ENTRYPOINT_OVER_COMMAND", Value: "true", Public: true, Internal: true, File: false}, // TODO: Remove in 12.0
	}
}

func (b *Build) GetSharedEnvVariable() JobVariable {
	env := JobVariable{Value: "true", Public: true, Internal: true, File: false}
	if b.IsSharedEnv() {
		env.Key = "CI_SHARED_ENVIRONMENT"
	} else {
		env.Key = "CI_DISPOSABLE_ENVIRONMENT"
	}

	return env
}

func (b *Build) GetCITLSVariables() JobVariables {
	variables := JobVariables{}
	if b.TLSCAChain != "" {
		variables = append(variables, JobVariable{tls.VariableCAFile, b.TLSCAChain, true, true, true})
	}
	if b.TLSAuthCert != "" && b.TLSAuthKey != "" {
		variables = append(variables, JobVariable{tls.VariableCertFile, b.TLSAuthCert, true, true, true})
		variables = append(variables, JobVariable{tls.VariableKeyFile, b.TLSAuthKey, true, true, true})
	}
	return variables
}

func (b *Build) GetGitTLSVariables() JobVariables {
	variables := JobVariables{}
	if b.TLSCAChain != "" {
		variables = append(variables, JobVariable{"GIT_SSL_CAINFO", b.TLSCAChain, true, true, true})
	}
	if b.TLSAuthCert != "" && b.TLSAuthKey != "" {
		variables = append(variables, JobVariable{"GIT_SSL_CERT", b.TLSAuthCert, true, true, true})
		variables = append(variables, JobVariable{"GIT_SSL_KEY", b.TLSAuthKey, true, true, true})
	}
	return variables
}

func (b *Build) IsSharedEnv() bool {
	return b.ExecutorFeatures.Shared
}

func (b *Build) GetAllVariables() JobVariables {
	if b.allVariables != nil {
		return b.allVariables
	}

	variables := make(JobVariables, 0)
	if b.Runner != nil {
		variables = append(variables, b.Runner.GetVariables()...)
	}
	variables = append(variables, b.GetDefaultVariables()...)
	variables = append(variables, b.GetDefaultFeatureFlagsVariables()...)
	variables = append(variables, b.GetCITLSVariables()...)
	variables = append(variables, b.Variables...)
	variables = append(variables, b.GetSharedEnvVariable())
	variables = append(variables, AppVersion.Variables()...)

	b.allVariables = variables.Expand()
	return b.allVariables
}

// GetRemoteURL checks if the default clone URL is overwritten by the runner
// configuration option: 'CloneURL'. If it is, we use that to create the clone
// URL.
func (b *Build) GetRemoteURL() string {
	cloneURL := strings.TrimRight(b.Runner.CloneURL, "/")

	if !strings.HasPrefix(cloneURL, "http") {
		return b.GitInfo.RepoURL
	}

	variables := b.GetAllVariables()
	ciJobToken := variables.Get("CI_JOB_TOKEN")
	ciProjectPath := variables.Get("CI_PROJECT_PATH")

	splits := strings.SplitAfterN(cloneURL, "://", 2)

	return fmt.Sprintf("%sgitlab-ci-token:%s@%s/%s.git", splits[0], ciJobToken, splits[1], ciProjectPath)
}

func (b *Build) GetGitDepth() string {
	return b.GetAllVariables().Get("GIT_DEPTH")
}

func (b *Build) GetGitStrategy() GitStrategy {
	switch b.GetAllVariables().Get("GIT_STRATEGY") {
	case "clone":
		return GitClone

	case "fetch":
		return GitFetch

	case "none":
		return GitNone

	default:
		if b.AllowGitFetch {
			return GitFetch
		}

		return GitClone
	}
}

func (b *Build) GetGitCheckout() bool {
	if b.GetGitStrategy() == GitNone {
		return false
	}

	strCheckout := b.GetAllVariables().Get("GIT_CHECKOUT")
	if len(strCheckout) == 0 {
		return true
	}

	checkout, err := strconv.ParseBool(strCheckout)
	if err != nil {
		return true
	}
	return checkout
}

func (b *Build) GetSubmoduleStrategy() SubmoduleStrategy {
	if b.GetGitStrategy() == GitNone {
		return SubmoduleNone
	}
	switch b.GetAllVariables().Get("GIT_SUBMODULE_STRATEGY") {
	case "normal":
		return SubmoduleNormal

	case "recursive":
		return SubmoduleRecursive

	case "none", "":
		// Default (legacy) behavior is to not update/init submodules
		return SubmoduleNone

	default:
		// Will cause an error in AbstractShell) writeSubmoduleUpdateCmds
		return SubmoduleInvalid
	}
}

func (b *Build) IsDebugTraceEnabled() bool {
	trace, err := strconv.ParseBool(b.GetAllVariables().Get("CI_DEBUG_TRACE"))
	if err != nil {
		return false
	}

	return trace
}

func (b *Build) GetDockerAuthConfig() string {
	return b.GetAllVariables().Get("DOCKER_AUTH_CONFIG")
}

func (b *Build) GetGetSourcesAttempts() int {
	retries, err := strconv.Atoi(b.GetAllVariables().Get("GET_SOURCES_ATTEMPTS"))
	if err != nil {
		return DefaultGetSourcesAttempts
	}
	return retries
}

func (b *Build) GetDownloadArtifactsAttempts() int {
	retries, err := strconv.Atoi(b.GetAllVariables().Get("ARTIFACT_DOWNLOAD_ATTEMPTS"))
	if err != nil {
		return DefaultArtifactDownloadAttempts
	}
	return retries
}

func (b *Build) GetRestoreCacheAttempts() int {
	retries, err := strconv.Atoi(b.GetAllVariables().Get("RESTORE_CACHE_ATTEMPTS"))
	if err != nil {
		return DefaultRestoreCacheAttempts
	}
	return retries
}

func (b *Build) GetCacheRequestTimeout() int {
	timeout, err := strconv.Atoi(b.GetAllVariables().Get("CACHE_REQUEST_TIMEOUT"))
	if err != nil {
		return DefaultCacheRequestTimeout
	}
	return timeout
}

func (b *Build) Duration() time.Duration {
<<<<<<< HEAD
	return time.Since(b.createdAt)
}

func NewBuild(jobData JobResponse, runnerConfig *RunnerConfig, systemInterrupt chan os.Signal, executorData ExecutorData) *Build {
	return &Build{
		JobResponse:     jobData,
		Runner:          runnerConfig,
		SystemInterrupt: systemInterrupt,
		ExecutorData:    executorData,
		createdAt:       time.Now(),
	}
=======
	return time.Since(b.startedAt)
}

func (b *Build) IsFeatureFlagOn(name string) bool {
	ffValue := b.GetAllVariables().Get(name)

	if ffValue == "" {
		return false
	}

	on, err := strconv.ParseBool(ffValue)
	if err != nil {
		logrus.WithError(err).
			WithField("ffName", name).
			WithField("ffValue", ffValue).
			Error("Error while parsing the value of feature flag")

		return false
	}

	return on
>>>>>>> 3a048cd1
}<|MERGE_RESOLUTION|>--- conflicted
+++ resolved
@@ -655,7 +655,6 @@
 }
 
 func (b *Build) Duration() time.Duration {
-<<<<<<< HEAD
 	return time.Since(b.createdAt)
 }
 
@@ -667,8 +666,6 @@
 		ExecutorData:    executorData,
 		createdAt:       time.Now(),
 	}
-=======
-	return time.Since(b.startedAt)
 }
 
 func (b *Build) IsFeatureFlagOn(name string) bool {
@@ -689,5 +686,4 @@
 	}
 
 	return on
->>>>>>> 3a048cd1
 }