--- conflicted
+++ resolved
@@ -139,7 +139,6 @@
 }
 
 type KubernetesConfig struct {
-<<<<<<< HEAD
 	Host                           string                    `toml:"host" json:"host" long:"host" env:"KUBERNETES_HOST" description:"Optional Kubernetes master host URL (auto-discovery attempted if not specified)"`
 	CertFile                       string                    `toml:"cert_file,omitempty" json:"cert_file" long:"cert-file" env:"KUBERNETES_CERT_FILE" description:"Optional Kubernetes master auth certificate"`
 	KeyFile                        string                    `toml:"key_file,omitempty" json:"key_file" long:"key-file" env:"KUBERNETES_KEY_FILE" description:"Optional Kubernetes master auth private key"`
@@ -173,49 +172,10 @@
 	PodLabels                      map[string]string         `toml:"pod_labels,omitempty" json:"pod_labels" long:"pod-labels" description:"A toml table/json object of key-value. Value is expected to be a string. When set, this will create pods with the given pod labels. Environment variables will be substituted for values here."`
 	ServiceAccount                 string                    `toml:"service_account,omitempty" json:"service_account" long:"service-account" env:"KUBERNETES_SERVICE_ACCOUNT" description:"Executor pods will use this Service Account to talk to kubernetes API"`
 	ServiceAccountOverwriteAllowed string                    `toml:"service_account_overwrite_allowed" json:"service_account_overwrite_allowed" long:"service_account_overwrite_allowed" env:"KUBERNETES_SERVICE_ACCOUNT_OVERWRITE_ALLOWED" description:"Regex to validate 'KUBERNETES_SERVICE_ACCOUNT' value"`
-	PodAnnotations                 map[string]string         `toml:"pod_annotations,omitempty" json:"pod_annotations" long:"pod-annotations" description:"A toml table/json object of key-value. Value is expected to be a string. When set, this will create pods with the given annotations. Can be overwritten in build with KUBERNETES_POD_ANNOTATIONS_* varialbes"`
+	PodAnnotations                 map[string]string         `toml:"pod_annotations,omitempty" json:"pod_annotations" long:"pod-annotations" description:"A toml table/json object of key-value. Value is expected to be a string. When set, this will create pods with the given annotations. Can be overwritten in build with KUBERNETES_POD_ANNOTATION_* varialbes"`
 	PodAnnotationsOverwriteAllowed string                    `toml:"pod_annotations_overwrite_allowed" json:"pod_annotations_overwrite_allowed" long:"pod_annotations_overwrite_allowed" env:"KUBERNETES_POD_ANNOTATIONS_OVERWRITE_ALLOWED" description:"Regex to validate 'KUBERNETES_POD_ANNOTATIONS_*' values"`
 	PodSecurityContext             KubernetesSecurityContext `toml:"pod_security_context,omitempty" long:"pod-security-context" env:"POD_SECURITY_CONTEXT" description:"A security context attached to each build pod"`
 	Volumes                        KubernetesVolumes         `toml:"volumes"`
-=======
-	Host                           string                       `toml:"host" json:"host" long:"host" env:"KUBERNETES_HOST" description:"Optional Kubernetes master host URL (auto-discovery attempted if not specified)"`
-	CertFile                       string                       `toml:"cert_file,omitempty" json:"cert_file" long:"cert-file" env:"KUBERNETES_CERT_FILE" description:"Optional Kubernetes master auth certificate"`
-	KeyFile                        string                       `toml:"key_file,omitempty" json:"key_file" long:"key-file" env:"KUBERNETES_KEY_FILE" description:"Optional Kubernetes master auth private key"`
-	CAFile                         string                       `toml:"ca_file,omitempty" json:"ca_file" long:"ca-file" env:"KUBERNETES_CA_FILE" description:"Optional Kubernetes master auth ca certificate"`
-	BearerTokenOverwriteAllowed    bool                         `toml:"bearer_token_overwrite_allowed" json:"bearer_token_overwrite_allowed" long:"bearer_token_overwrite_allowed" env:"KUBERNETES_BEARER_TOKEN_OVERWRITE_ALLOWED" description:"Bool to authorize builds to specify their own bearer token for creation."`
-	BearerToken                    string                       `toml:"bearer_token,omitempty" json:"bearer_token" long:"bearer_token" env:"KUBERNETES_BEARER_TOKEN" description:"Optional Kubernetes service account token used to start build pods."`
-	Image                          string                       `toml:"image" json:"image" long:"image" env:"KUBERNETES_IMAGE" description:"Default docker image to use for builds when none is specified"`
-	Namespace                      string                       `toml:"namespace" json:"namespace" long:"namespace" env:"KUBERNETES_NAMESPACE" description:"Namespace to run Kubernetes jobs in"`
-	NamespaceOverwriteAllowed      string                       `toml:"namespace_overwrite_allowed" json:"namespace_overwrite_allowed" long:"namespace_overwrite_allowed" env:"KUBERNETES_NAMESPACE_OVERWRITE_ALLOWED" description:"Regex to validate 'KUBERNETES_NAMESPACE_OVERWRITE' value"`
-	Privileged                     bool                         `toml:"privileged,omitzero" json:"privileged" long:"privileged" env:"KUBERNETES_PRIVILEGED" description:"Run all containers with the privileged flag enabled"`
-	CPULimit                       string                       `toml:"cpu_limit,omitempty" json:"cpu_limit" long:"cpu-limit" env:"KUBERNETES_CPU_LIMIT" description:"The CPU allocation given to build containers"`
-	MemoryLimit                    string                       `toml:"memory_limit,omitempty" json:"memory_limit" long:"memory-limit" env:"KUBERNETES_MEMORY_LIMIT" description:"The amount of memory allocated to build containers"`
-	ServiceCPULimit                string                       `toml:"service_cpu_limit,omitempty" json:"service_cpu_limit" long:"service-cpu-limit" env:"KUBERNETES_SERVICE_CPU_LIMIT" description:"The CPU allocation given to build service containers"`
-	ServiceMemoryLimit             string                       `toml:"service_memory_limit,omitempty" json:"service_memory_limit" long:"service-memory-limit" env:"KUBERNETES_SERVICE_MEMORY_LIMIT" description:"The amount of memory allocated to build service containers"`
-	HelperCPULimit                 string                       `toml:"helper_cpu_limit,omitempty" json:"helper_cpu_limit" long:"helper-cpu-limit" env:"KUBERNETES_HELPER_CPU_LIMIT" description:"The CPU allocation given to build helper containers"`
-	HelperMemoryLimit              string                       `toml:"helper_memory_limit,omitempty" json:"helper_memory_limit" long:"helper-memory-limit" env:"KUBERNETES_HELPER_MEMORY_LIMIT" description:"The amount of memory allocated to build helper containers"`
-	CPURequest                     string                       `toml:"cpu_request,omitempty" json:"cpu_request" long:"cpu-request" env:"KUBERNETES_CPU_REQUEST" description:"The CPU allocation requested for build containers"`
-	MemoryRequest                  string                       `toml:"memory_request,omitempty" json:"memory_request" long:"memory-request" env:"KUBERNETES_MEMORY_REQUEST" description:"The amount of memory requested from build containers"`
-	ServiceCPURequest              string                       `toml:"service_cpu_request,omitempty" json:"service_cpu_request" long:"service-cpu-request" env:"KUBERNETES_SERVICE_CPU_REQUEST" description:"The CPU allocation requested for build service containers"`
-	ServiceMemoryRequest           string                       `toml:"service_memory_request,omitempty" json:"service_memory_request" long:"service-memory-request" env:"KUBERNETES_SERVICE_MEMORY_REQUEST" description:"The amount of memory requested for build service containers"`
-	HelperCPURequest               string                       `toml:"helper_cpu_request,omitempty" json:"helper_cpu_request" long:"helper-cpu-request" env:"KUBERNETES_HELPER_CPU_REQUEST" description:"The CPU allocation requested for build helper containers"`
-	HelperMemoryRequest            string                       `toml:"helper_memory_request,omitempty" json:"helper_memory_request" long:"helper-memory-request" env:"KUBERNETES_HELPER_MEMORY_REQUEST" description:"The amount of memory requested for build helper containers"`
-	PullPolicy                     KubernetesPullPolicy         `toml:"pull_policy,omitempty" json:"pull_policy" long:"pull-policy" env:"KUBERNETES_PULL_POLICY" description:"Policy for if/when to pull a container image (never, if-not-present, always). The cluster default will be used if not set"`
-	NodeSelector                   map[string]string            `toml:"node_selector,omitempty" json:"node_selector" long:"node-selector" description:"A toml table/json object of key=value. Value is expected to be a string. When set this will create pods on k8s nodes that match all the key=value pairs."`
-	NodeTolerations                map[string]string            `toml:"node_tolerations,omitempty" json:"node_tolerations" long:"node-tolerations" env:"KUBERNETES_NODE_TOLERATIONS" description:"A toml table/json object of key=value:effect. Value and effect are expected to be strings. When set, pods will tolerate the given taints. Only one toleration is supported through environment variable configuration."`
-	ImagePullSecrets               []string                     `toml:"image_pull_secrets,omitempty" json:"image_pull_secrets" long:"image-pull-secrets" env:"KUBERNETES_IMAGE_PULL_SECRETS" description:"A list of image pull secrets that are used for pulling docker image"`
-	HelperImage                    string                       `toml:"helper_image,omitempty" json:"helper_image" long:"helper-image" env:"KUBERNETES_HELPER_IMAGE" description:"[ADVANCED] Override the default helper image used to clone repos and upload artifacts"`
-	TerminationGracePeriodSeconds  int64                        `toml:"terminationGracePeriodSeconds,omitzero" json:"terminationGracePeriodSeconds" long:"terminationGracePeriodSeconds" env:"KUBERNETES_TERMINATIONGRACEPERIODSECONDS" description:"Duration after the processes running in the pod are sent a termination signal and the time when the processes are forcibly halted with a kill signal."`
-	PollInterval                   int                          `toml:"poll_interval,omitzero" json:"poll_interval" long:"poll-interval" env:"KUBERNETES_POLL_INTERVAL" description:"How frequently, in seconds, the runner will poll the Kubernetes pod it has just created to check its status"`
-	PollTimeout                    int                          `toml:"poll_timeout,omitzero" json:"poll_timeout" long:"poll-timeout" env:"KUBERNETES_POLL_TIMEOUT" description:"The total amount of time, in seconds, that needs to pass before the runner will timeout attempting to connect to the pod it has just created (useful for queueing more builds that the cluster can handle at a time)"`
-	PodLabels                      map[string]string            `toml:"pod_labels,omitempty" json:"pod_labels" long:"pod-labels" description:"A toml table/json object of key-value. Value is expected to be a string. When set, this will create pods with the given pod labels. Environment variables will be substituted for values here."`
-	ServiceAccount                 string                       `toml:"service_account,omitempty" json:"service_account" long:"service-account" env:"KUBERNETES_SERVICE_ACCOUNT" description:"Executor pods will use this Service Account to talk to kubernetes API"`
-	ServiceAccountOverwriteAllowed string                       `toml:"service_account_overwrite_allowed" json:"service_account_overwrite_allowed" long:"service_account_overwrite_allowed" env:"KUBERNETES_SERVICE_ACCOUNT_OVERWRITE_ALLOWED" description:"Regex to validate 'KUBERNETES_SERVICE_ACCOUNT' value"`
-	PodAnnotations                 map[string]string            `toml:"pod_annotations,omitempty" json:"pod_annotations" long:"pod-annotations" description:"A toml table/json object of key-value. Value is expected to be a string. When set, this will create pods with the given annotations. Can be overwritten in build with KUBERNETES_POD_ANNOTATION_* varialbes"`
-	PodAnnotationsOverwriteAllowed string                       `toml:"pod_annotations_overwrite_allowed" json:"pod_annotations_overwrite_allowed" long:"pod_annotations_overwrite_allowed" env:"KUBERNETES_POD_ANNOTATIONS_OVERWRITE_ALLOWED" description:"Regex to validate 'KUBERNETES_POD_ANNOTATIONS_*' values"`
-	PodSecurityContext             KubernetesPodSecurityContext `toml:"pod_security_context,omitempty" namespace:"pod-security-context" description:"A security context attached to each build pod"`
-	Volumes                        KubernetesVolumes            `toml:"volumes"`
->>>>>>> c2cd9a21
 }
 
 type KubernetesVolumes struct {
@@ -259,21 +219,12 @@
 	Medium    string `toml:"medium,omitempty" description:"Set to 'Memory' to have a tmpfs"`
 }
 
-<<<<<<< HEAD
-type KubernetesSecurityContext struct {
-	FSGroup            int64   `toml:"fs_group,omitempty" description:"A special supplemental group that applies to all containers in a pod"`
-	RunAsGroup         int64   `toml:"run_as_group,omitempty" description:"The GID to run the entrypoint of the container process"`
-	RunAsNonRoot       bool    `toml:"run_as_non_root,omitempty" description:"Indicates that the container must run as a non-root user"`
-	RunAsUser          int64   `toml:"run_as_user,omitempty" description:"The UID to run the entrypoint of the container process"`
-	SupplementalGroups []int64 `toml:"supplemental_groups,omitempty" description:"A list of groups applied to the first process run in each container, in addition to the container's primary GID"`
-=======
 type KubernetesPodSecurityContext struct {
 	FSGroup            int64   `toml:"fs_group,omitempty" long:"fs-group" env:"KUBERNETES_POD_SECURITY_CONTEXT_FS_GROUP" description:"A special supplemental group that applies to all containers in a pod"`
 	RunAsGroup         int64   `toml:"run_as_group,omitempty" long:"run-as-group" env:"KUBERNETES_POD_SECURITY_CONTEXT_RUN_AS_GROUP" description:"The GID to run the entrypoint of the container process"`
 	RunAsNonRoot       bool    `toml:"run_as_non_root,omitempty" long:"run-as-non-root" env:"KUBERNETES_POD_SECURITY_CONTEXT_RUN_AS_NON_ROOT" description:"Indicates that the container must run as a non-root user"`
 	RunAsUser          int64   `toml:"run_as_user,omitempty" long:"run-as-user" env:"KUBERNETES_POD_SECURITY_CONTEXT_RUN_AS_USER" description:"The UID to run the entrypoint of the container process"`
 	SupplementalGroups []int64 `toml:"supplemental_groups,omitempty" long:"supplemental-groups" description:"A list of groups applied to the first process run in each container, in addition to the container's primary GID"`
->>>>>>> c2cd9a21
 }
 
 type RunnerCredentials struct {
