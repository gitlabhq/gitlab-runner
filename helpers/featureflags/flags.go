--- conflicted
+++ resolved
@@ -36,10 +36,6 @@
 	UseGitBundleURIs                     string = "FF_USE_GIT_BUNDLE_URIS"
 	UseDumbInitWithKubernetesExecutor    string = "FF_USE_DUMB_INIT_WITH_KUBERNETES_EXECUTOR"
 	UseInitWithDockerExecutor            string = "FF_USE_INIT_WITH_DOCKER_EXECUTOR"
-<<<<<<< HEAD
-	LogImagesConfiguredForJob            string = "FF_LOG_IMAGES_CONFIGURED_FOR_JOB"
-=======
->>>>>>> f5da3c5a
 )
 
 type FeatureFlag struct {
@@ -300,15 +296,6 @@
 		Deprecated:   false,
 		Description:  "When enabled, the Docker executor starts the service and build containers with the `--init` option, which runs `tini-init` as PID 1.",
 	},
-<<<<<<< HEAD
-	{
-		Name:         LogImagesConfiguredForJob,
-		DefaultValue: false,
-		Deprecated:   false,
-		Description:  "When enabled, the runner logs names of the image and service images defined for each received job.",
-	},
-=======
->>>>>>> f5da3c5a
 }
 
 func GetAll() []FeatureFlag {
