--- conflicted
+++ resolved
@@ -243,17 +243,8 @@
 	for _, variable := range e.Build.GetAllVariables() {
 		cmdOpts.Env = append(cmdOpts.Env, fmt.Sprintf("CUSTOM_ENV_%s=%s", variable.Key, variable.Value))
 	}
-<<<<<<< HEAD
-
-	createServicesEnv(e, &cmdOpts.Env)
-
-	// since the variable is unique to the custom executor
-	// at the moment, we add it separately from the other build variables
-	// if we decide to export only the postfix in the build, this code can be removed
-	imageName := e.Build.GetAllVariables().ExpandValue(e.Build.Image.Name)
-	cmdOpts.Env = append(cmdOpts.Env, fmt.Sprintf("%s=%s", ciJobImageEnv, imageName))
-=======
->>>>>>> 016e7c4b
+
+  createServicesEnv(e, &cmdOpts.Env)
 
 	return commandFactory(ctx, opts.executable, opts.args, cmdOpts)
 }
