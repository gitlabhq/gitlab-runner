package kubernetes

import (
	"bytes"
	"context"
	"encoding/json"
	"errors"
	"fmt"
	"io"
	"io/ioutil"
	"net/http"
	"net/url"
	"os"
	"runtime"
	"strconv"
	"strings"
	"testing"
	"time"

	"github.com/sirupsen/logrus"
	"github.com/stretchr/testify/assert"
	"github.com/stretchr/testify/mock"
	"github.com/stretchr/testify/require"
	api "k8s.io/api/core/v1"
	kubeerrors "k8s.io/apimachinery/pkg/api/errors"
	metav1 "k8s.io/apimachinery/pkg/apis/meta/v1"
	"k8s.io/apimachinery/pkg/util/intstr"
	"k8s.io/client-go/rest/fake"

	"gitlab.com/gitlab-org/gitlab-runner/common"
	"gitlab.com/gitlab-org/gitlab-runner/common/buildtest"
	"gitlab.com/gitlab-org/gitlab-runner/executors"
	"gitlab.com/gitlab-org/gitlab-runner/helpers/container/helperimage"
	dns_test "gitlab.com/gitlab-org/gitlab-runner/helpers/dns/test"
	"gitlab.com/gitlab-org/gitlab-runner/helpers/featureflags"
	"gitlab.com/gitlab-org/gitlab-runner/session/proxy"
	"gitlab.com/gitlab-org/gitlab-runner/shells"
)

type featureFlagTest func(t *testing.T, flagName string, flagValue bool)

func mustCreateResourceList(t *testing.T, cpu, memory, ephemeralStorage string) api.ResourceList {
	resources, err := createResourceList(cpu, memory, ephemeralStorage)
	require.NoError(t, err)

	return resources
}

func TestRunTestsWithFeatureFlag(t *testing.T) {
	tests := map[string]featureFlagTest{
		"testVolumeMounts":                      testVolumeMountsFeatureFlag,
		"testVolumes":                           testVolumesFeatureFlag,
		"testSetupBuildPodServiceCreationError": testSetupBuildPodServiceCreationErrorFeatureFlag,
<<<<<<< HEAD
		"testKubernetesCustomClonePath":         testKubernetesCustomClonePathFeatureFlag,
		"testKubernetesNoRootImage":             testKubernetesNoRootImageFeatureFlag,
		"testKubernetesMissingImage":            testKubernetesMissingImageFeatureFlag,
		"testKubernetesMissingTag":              testKubernetesMissingTagFeatureFlag,
		"testOverwriteNamespaceNotMatch":        testOverwriteNamespaceNotMatchFeatureFlag,
		"testOverwriteServiceAccountNotMatch":   testOverwriteServiceAccountNotMatchFeatureFlag,
		"testInteractiveTerminal":               testInteractiveTerminalFeatureFlag,
		"testKubernetesReplaceEnvFeatureFlag":   testKubernetesReplaceEnvFeatureFlag,
=======
>>>>>>> ce617e69
	}

	featureFlags := []string{
		featureflags.UseLegacyKubernetesExecutionStrategy,
	}

	for tn, tt := range tests {
		for _, ff := range featureFlags {
			t.Run(fmt.Sprintf("%s %s true", tn, ff), func(t *testing.T) {
				tt(t, ff, true)
			})

			t.Run(fmt.Sprintf("%s %s false", tn, ff), func(t *testing.T) {
				tt(t, ff, false)
			})
		}
	}
}

func testVolumeMountsFeatureFlag(t *testing.T, featureFlagName string, featureFlagValue bool) {
	tests := map[string]struct {
		GlobalConfig *common.Config
		RunnerConfig common.RunnerConfig
		Build        *common.Build

		Expected []api.VolumeMount
	}{
		"no custom volumes": {
			GlobalConfig: &common.Config{},
			RunnerConfig: common.RunnerConfig{
				RunnerSettings: common.RunnerSettings{
					Kubernetes: &common.KubernetesConfig{},
				},
			},
			Build: &common.Build{
				Runner: &common.RunnerConfig{},
			},
			Expected: []api.VolumeMount{
				{Name: "repo"},
			},
		},
		"custom volumes": {
			GlobalConfig: &common.Config{},
			RunnerConfig: common.RunnerConfig{
				RunnerSettings: common.RunnerSettings{
					Kubernetes: &common.KubernetesConfig{
						Volumes: common.KubernetesVolumes{
							HostPaths: []common.KubernetesHostPath{
								{Name: "docker", MountPath: "/var/run/docker.sock", HostPath: "/var/run/docker.sock"},
								{Name: "host-path", MountPath: "/path/two", HostPath: "/path/one"},
								{
									Name:      "host-subpath",
									MountPath: "/subpath",
									HostPath:  "/path/one",
									SubPath:   "subpath",
								},
							},
							Secrets: []common.KubernetesSecret{
								{Name: "Secret", MountPath: "/path/to/whatever"},
								{
									Name:      "Secret-subpath",
									MountPath: "/path/to/whatever",
									SubPath:   "secret-subpath",
								},
							},
							PVCs: []common.KubernetesPVC{
								{Name: "PVC", MountPath: "/path/to/whatever"},
								{
									Name:      "PVC-subpath",
									MountPath: "/path/to/whatever",
									SubPath:   "PVC-subpath",
								},
							},
							ConfigMaps: []common.KubernetesConfigMap{
								{Name: "ConfigMap", MountPath: "/path/to/whatever"},
								{
									Name:      "ConfigMap-subpath",
									MountPath: "/path/to/whatever",
									SubPath:   "ConfigMap-subpath",
								},
							},
							EmptyDirs: []common.KubernetesEmptyDir{
								{Name: "emptyDir", MountPath: "/path/to/empty/dir"},
								{
									Name:      "emptyDir-subpath",
									MountPath: "/subpath",
									SubPath:   "empty-subpath",
								},
							},
							CSIs: []common.KubernetesCSI{
								{Name: "csi", MountPath: "/path/to/csi/volume", Driver: "some-driver"},
								{
									Name:      "csi-subpath",
									MountPath: "/path/to/csi/volume",
									Driver:    "some-driver",
									SubPath:   "subpath",
								},
							},
						},
					},
				},
			},
			Build: &common.Build{
				Runner: &common.RunnerConfig{},
			},
			Expected: []api.VolumeMount{
				{Name: "repo"},
				{Name: "docker", MountPath: "/var/run/docker.sock"},
				{Name: "host-path", MountPath: "/path/two"},
				{Name: "host-subpath", MountPath: "/subpath", SubPath: "subpath"},
				{Name: "Secret", MountPath: "/path/to/whatever"},
				{Name: "Secret-subpath", MountPath: "/path/to/whatever", SubPath: "secret-subpath"},
				{Name: "PVC", MountPath: "/path/to/whatever"},
				{Name: "PVC-subpath", MountPath: "/path/to/whatever", SubPath: "PVC-subpath"},
				{Name: "ConfigMap", MountPath: "/path/to/whatever"},
				{Name: "ConfigMap-subpath", MountPath: "/path/to/whatever", SubPath: "ConfigMap-subpath"},
				{Name: "emptyDir", MountPath: "/path/to/empty/dir"},
				{Name: "emptyDir-subpath", MountPath: "/subpath", SubPath: "empty-subpath"},
				{Name: "csi", MountPath: "/path/to/csi/volume"},
				{Name: "csi-subpath", MountPath: "/path/to/csi/volume", SubPath: "subpath"},
			},
		},
		"custom volumes with read-only settings": {
			GlobalConfig: &common.Config{},
			RunnerConfig: common.RunnerConfig{
				RunnerSettings: common.RunnerSettings{
					Kubernetes: &common.KubernetesConfig{
						Volumes: common.KubernetesVolumes{
							HostPaths: []common.KubernetesHostPath{
								{
									Name:      "test",
									MountPath: "/opt/test/readonly",
									ReadOnly:  true,
									HostPath:  "/opt/test/rw",
								},
								{Name: "docker", MountPath: "/var/run/docker.sock"},
							},
							ConfigMaps: []common.KubernetesConfigMap{
								{Name: "configMap", MountPath: "/path/to/configmap", ReadOnly: true},
							},
							Secrets: []common.KubernetesSecret{
								{Name: "secret", MountPath: "/path/to/secret", ReadOnly: true},
							},
							CSIs: []common.KubernetesCSI{
								{Name: "csi", MountPath: "/path/to/csi/volume", Driver: "some-driver", ReadOnly: true},
							},
						},
					},
				},
			},
			Build: &common.Build{
				Runner: &common.RunnerConfig{},
			},
			Expected: []api.VolumeMount{
				{Name: "repo"},
				{Name: "test", MountPath: "/opt/test/readonly", ReadOnly: true},
				{Name: "docker", MountPath: "/var/run/docker.sock"},
				{Name: "secret", MountPath: "/path/to/secret", ReadOnly: true},
				{Name: "configMap", MountPath: "/path/to/configmap", ReadOnly: true},
				{Name: "csi", MountPath: "/path/to/csi/volume", ReadOnly: true},
			},
		},
	}

	for tn, tt := range tests {
		t.Run(tn, func(t *testing.T) {
			e := &executor{
				AbstractExecutor: executors.AbstractExecutor{
					ExecutorOptions: executorOptions,
					Build:           tt.Build,
					Config:          tt.RunnerConfig,
				},
			}

			buildtest.SetBuildFeatureFlag(e.Build, featureFlagName, featureFlagValue)

			mounts := e.getVolumeMounts()
			for _, expected := range tt.Expected {
				assert.Contains(
					t,
					mounts,
					expected,
					"Expected volumeMount definition for %s was not found",
					expected.Name,
				)
			}
		})
	}
}

func testVolumesFeatureFlag(t *testing.T, featureFlagName string, featureFlagValue bool) {
	csiVolFSType := "ext4"
	csiVolReadOnly := false
	//nolint:lll
	tests := map[string]struct {
		GlobalConfig *common.Config
		RunnerConfig common.RunnerConfig
		Build        *common.Build

		Expected []api.Volume
	}{
		"no custom volumes": {
			GlobalConfig: &common.Config{},
			RunnerConfig: common.RunnerConfig{
				RunnerSettings: common.RunnerSettings{
					Kubernetes: &common.KubernetesConfig{},
				},
			},
			Build: &common.Build{
				Runner: &common.RunnerConfig{},
			},
			Expected: []api.Volume{
				{Name: "repo", VolumeSource: api.VolumeSource{EmptyDir: &api.EmptyDirVolumeSource{}}},
			},
		},
		"custom volumes": {
			GlobalConfig: &common.Config{},
			RunnerConfig: common.RunnerConfig{
				RunnerSettings: common.RunnerSettings{
					Kubernetes: &common.KubernetesConfig{
						Volumes: common.KubernetesVolumes{
							HostPaths: []common.KubernetesHostPath{
								{Name: "docker", MountPath: "/var/run/docker.sock"},
								{Name: "host-path", MountPath: "/path/two", HostPath: "/path/one"},
								{
									Name:      "host-subpath",
									MountPath: "/subpath",
									HostPath:  "/path/one",
									SubPath:   "subpath",
								},
							},
							PVCs: []common.KubernetesPVC{
								{Name: "PVC", MountPath: "/path/to/whatever"},
								{
									Name:      "PVC-subpath",
									MountPath: "/subpath",
									SubPath:   "subpath",
								},
							},
							ConfigMaps: []common.KubernetesConfigMap{
								{Name: "ConfigMap", MountPath: "/path/to/config", Items: map[string]string{"key_1": "/path/to/key_1"}},
								{
									Name:      "ConfigMap-subpath",
									MountPath: "/subpath",
									Items:     map[string]string{"key_1": "/path/to/key_1"},
									SubPath:   "subpath",
								},
							},
							Secrets: []common.KubernetesSecret{
								{Name: "secret", MountPath: "/path/to/secret", ReadOnly: true, Items: map[string]string{"secret_1": "/path/to/secret_1"}},
								{
									Name:      "secret-subpath",
									MountPath: "/subpath",
									ReadOnly:  true,
									Items:     map[string]string{"secret_1": "/path/to/secret_1"},
									SubPath:   "subpath",
								},
							},
							EmptyDirs: []common.KubernetesEmptyDir{
								{Name: "emptyDir", MountPath: "/path/to/empty/dir", Medium: "Memory"},
								{
									Name:      "emptyDir-subpath",
									MountPath: "/subpath",
									Medium:    "Memory",
									SubPath:   "subpath",
								},
							},
							CSIs: []common.KubernetesCSI{
								{
									Name:             "csi",
									MountPath:        "/path/to/csi/volume",
									Driver:           "some-driver",
									FSType:           csiVolFSType,
									ReadOnly:         csiVolReadOnly,
									VolumeAttributes: map[string]string{"key": "value"},
								},
							},
						},
					},
				},
			},
			Build: &common.Build{
				Runner: &common.RunnerConfig{},
			},
			Expected: []api.Volume{
				{Name: "repo", VolumeSource: api.VolumeSource{EmptyDir: &api.EmptyDirVolumeSource{}}},
				{Name: "docker", VolumeSource: api.VolumeSource{HostPath: &api.HostPathVolumeSource{Path: "/var/run/docker.sock"}}},
				{Name: "host-path", VolumeSource: api.VolumeSource{HostPath: &api.HostPathVolumeSource{Path: "/path/one"}}},
				{Name: "host-subpath", VolumeSource: api.VolumeSource{HostPath: &api.HostPathVolumeSource{Path: "/path/one"}}},
				{Name: "PVC", VolumeSource: api.VolumeSource{PersistentVolumeClaim: &api.PersistentVolumeClaimVolumeSource{ClaimName: "PVC"}}},
				{Name: "PVC-subpath", VolumeSource: api.VolumeSource{PersistentVolumeClaim: &api.PersistentVolumeClaimVolumeSource{ClaimName: "PVC-subpath"}}},
				{Name: "emptyDir", VolumeSource: api.VolumeSource{EmptyDir: &api.EmptyDirVolumeSource{Medium: "Memory"}}},
				{Name: "emptyDir-subpath", VolumeSource: api.VolumeSource{EmptyDir: &api.EmptyDirVolumeSource{Medium: "Memory"}}},
				{
					Name: "ConfigMap",
					VolumeSource: api.VolumeSource{
						ConfigMap: &api.ConfigMapVolumeSource{
							LocalObjectReference: api.LocalObjectReference{Name: "ConfigMap"},
							Items:                []api.KeyToPath{{Key: "key_1", Path: "/path/to/key_1"}},
						},
					},
				},
				{
					Name: "ConfigMap-subpath",
					VolumeSource: api.VolumeSource{
						ConfigMap: &api.ConfigMapVolumeSource{
							LocalObjectReference: api.LocalObjectReference{Name: "ConfigMap-subpath"},
							Items:                []api.KeyToPath{{Key: "key_1", Path: "/path/to/key_1"}},
						},
					},
				},
				{
					Name: "secret",
					VolumeSource: api.VolumeSource{
						Secret: &api.SecretVolumeSource{
							SecretName: "secret",
							Items:      []api.KeyToPath{{Key: "secret_1", Path: "/path/to/secret_1"}},
						},
					},
				},
				{
					Name: "secret-subpath",
					VolumeSource: api.VolumeSource{
						Secret: &api.SecretVolumeSource{
							SecretName: "secret-subpath",
							Items:      []api.KeyToPath{{Key: "secret_1", Path: "/path/to/secret_1"}},
						},
					},
				},
				{
					Name: "csi",
					VolumeSource: api.VolumeSource{
						CSI: &api.CSIVolumeSource{
							Driver:           "some-driver",
							FSType:           &csiVolFSType,
							ReadOnly:         &csiVolReadOnly,
							VolumeAttributes: map[string]string{"key": "value"},
						},
					},
				},
			},
		},
	}

	for tn, tt := range tests {
		t.Run(tn, func(t *testing.T) {
			e := &executor{
				AbstractExecutor: executors.AbstractExecutor{
					ExecutorOptions: executorOptions,
					Build:           tt.Build,
					Config:          tt.RunnerConfig,
				},
				configMap: fakeConfigMap(),
			}

			buildtest.SetBuildFeatureFlag(e.Build, featureFlagName, featureFlagValue)

			volumes := e.getVolumes()
			for _, expected := range tt.Expected {
				assert.Contains(t, volumes, expected, "Expected volume definition for %s was not found", expected.Name)
			}
		})
	}
}

func testSetupBuildPodServiceCreationErrorFeatureFlag(t *testing.T, featureFlagName string, featureFlagValue bool) {
	version, _ := testVersionAndCodec()
	helperImageInfo, err := helperimage.Get(common.REVISION, helperimage.Config{
		OSType:       helperimage.OSTypeLinux,
		Architecture: "amd64",
	})
	require.NoError(t, err)

	runnerConfig := common.RunnerConfig{
		RunnerSettings: common.RunnerSettings{
			Kubernetes: &common.KubernetesConfig{
				Namespace:   "default",
				HelperImage: "custom/helper-image",
			},
		},
	}

	fakeRoundTripper := func(req *http.Request) (*http.Response, error) {
		body, errRT := ioutil.ReadAll(req.Body)
		if !assert.NoError(t, errRT, "failed to read request body") {
			return nil, errRT
		}

		p := new(api.Pod)
		errRT = json.Unmarshal(body, p)
		if !assert.NoError(t, errRT, "failed to read request body") {
			return nil, errRT
		}

		if req.URL.Path == "/api/v1/namespaces/default/services" {
			return nil, fmt.Errorf("foobar")
		}

		resp := &http.Response{
			StatusCode: http.StatusOK,
			Body: FakeReadCloser{
				Reader: bytes.NewBuffer(body),
			},
		}
		resp.Header = make(http.Header)
		resp.Header.Add("Content-Type", "application/json")

		return resp, nil
	}

	mockFc := &mockFeatureChecker{}
	mockFc.On("IsHostAliasSupported").Return(true, nil)
	ex := executor{
		kubeClient: testKubernetesClient(version, fake.CreateHTTPClient(fakeRoundTripper)),
		options: &kubernetesOptions{
			Image: common.Image{
				Name:  "test-image",
				Ports: []common.Port{{Number: 80}},
			},
			Services: common.Services{
				{
					Name:  "test-service",
					Alias: "custom_name",
					Ports: []common.Port{
						{
							Number:   81,
							Name:     "custom_port_name",
							Protocol: "http",
						},
					},
				},
			},
		},
		AbstractExecutor: executors.AbstractExecutor{
			Config:     runnerConfig,
			BuildShell: &common.ShellConfiguration{},
			Build: &common.Build{
				JobResponse: common.JobResponse{
					Variables: []common.JobVariable{},
				},
				Runner: &runnerConfig,
			},
			ProxyPool: proxy.NewPool(),
		},
		helperImageInfo: helperImageInfo,
		featureChecker:  mockFc,
		configMap:       fakeConfigMap(),
	}
	buildtest.SetBuildFeatureFlag(ex.Build, featureFlagName, featureFlagValue)

	err = ex.prepareOverwrites(make(common.JobVariables, 0))
	assert.NoError(t, err)

	err = ex.setupBuildPod(nil)
	assert.Error(t, err)
	assert.Contains(t, err.Error(), "error creating the proxy service")
}

<<<<<<< HEAD
func testKubernetesCustomClonePathFeatureFlag(t *testing.T, featureFlagName string, featureFlagValue bool) {
	helpers.SkipIntegrationTests(t, "kubectl", "cluster-info")

	jobResponse, err := common.GetRemoteBuildResponse(
		"ls -al $CI_BUILDS_DIR/go/src/gitlab.com/gitlab-org/repo",
	)
	require.NoError(t, err)

	tests := map[string]struct {
		clonePath   string
		expectedErr bool
	}{
		"uses custom clone path": {
			clonePath:   "$CI_BUILDS_DIR/go/src/gitlab.com/gitlab-org/repo",
			expectedErr: false,
		},
		"path has to be within CI_BUILDS_DIR": {
			clonePath:   "/unknown/go/src/gitlab.com/gitlab-org/repo",
			expectedErr: true,
		},
	}

	for name, test := range tests {
		t.Run(name, func(t *testing.T) {
			build := getTestBuild(t, func() (common.JobResponse, error) {
				return jobResponse, nil
			})
			build.Runner.Environment = []string{
				"GIT_CLONE_PATH=" + test.clonePath,
			}
			setBuildFeatureFlag(build, featureFlagName, featureFlagValue)

			err = build.Run(&common.Config{}, &common.Trace{Writer: os.Stdout})
			if test.expectedErr {
				var buildErr *common.BuildError
				assert.ErrorAs(t, err, &buildErr)
				return
			}

			assert.NoError(t, err)
		})
	}
}

func testKubernetesNoRootImageFeatureFlag(t *testing.T, featureFlagName string, featureFlagValue bool) {
	helpers.SkipIntegrationTests(t, "kubectl", "cluster-info")

	build := getTestBuild(t, common.GetRemoteSuccessfulBuildWithDumpedVariables)
	build.Image.Name = common.TestAlpineNoRootImage
	setBuildFeatureFlag(build, featureFlagName, featureFlagValue)

	err := build.Run(&common.Config{}, &common.Trace{Writer: os.Stdout})
	assert.NoError(t, err)
}

func testKubernetesMissingImageFeatureFlag(t *testing.T, featureFlagName string, featureFlagValue bool) {
	helpers.SkipIntegrationTests(t, "kubectl", "cluster-info")

	build := getTestBuild(t, common.GetRemoteFailedBuild)
	build.Image.Name = "some/non-existing/image"
	setBuildFeatureFlag(build, featureFlagName, featureFlagValue)

	err := build.Run(&common.Config{}, &common.Trace{Writer: os.Stdout})
	require.Error(t, err)
	var buildErr *common.BuildError
	assert.ErrorAs(t, err, &buildErr)
	assert.Contains(t, err.Error(), "image pull failed")
}

func testKubernetesMissingTagFeatureFlag(t *testing.T, featureFlagName string, featureFlagValue bool) {
	helpers.SkipIntegrationTests(t, "kubectl", "cluster-info")

	build := getTestBuild(t, common.GetRemoteFailedBuild)
	build.Image.Name = "docker:missing-tag"
	setBuildFeatureFlag(build, featureFlagName, featureFlagValue)

	err := build.Run(&common.Config{}, &common.Trace{Writer: os.Stdout})
	require.Error(t, err)
	var buildErr *common.BuildError
	assert.ErrorAs(t, err, &buildErr)
	assert.Contains(t, err.Error(), "image pull failed")
}

func testOverwriteNamespaceNotMatchFeatureFlag(t *testing.T, featureFlagName string, featureFlagValue bool) {
	helpers.SkipIntegrationTests(t, "kubectl", "cluster-info")

	build := getTestBuild(t, func() (common.JobResponse, error) {
		return common.JobResponse{
			GitInfo: common.GitInfo{
				Sha: "1234567890",
			},
			Image: common.Image{
				Name: "test-image",
			},
			Variables: []common.JobVariable{
				{Key: NamespaceOverwriteVariableName, Value: "namespace"},
			},
		}, nil
	})
	build.Runner.Kubernetes.NamespaceOverwriteAllowed = "^not_a_match$"
	build.SystemInterrupt = make(chan os.Signal, 1)
	build.Image.Name = common.TestDockerGitImage
	setBuildFeatureFlag(build, featureFlagName, featureFlagValue)

	err := build.Run(&common.Config{}, &common.Trace{Writer: os.Stdout})
	require.Error(t, err)
	assert.Contains(t, err.Error(), "does not match")
}

func testOverwriteServiceAccountNotMatchFeatureFlag(t *testing.T, featureFlagName string, featureFlagValue bool) {
	helpers.SkipIntegrationTests(t, "kubectl", "cluster-info")

	build := getTestBuild(t, func() (common.JobResponse, error) {
		return common.JobResponse{
			GitInfo: common.GitInfo{
				Sha: "1234567890",
			},
			Image: common.Image{
				Name: "test-image",
			},
			Variables: []common.JobVariable{
				{Key: ServiceAccountOverwriteVariableName, Value: "service-account"},
			},
		}, nil
	})
	build.Runner.Kubernetes.ServiceAccountOverwriteAllowed = "^not_a_match$"
	build.SystemInterrupt = make(chan os.Signal, 1)
	build.Image.Name = common.TestDockerGitImage
	setBuildFeatureFlag(build, featureFlagName, featureFlagValue)

	err := build.Run(&common.Config{}, &common.Trace{Writer: os.Stdout})
	require.Error(t, err)
	assert.Contains(t, err.Error(), "does not match")
}

func testInteractiveTerminalFeatureFlag(t *testing.T, featureFlagName string, featureFlagValue bool) {
	helpers.SkipIntegrationTests(t, "kubectl", "cluster-info")

	if os.Getenv("GITLAB_CI") == "true" {
		t.Skip("Skipping inside of GitLab CI check https://gitlab.com/gitlab-org/gitlab-runner/-/issues/26421")
	}

	client := getTestKubeClusterClient(t)
	secrets, err := client.CoreV1().Secrets("default").List(metav1.ListOptions{})
	require.NoError(t, err)

	build := getTestBuild(t, func() (common.JobResponse, error) {
		return common.GetRemoteBuildResponse("sleep 5")
	})
	build.Image.Name = "docker:git"
	build.Runner.Kubernetes.BearerToken = string(secrets.Items[0].Data["token"])
	setBuildFeatureFlag(build, featureFlagName, featureFlagValue)

	sess, err := session.NewSession(nil)
	build.Session = sess

	outBuffer := bytes.NewBuffer(nil)
	outCh := make(chan string)

	go func() {
		err = build.Run(
			&common.Config{
				SessionServer: common.SessionServer{
					SessionTimeout: 2,
				},
			},
			&common.Trace{Writer: outBuffer},
		)
		require.NoError(t, err)

		outCh <- outBuffer.String()
	}()

	for build.Session.Mux() == nil {
		time.Sleep(10 * time.Millisecond)
	}

	time.Sleep(5 * time.Second)

	srv := httptest.NewServer(build.Session.Mux())
	defer srv.Close()

	u := url.URL{
		Scheme: "ws",
		Host:   srv.Listener.Addr().String(),
		Path:   build.Session.Endpoint + "/exec",
	}
	headers := http.Header{
		"Authorization": []string{build.Session.Token},
	}
	conn, resp, err := websocket.DefaultDialer.Dial(u.String(), headers)
	defer func() {
		resp.Body.Close()
		if conn != nil {
			_ = conn.Close()
		}
	}()
	require.NoError(t, err)
	assert.Equal(t, resp.StatusCode, http.StatusSwitchingProtocols)

	out := <-outCh
	t.Log(out)

	assert.Contains(t, out, "Terminal is connected, will time out in 2s...")
}

func testKubernetesReplaceEnvFeatureFlag(t *testing.T, featureFlagName string, featureFlagValue bool) {
	helpers.SkipIntegrationTests(t, "kubectl", "cluster-info")
	build := getTestBuild(t, common.GetRemoteSuccessfulBuild)
	build.Image.Name = "$IMAGE:$VERSION"
	build.JobResponse.Variables = append(
		build.JobResponse.Variables,
		common.JobVariable{Key: "IMAGE", Value: "alpine"},
		common.JobVariable{Key: "VERSION", Value: "latest"},
	)
	setBuildFeatureFlag(build, featureFlagName, featureFlagValue)
	out, _ := buildtest.RunBuildReturningOutput(t, build)
	assert.Contains(t, out, "alpine:latest")

	build.Image.Name = "$IMAGE:$VERSIONING"
	setBuildFeatureFlag(build, featureFlagName, featureFlagValue)

	err := build.Run(&common.Config{}, &common.Trace{Writer: os.Stdout})
	require.Error(t, err)
	assert.Contains(t, err.Error(), "could not be expanded")
}

=======
>>>>>>> ce617e69
func TestCleanup(t *testing.T) {
	version, _ := testVersionAndCodec()
	objectMeta := metav1.ObjectMeta{Name: "test-resource", Namespace: "test-ns"}
	podsEndpointURI := "/api/" + version + "/namespaces/" + objectMeta.Namespace + "/pods/" + objectMeta.Name
	servicesEndpointURI := "/api/" + version + "/namespaces/" + objectMeta.Namespace + "/services/" + objectMeta.Name
	secretsEndpointURI := "/api/" + version + "/namespaces/" + objectMeta.Namespace + "/secrets/" + objectMeta.Name
	configMapsEndpointURI :=
		"/api/" + version + "/namespaces/" + objectMeta.Namespace + "/configmaps/" + objectMeta.Name

	tests := []struct {
		Name        string
		Pod         *api.Pod
		ConfigMap   *api.ConfigMap
		Credentials *api.Secret
		ClientFunc  func(*http.Request) (*http.Response, error)
		Services    []api.Service
		Error       bool
	}{
		{
			Name: "Proper Cleanup",
			Pod:  &api.Pod{ObjectMeta: objectMeta},
			ClientFunc: func(req *http.Request) (*http.Response, error) {
				switch p, m := req.URL.Path, req.Method; {
				case m == http.MethodDelete && p == podsEndpointURI:
					return fakeKubeDeleteResponse(http.StatusOK), nil
				default:
					return nil, fmt.Errorf("unexpected request. method: %s, path: %s", m, p)
				}
			},
		},
		{
			Name: "Delete failure",
			Pod:  &api.Pod{ObjectMeta: objectMeta},
			ClientFunc: func(req *http.Request) (*http.Response, error) {
				return nil, fmt.Errorf("delete failed")
			},
			Error: true,
		},
		{
			Name: "POD already deleted",
			Pod:  &api.Pod{ObjectMeta: objectMeta},
			ClientFunc: func(req *http.Request) (*http.Response, error) {
				switch p, m := req.URL.Path, req.Method; {
				case m == http.MethodDelete && p == podsEndpointURI:
					return fakeKubeDeleteResponse(http.StatusNotFound), nil
				default:
					return nil, fmt.Errorf("unexpected request. method: %s, path: %s", m, p)
				}
			},
			Error: true,
		},
		{
			Name:        "POD creation failed, Secrets provided",
			Pod:         nil, // a failed POD create request will cause a nil Pod
			Credentials: &api.Secret{ObjectMeta: objectMeta},
			ClientFunc: func(req *http.Request) (*http.Response, error) {
				switch p, m := req.URL.Path, req.Method; {
				case m == http.MethodDelete && p == secretsEndpointURI:
					return fakeKubeDeleteResponse(http.StatusNotFound), nil
				default:
					return nil, fmt.Errorf("unexpected request. method: %s, path: %s", m, p)
				}
			},
			Error: true,
		},
		{
			Name:     "POD created, Services created",
			Pod:      &api.Pod{ObjectMeta: objectMeta},
			Services: []api.Service{{ObjectMeta: objectMeta}},
			ClientFunc: func(req *http.Request) (*http.Response, error) {
				switch p, m := req.URL.Path, req.Method; {
				case m == http.MethodDelete && ((p == servicesEndpointURI) || (p == podsEndpointURI)):
					return fakeKubeDeleteResponse(http.StatusOK), nil
				default:
					return nil, fmt.Errorf("unexpected request. method: %s, path: %s", m, p)
				}
			},
		},
		{
			Name:     "POD created, Services creation failed",
			Pod:      &api.Pod{ObjectMeta: objectMeta},
			Services: []api.Service{{ObjectMeta: objectMeta}},
			ClientFunc: func(req *http.Request) (*http.Response, error) {
				switch p, m := req.URL.Path, req.Method; {
				case m == http.MethodDelete && p == servicesEndpointURI:
					return fakeKubeDeleteResponse(http.StatusNotFound), nil
				case m == http.MethodDelete && p == podsEndpointURI:
					return fakeKubeDeleteResponse(http.StatusOK), nil
				default:
					return nil, fmt.Errorf("unexpected request. method: %s, path: %s", m, p)
				}
			},
			Error: true,
		},
		{
			Name:     "POD creation failed, Services created",
			Pod:      nil, // a failed POD create request will cause a nil Pod
			Services: []api.Service{{ObjectMeta: objectMeta}},
			ClientFunc: func(req *http.Request) (*http.Response, error) {
				switch p, m := req.URL.Path, req.Method; {
				case m == http.MethodDelete && p == servicesEndpointURI:
					return fakeKubeDeleteResponse(http.StatusOK), nil
				default:
					return nil, fmt.Errorf("unexpected request. method: %s, path: %s", m, p)
				}
			},
		},
		{
			Name:     "POD creation failed, Services cleanup failed",
			Pod:      nil, // a failed POD create request will cause a nil Pod
			Services: []api.Service{{ObjectMeta: objectMeta}},
			ClientFunc: func(req *http.Request) (*http.Response, error) {
				switch p, m := req.URL.Path, req.Method; {
				case m == http.MethodDelete && p == servicesEndpointURI:
					return fakeKubeDeleteResponse(http.StatusNotFound), nil
				default:
					return nil, fmt.Errorf("unexpected request. method: %s, path: %s", m, p)
				}
			},
			Error: true,
		},
		{
			Name:      "ConfigMap cleanup",
			ConfigMap: &api.ConfigMap{ObjectMeta: objectMeta},
			ClientFunc: func(req *http.Request) (*http.Response, error) {
				switch p, m := req.URL.Path, req.Method; {
				case m == http.MethodDelete && p == configMapsEndpointURI:
					return fakeKubeDeleteResponse(http.StatusOK), nil
				default:
					return nil, fmt.Errorf("unexpected request. method: %s, path: %s", m, p)
				}
			},
		},
		{
			Name:      "ConfigMap cleanup failed",
			ConfigMap: &api.ConfigMap{ObjectMeta: objectMeta},
			ClientFunc: func(req *http.Request) (*http.Response, error) {
				switch p, m := req.URL.Path, req.Method; {
				case m == http.MethodDelete && p == configMapsEndpointURI:
					return fakeKubeDeleteResponse(http.StatusNotFound), nil
				default:
					return nil, fmt.Errorf("unexpected request. method: %s, path: %s", m, p)
				}
			},
			Error: true,
		},
	}

	for _, test := range tests {
		t.Run(test.Name, func(t *testing.T) {
			ex := executor{
				kubeClient:  testKubernetesClient(version, fake.CreateHTTPClient(test.ClientFunc)),
				pod:         test.Pod,
				credentials: test.Credentials,
				services:    test.Services,
				configMap:   test.ConfigMap,
			}
			ex.configurationOverwrites = &overwrites{namespace: "test-ns"}

			errored := false
			buildTrace := FakeBuildTrace{
				testWriter: testWriter{
					call: func(b []byte) (int, error) {
						if !errored {
							if s := string(b); strings.Contains(s, "Error cleaning up") {
								errored = true
							} else if test.Error {
								t.Errorf("expected failure. got: '%s'", string(b))
							}
						}
						return len(b), nil
					},
				},
			}
			ex.AbstractExecutor.Trace = buildTrace
			ex.AbstractExecutor.BuildLogger = common.NewBuildLogger(buildTrace, logrus.WithFields(logrus.Fields{}))

			ex.Cleanup()

			if test.Error && !errored {
				t.Errorf("expected cleanup to fail but it didn't")
			} else if !test.Error && errored {
				t.Errorf("expected cleanup not to fail but it did")
			}
		})
	}
}

func TestPrepare(t *testing.T) {
	helperImageTag := "latest"
	// common.REVISION is overridden at build time.
	if common.REVISION != "HEAD" {
		helperImageTag = common.REVISION
	}

	defaultHelperImage := helperimage.Info{
		Architecture:            "x86_64",
		Name:                    helperimage.DockerHubName,
		Tag:                     fmt.Sprintf("x86_64-%s", helperImageTag),
		IsSupportingLocalImport: true,
		Cmd:                     []string{"gitlab-runner-build"},
	}
	os := helperimage.OSTypeLinux
	if runtime.GOOS == helperimage.OSTypeWindows {
		os = helperimage.OSTypeWindows
	}
	pwshHelperImage, err := helperimage.Get(helperImageTag, helperimage.Config{
		Architecture:   "x86_64",
		OSType:         os,
		Shell:          shells.SNPwsh,
		GitLabRegistry: false,
	})
	require.NoError(t, err)

	tests := []struct {
		Name  string
		Error string

		GlobalConfig *common.Config
		RunnerConfig *common.RunnerConfig
		Build        *common.Build

		Expected *executor
	}{
		{
			Name:         "all with limits",
			GlobalConfig: &common.Config{},
			RunnerConfig: &common.RunnerConfig{
				RunnerSettings: common.RunnerSettings{
					Kubernetes: &common.KubernetesConfig{
						Host:                         "test-server",
						ServiceCPULimit:              "100m",
						ServiceMemoryLimit:           "200Mi",
						ServiceEphemeralStorageLimit: "1Gi",
						CPULimit:                     "1.5",
						MemoryLimit:                  "4Gi",
						EphemeralStorageLimit:        "6Gi",
						HelperCPULimit:               "50m",
						HelperMemoryLimit:            "100Mi",
						HelperEphemeralStorageLimit:  "200Mi",
						Privileged:                   true,
						PullPolicy:                   "if-not-present",
					},
				},
			},
			Build: &common.Build{
				JobResponse: common.JobResponse{
					GitInfo: common.GitInfo{
						Sha: "1234567890",
					},
					Image: common.Image{
						Name: "test-image",
					},
					Variables: []common.JobVariable{
						{Key: "privileged", Value: "true"},
					},
				},
				Runner: &common.RunnerConfig{},
			},
			Expected: &executor{
				options: &kubernetesOptions{
					Image: common.Image{
						Name: "test-image",
					},
				},
				configurationOverwrites: &overwrites{
					namespace:       "default",
					buildLimits:     mustCreateResourceList(t, "1.5", "4Gi", "6Gi"),
					serviceLimits:   mustCreateResourceList(t, "100m", "200Mi", "1Gi"),
					helperLimits:    mustCreateResourceList(t, "50m", "100Mi", "200Mi"),
					buildRequests:   api.ResourceList{},
					serviceRequests: api.ResourceList{},
					helperRequests:  api.ResourceList{},
				},
				pullPolicy:      "IfNotPresent",
				helperImageInfo: defaultHelperImage,
			},
		},
		{
			Name:         "all with limits and requests",
			GlobalConfig: &common.Config{},
			RunnerConfig: &common.RunnerConfig{
				RunnerSettings: common.RunnerSettings{
					Kubernetes: &common.KubernetesConfig{
						Host:                           "test-server",
						ServiceAccount:                 "default",
						ServiceAccountOverwriteAllowed: ".*",
						BearerTokenOverwriteAllowed:    true,
						ServiceCPULimit:                "100m",
						ServiceMemoryLimit:             "200Mi",
						ServiceEphemeralStorageLimit:   "2Gi",
						CPULimit:                       "1.5",
						MemoryLimit:                    "4Gi",
						EphemeralStorageLimit:          "3Gi",
						HelperCPULimit:                 "50m",
						HelperMemoryLimit:              "100Mi",
						HelperEphemeralStorageLimit:    "300Mi",
						ServiceCPURequest:              "99m",
						ServiceMemoryRequest:           "5Mi",
						ServiceEphemeralStorageRequest: "200Mi",
						CPURequest:                     "1",
						MemoryRequest:                  "1.5Gi",
						EphemeralStorageRequest:        "1.3Gi",
						HelperCPURequest:               "0.5m",
						HelperMemoryRequest:            "42Mi",
						HelperEphemeralStorageRequest:  "99Mi",
						Privileged:                     false,
					},
				},
			},
			Build: &common.Build{
				JobResponse: common.JobResponse{
					GitInfo: common.GitInfo{
						Sha: "1234567890",
					},
					Image: common.Image{
						Name: "test-image",
					},
					Variables: []common.JobVariable{
						{Key: ServiceAccountOverwriteVariableName, Value: "not-default"},
					},
				},
				Runner: &common.RunnerConfig{},
			},
			Expected: &executor{
				options: &kubernetesOptions{
					Image: common.Image{
						Name: "test-image",
					},
				},
				configurationOverwrites: &overwrites{
					namespace:       "default",
					serviceAccount:  "not-default",
					buildLimits:     mustCreateResourceList(t, "1.5", "4Gi", "3Gi"),
					buildRequests:   mustCreateResourceList(t, "1", "1.5Gi", "1.3Gi"),
					serviceLimits:   mustCreateResourceList(t, "100m", "200Mi", "2Gi"),
					serviceRequests: mustCreateResourceList(t, "99m", "5Mi", "200Mi"),
					helperLimits:    mustCreateResourceList(t, "50m", "100Mi", "300Mi"),
					helperRequests:  mustCreateResourceList(t, "0.5m", "42Mi", "99Mi"),
				},
				helperImageInfo: defaultHelperImage,
			},
		},
		{
			Name:         "unmatched service account",
			Error:        "couldn't prepare overwrites: provided value \"not-default\" does not match \"allowed-.*\"",
			GlobalConfig: &common.Config{},
			RunnerConfig: &common.RunnerConfig{
				RunnerSettings: common.RunnerSettings{
					Kubernetes: &common.KubernetesConfig{
						Host:                           "test-server",
						ServiceAccount:                 "default",
						ServiceAccountOverwriteAllowed: "allowed-.*",
						ServiceCPULimit:                "100m",
						ServiceMemoryLimit:             "200Mi",
						ServiceEphemeralStorageLimit:   "300Mi",
						CPULimit:                       "1.5",
						MemoryLimit:                    "4Gi",
						EphemeralStorageLimit:          "5Gi",
						HelperCPULimit:                 "50m",
						HelperMemoryLimit:              "100Mi",
						HelperEphemeralStorageLimit:    "200Mi",
						ServiceCPURequest:              "99m",
						ServiceMemoryRequest:           "5Mi",
						ServiceEphemeralStorageRequest: "50Mi",
						CPURequest:                     "1",
						MemoryRequest:                  "1.5Gi",
						EphemeralStorageRequest:        "40Mi",
						HelperCPURequest:               "0.5m",
						HelperMemoryRequest:            "42Mi",
						HelperEphemeralStorageRequest:  "52Mi",
						Privileged:                     false,
					},
				},
			},
			Build: &common.Build{
				JobResponse: common.JobResponse{
					GitInfo: common.GitInfo{
						Sha: "1234567890",
					},
					Image: common.Image{
						Name: "test-image",
					},
					Variables: []common.JobVariable{
						{Key: ServiceAccountOverwriteVariableName, Value: "not-default"},
					},
				},
				Runner: &common.RunnerConfig{},
			},
		},
		{
			Name:         "regexp match on service account and namespace",
			GlobalConfig: &common.Config{},
			RunnerConfig: &common.RunnerConfig{
				RunnerSettings: common.RunnerSettings{
					Kubernetes: &common.KubernetesConfig{
						Host:                           "test-server",
						Namespace:                      "namespace",
						ServiceAccount:                 "a_service_account",
						ServiceAccountOverwriteAllowed: ".*",
						NamespaceOverwriteAllowed:      "^n.*?e$",
						ServiceCPULimit:                "100m",
						ServiceMemoryLimit:             "200Mi",
						ServiceEphemeralStorageLimit:   "300Mi",
						CPULimit:                       "1.5",
						MemoryLimit:                    "4Gi",
						EphemeralStorageLimit:          "5Gi",
						HelperCPULimit:                 "50m",
						HelperMemoryLimit:              "100Mi",
						HelperEphemeralStorageLimit:    "300Mi",
						ServiceCPURequest:              "99m",
						ServiceMemoryRequest:           "5Mi",
						ServiceEphemeralStorageRequest: "15Mi",
						CPURequest:                     "1",
						MemoryRequest:                  "1.5Gi",
						EphemeralStorageRequest:        "1.7Gi",
						HelperCPURequest:               "0.5m",
						HelperMemoryRequest:            "42Mi",
						HelperEphemeralStorageRequest:  "32Mi",
						Privileged:                     false,
					},
				},
			},
			Build: &common.Build{
				JobResponse: common.JobResponse{
					GitInfo: common.GitInfo{
						Sha: "1234567890",
					},
					Image: common.Image{
						Name: "test-image",
					},
					Variables: []common.JobVariable{
						{Key: NamespaceOverwriteVariableName, Value: "new-namespace-name"},
					},
				},
				Runner: &common.RunnerConfig{},
			},
			Expected: &executor{
				options: &kubernetesOptions{
					Image: common.Image{
						Name: "test-image",
					},
				},
				configurationOverwrites: &overwrites{
					namespace:       "new-namespace-name",
					serviceAccount:  "a_service_account",
					buildLimits:     mustCreateResourceList(t, "1.5", "4Gi", "5Gi"),
					buildRequests:   mustCreateResourceList(t, "1", "1.5Gi", "1.7Gi"),
					serviceLimits:   mustCreateResourceList(t, "100m", "200Mi", "300Mi"),
					serviceRequests: mustCreateResourceList(t, "99m", "5Mi", "15Mi"),
					helperLimits:    mustCreateResourceList(t, "50m", "100Mi", "300Mi"),
					helperRequests:  mustCreateResourceList(t, "0.5m", "42Mi", "32Mi"),
				},
				helperImageInfo: defaultHelperImage,
			},
		},
		{
			Name:         "regexp match on namespace",
			GlobalConfig: &common.Config{},
			RunnerConfig: &common.RunnerConfig{
				RunnerSettings: common.RunnerSettings{
					Kubernetes: &common.KubernetesConfig{
						Namespace:                 "namespace",
						Host:                      "test-server",
						NamespaceOverwriteAllowed: "^namespace-[0-9]$",
					},
				},
			},
			Build: &common.Build{
				JobResponse: common.JobResponse{
					GitInfo: common.GitInfo{
						Sha: "1234567890",
					},
					Image: common.Image{
						Name: "test-image",
					},
					Variables: []common.JobVariable{
						{Key: NamespaceOverwriteVariableName, Value: "namespace-$CI_CONCURRENT_ID"},
					},
				},
				Runner: &common.RunnerConfig{},
			},
			Expected: &executor{
				options: &kubernetesOptions{
					Image: common.Image{
						Name: "test-image",
					},
				},
				configurationOverwrites: &overwrites{
					namespace:       "namespace-0",
					serviceLimits:   api.ResourceList{},
					buildLimits:     api.ResourceList{},
					helperLimits:    api.ResourceList{},
					serviceRequests: api.ResourceList{},
					buildRequests:   api.ResourceList{},
					helperRequests:  api.ResourceList{},
				},
				helperImageInfo: defaultHelperImage,
			},
		},
		{
			Name:         "minimal configuration",
			GlobalConfig: &common.Config{},
			RunnerConfig: &common.RunnerConfig{
				RunnerSettings: common.RunnerSettings{
					Kubernetes: &common.KubernetesConfig{
						Image: "test-image",
						Host:  "test-server",
					},
				},
			},
			Build: &common.Build{
				JobResponse: common.JobResponse{
					GitInfo: common.GitInfo{
						Sha: "1234567890",
					},
				},
				Runner: &common.RunnerConfig{},
			},
			Expected: &executor{
				options: &kubernetesOptions{
					Image: common.Image{
						Name: "test-image",
					},
				},
				configurationOverwrites: &overwrites{
					namespace:       "default",
					serviceLimits:   api.ResourceList{},
					buildLimits:     api.ResourceList{},
					helperLimits:    api.ResourceList{},
					serviceRequests: api.ResourceList{},
					buildRequests:   api.ResourceList{},
					helperRequests:  api.ResourceList{},
				},
				helperImageInfo: defaultHelperImage,
			},
		},
		{
			Name:         "minimal configuration with pwsh shell",
			GlobalConfig: &common.Config{},
			RunnerConfig: &common.RunnerConfig{
				RunnerSettings: common.RunnerSettings{
					Shell: shells.SNPwsh,
					Kubernetes: &common.KubernetesConfig{
						Image: "test-image",
						Host:  "test-server",
					},
				},
			},
			Build: &common.Build{
				JobResponse: common.JobResponse{
					GitInfo: common.GitInfo{
						Sha: "1234567890",
					},
				},
				Runner: &common.RunnerConfig{},
			},
			Expected: &executor{
				options: &kubernetesOptions{
					Image: common.Image{
						Name: "test-image",
					},
				},
				configurationOverwrites: &overwrites{
					namespace:       "default",
					serviceLimits:   api.ResourceList{},
					buildLimits:     api.ResourceList{},
					helperLimits:    api.ResourceList{},
					serviceRequests: api.ResourceList{},
					buildRequests:   api.ResourceList{},
					helperRequests:  api.ResourceList{},
				},
				helperImageInfo: pwshHelperImage,
			},
		},
		{
			Name:         "image and one service",
			GlobalConfig: &common.Config{},
			RunnerConfig: &common.RunnerConfig{
				RunnerSettings: common.RunnerSettings{
					Kubernetes: &common.KubernetesConfig{
						Host: "test-server",
					},
				},
			},
			Build: &common.Build{
				JobResponse: common.JobResponse{
					GitInfo: common.GitInfo{
						Sha: "1234567890",
					},
					Image: common.Image{
						Name:       "test-image",
						Entrypoint: []string{"/init", "run"},
					},
					Services: common.Services{
						{
							Name:       "test-service",
							Entrypoint: []string{"/init", "run"},
							Command:    []string{"application", "--debug"},
						},
					},
				},
				Runner: &common.RunnerConfig{},
			},
			Expected: &executor{
				options: &kubernetesOptions{
					Image: common.Image{
						Name:       "test-image",
						Entrypoint: []string{"/init", "run"},
					},
					Services: common.Services{
						{
							Name:       "test-service",
							Entrypoint: []string{"/init", "run"},
							Command:    []string{"application", "--debug"},
						},
					},
				},
				configurationOverwrites: &overwrites{
					namespace:       "default",
					serviceLimits:   api.ResourceList{},
					buildLimits:     api.ResourceList{},
					helperLimits:    api.ResourceList{},
					serviceRequests: api.ResourceList{},
					buildRequests:   api.ResourceList{},
					helperRequests:  api.ResourceList{},
				},
				helperImageInfo: defaultHelperImage,
			},
		},
		{
			Name:         "merge services",
			GlobalConfig: &common.Config{},
			RunnerConfig: &common.RunnerConfig{
				RunnerSettings: common.RunnerSettings{
					Kubernetes: &common.KubernetesConfig{
						Host: "test-server",
						Services: []common.Service{
							{Name: "test-service-k8s", Alias: "alias"},
							{Name: "test-service-k8s2"},
							{Name: ""},
							{
								Name:    "test-service-k8s3",
								Command: []string{"executable", "param1", "param2"},
							},
							{
								Name:       "test-service-k8s4",
								Entrypoint: []string{"executable", "param3", "param4"},
							},
							{
								Name:       "test-service-k8s5",
								Alias:      "alias5",
								Command:    []string{"executable", "param1", "param2"},
								Entrypoint: []string{"executable", "param3", "param4"},
							},
						},
					},
				},
			},
			Build: &common.Build{
				JobResponse: common.JobResponse{
					GitInfo: common.GitInfo{
						Sha: "1234567890",
					},
					Image: common.Image{
						Name:       "test-image",
						Entrypoint: []string{"/init", "run"},
					},
					Services: common.Services{
						{
							Name:       "test-service",
							Alias:      "test-alias",
							Entrypoint: []string{"/init", "run"},
							Command:    []string{"application", "--debug"},
						},
						{
							Name: "",
						},
					},
				},
				Runner: &common.RunnerConfig{},
			},
			Expected: &executor{
				options: &kubernetesOptions{
					Image: common.Image{
						Name:       "test-image",
						Entrypoint: []string{"/init", "run"},
					},
					Services: common.Services{
						{
							Name:  "test-service-k8s",
							Alias: "alias",
						},
						{
							Name: "test-service-k8s2",
						},
						{
							Name:    "test-service-k8s3",
							Command: []string{"executable", "param1", "param2"},
						},
						{
							Name:       "test-service-k8s4",
							Entrypoint: []string{"executable", "param3", "param4"},
						},
						{
							Name:       "test-service-k8s5",
							Alias:      "alias5",
							Command:    []string{"executable", "param1", "param2"},
							Entrypoint: []string{"executable", "param3", "param4"},
						},
						{
							Name:       "test-service",
							Alias:      "test-alias",
							Entrypoint: []string{"/init", "run"},
							Command:    []string{"application", "--debug"},
						},
					},
				},
				configurationOverwrites: &overwrites{
					namespace:       "default",
					serviceLimits:   api.ResourceList{},
					buildLimits:     api.ResourceList{},
					helperLimits:    api.ResourceList{},
					serviceRequests: api.ResourceList{},
					buildRequests:   api.ResourceList{},
					helperRequests:  api.ResourceList{},
				},
				helperImageInfo: defaultHelperImage,
			},
		},
		{
			Name:         "Docker Hub helper image",
			GlobalConfig: &common.Config{},
			RunnerConfig: &common.RunnerConfig{
				RunnerSettings: common.RunnerSettings{
					Kubernetes: &common.KubernetesConfig{
						Host: "test-server",
					},
				},
			},
			Build: &common.Build{
				JobResponse: common.JobResponse{
					Image: common.Image{
						Name: "test-image",
					},
				},
				Runner: &common.RunnerConfig{},
			},
			Expected: &executor{
				options: &kubernetesOptions{
					Image: common.Image{
						Name: "test-image",
					},
				},
				helperImageInfo: defaultHelperImage,
				configurationOverwrites: &overwrites{
					namespace:       "default",
					serviceLimits:   api.ResourceList{},
					buildLimits:     api.ResourceList{},
					helperLimits:    api.ResourceList{},
					serviceRequests: api.ResourceList{},
					buildRequests:   api.ResourceList{},
					helperRequests:  api.ResourceList{},
				},
			},
		},
		{
			Name:         "GitLab registry helper image",
			GlobalConfig: &common.Config{},
			RunnerConfig: &common.RunnerConfig{
				RunnerSettings: common.RunnerSettings{
					Kubernetes: &common.KubernetesConfig{
						Host: "test-server",
					},
				},
			},
			Build: &common.Build{
				JobResponse: common.JobResponse{
					Image: common.Image{
						Name: "test-image",
					},
					Variables: common.JobVariables{
						common.JobVariable{
							Key:      featureflags.GitLabRegistryHelperImage,
							Value:    "true",
							Public:   false,
							Internal: false,
							File:     false,
							Masked:   false,
							Raw:      false,
						},
					},
				},
				Runner: &common.RunnerConfig{},
			},
			Expected: &executor{
				options: &kubernetesOptions{
					Image: common.Image{
						Name: "test-image",
					},
				},
				helperImageInfo: helperimage.Info{
					Architecture:            "x86_64",
					Name:                    helperimage.GitLabRegistryName,
					Tag:                     fmt.Sprintf("x86_64-%s", helperImageTag),
					IsSupportingLocalImport: true,
					Cmd:                     []string{"gitlab-runner-build"},
				},
				configurationOverwrites: &overwrites{
					namespace:       "default",
					serviceLimits:   api.ResourceList{},
					buildLimits:     api.ResourceList{},
					helperLimits:    api.ResourceList{},
					serviceRequests: api.ResourceList{},
					buildRequests:   api.ResourceList{},
					helperRequests:  api.ResourceList{},
				},
			},
		},
	}

	for _, test := range tests {
		t.Run(test.Name, func(t *testing.T) {
			e := &executor{
				AbstractExecutor: executors.AbstractExecutor{
					ExecutorOptions: executorOptions,
				},
			}

			prepareOptions := common.ExecutorPrepareOptions{
				Config:  test.RunnerConfig,
				Build:   test.Build,
				Context: context.TODO(),
			}
			prepareOptions.Build.Runner.Executor = "kubernetes"

			err := e.Prepare(prepareOptions)
			if err != nil {
				assert.False(t, test.Build.IsSharedEnv())
			}
			if test.Error != "" {
				assert.Error(t, err)
				assert.Contains(t, err.Error(), test.Error)
				return
			}

			// Set this to nil so we aren't testing the functionality of the
			// base AbstractExecutor's Prepare method
			e.AbstractExecutor = executors.AbstractExecutor{}

			e.kubeClient = nil
			e.kubeConfig = nil
			e.featureChecker = nil

			assert.NoError(t, err)
			assert.Equal(t, test.Expected, e)
		})
	}
}

func TestSetupCredentials(t *testing.T) {
	version, _ := testVersionAndCodec()

	type testDef struct {
		RunnerCredentials *common.RunnerCredentials
		Credentials       []common.Credentials
		VerifyFn          func(*testing.T, testDef, *api.Secret)
	}
	tests := map[string]testDef{
		"no credentials": {
			// don't execute VerifyFn
			VerifyFn: nil,
		},
		"registry credentials": {
			Credentials: []common.Credentials{
				{
					Type:     "registry",
					URL:      "http://example.com",
					Username: "user",
					Password: "password",
				},
			},
			VerifyFn: func(t *testing.T, test testDef, secret *api.Secret) {
				assert.Equal(t, api.SecretTypeDockercfg, secret.Type)
				assert.NotEmpty(t, secret.Data[api.DockerConfigKey])
			},
		},
		"other credentials": {
			Credentials: []common.Credentials{
				{
					Type:     "other",
					URL:      "http://example.com",
					Username: "user",
					Password: "password",
				},
			},
			// don't execute VerifyFn
			VerifyFn: nil,
		},
		"non-DNS-1123-compatible-token": {
			RunnerCredentials: &common.RunnerCredentials{
				Token: "ToK3_?OF",
			},
			Credentials: []common.Credentials{
				{
					Type:     "registry",
					URL:      "http://example.com",
					Username: "user",
					Password: "password",
				},
			},
			VerifyFn: func(t *testing.T, test testDef, secret *api.Secret) {
				dns_test.AssertRFC1123Compatibility(t, secret.GetGenerateName())
			},
		},
	}

	executed := false
	fakeClientRoundTripper := func(test testDef) func(req *http.Request) (*http.Response, error) {
		return func(req *http.Request) (resp *http.Response, err error) {
			podBytes, err := ioutil.ReadAll(req.Body)
			executed = true

			if err != nil {
				t.Errorf("failed to read request body: %s", err.Error())
				return
			}

			p := new(api.Secret)

			err = json.Unmarshal(podBytes, p)

			if err != nil {
				t.Errorf("error decoding pod: %s", err.Error())
				return
			}

			if test.VerifyFn != nil {
				test.VerifyFn(t, test, p)
			}

			resp = &http.Response{StatusCode: http.StatusOK, Body: FakeReadCloser{
				Reader: bytes.NewBuffer(podBytes),
			}}
			resp.Header = make(http.Header)
			resp.Header.Add("Content-Type", "application/json")

			return
		}
	}

	for testName, test := range tests {
		t.Run(testName, func(t *testing.T) {
			ex := executor{
				kubeClient: testKubernetesClient(version, fake.CreateHTTPClient(fakeClientRoundTripper(test))),
				options:    &kubernetesOptions{},
				AbstractExecutor: executors.AbstractExecutor{
					Config: common.RunnerConfig{
						RunnerSettings: common.RunnerSettings{
							Kubernetes: &common.KubernetesConfig{
								Namespace: "default",
							},
						},
					},
					BuildShell: &common.ShellConfiguration{},
					Build: &common.Build{
						JobResponse: common.JobResponse{
							Variables:   []common.JobVariable{},
							Credentials: test.Credentials,
						},
						Runner: &common.RunnerConfig{},
					},
				},
			}

			if test.RunnerCredentials != nil {
				ex.Build.Runner = &common.RunnerConfig{
					RunnerCredentials: *test.RunnerCredentials,
				}
			}

			executed = false

			err := ex.prepareOverwrites(make(common.JobVariables, 0))
			assert.NoError(t, err)

			err = ex.setupCredentials()
			assert.NoError(t, err)

			if test.VerifyFn != nil {
				assert.True(t, executed)
			} else {
				assert.False(t, executed)
			}
		})
	}
}

type setupBuildPodTestDef struct {
	RunnerConfig             common.RunnerConfig
	Variables                []common.JobVariable
	Options                  *kubernetesOptions
	InitContainers           []api.Container
	PrepareFn                func(*testing.T, setupBuildPodTestDef, *executor)
	VerifyFn                 func(*testing.T, setupBuildPodTestDef, *api.Pod)
	VerifyExecutorFn         func(*testing.T, setupBuildPodTestDef, *executor)
	VerifySetupBuildPodErrFn func(*testing.T, error)
}

type setupBuildPodFakeRoundTripper struct {
	t        *testing.T
	test     setupBuildPodTestDef
	executed bool
}

func (rt *setupBuildPodFakeRoundTripper) RoundTrip(req *http.Request) (*http.Response, error) {
	rt.executed = true
	podBytes, err := ioutil.ReadAll(req.Body)
	if !assert.NoError(rt.t, err, "failed to read request body") {
		return nil, err
	}

	p := new(api.Pod)
	err = json.Unmarshal(podBytes, p)
	if !assert.NoError(rt.t, err, "failed to read request body") {
		return nil, err
	}

	if rt.test.VerifyFn != nil {
		rt.test.VerifyFn(rt.t, rt.test, p)
	}

	resp := &http.Response{
		StatusCode: http.StatusOK,
		Body: FakeReadCloser{
			Reader: bytes.NewBuffer(podBytes),
		},
	}
	resp.Header = make(http.Header)
	resp.Header.Add("Content-Type", "application/json")

	return resp, nil
}

func TestSetupBuildPod(t *testing.T) {
	version, _ := testVersionAndCodec()
	testErr := errors.New("fail")
	ndotsValue := "2"

	tests := map[string]setupBuildPodTestDef{
		"passes node selector setting": {
			RunnerConfig: common.RunnerConfig{
				RunnerSettings: common.RunnerSettings{
					Kubernetes: &common.KubernetesConfig{
						Namespace: "default",
						NodeSelector: map[string]string{
							"a-selector":       "first",
							"another-selector": "second",
						},
					},
				},
			},
			VerifyFn: func(t *testing.T, test setupBuildPodTestDef, pod *api.Pod) {
				assert.Equal(t, test.RunnerConfig.RunnerSettings.Kubernetes.NodeSelector, pod.Spec.NodeSelector)
			},
		},
		"uses configured credentials": {
			RunnerConfig: common.RunnerConfig{
				RunnerSettings: common.RunnerSettings{
					Kubernetes: &common.KubernetesConfig{
						Namespace: "default",
					},
				},
			},
			PrepareFn: func(t *testing.T, test setupBuildPodTestDef, e *executor) {
				e.credentials = &api.Secret{
					ObjectMeta: metav1.ObjectMeta{
						Name: "job-credentials",
					},
				}
			},
			VerifyFn: func(t *testing.T, test setupBuildPodTestDef, pod *api.Pod) {
				secrets := []api.LocalObjectReference{{Name: "job-credentials"}}
				assert.Equal(t, secrets, pod.Spec.ImagePullSecrets)
			},
		},
		"uses configured image pull secrets": {
			RunnerConfig: common.RunnerConfig{
				RunnerSettings: common.RunnerSettings{
					Kubernetes: &common.KubernetesConfig{
						Namespace: "default",
						ImagePullSecrets: []string{
							"docker-registry-credentials",
						},
					},
				},
			},
			VerifyFn: func(t *testing.T, test setupBuildPodTestDef, pod *api.Pod) {
				secrets := []api.LocalObjectReference{{Name: "docker-registry-credentials"}}
				assert.Equal(t, secrets, pod.Spec.ImagePullSecrets)
			},
		},
		"uses default security context flags for containers": {
			RunnerConfig: common.RunnerConfig{
				RunnerSettings: common.RunnerSettings{
					Kubernetes: &common.KubernetesConfig{
						Namespace: "default",
					},
				},
			},
			VerifyFn: func(t *testing.T, test setupBuildPodTestDef, pod *api.Pod) {
				for _, c := range pod.Spec.Containers {
					assert.Empty(
						t,
						c.SecurityContext.Privileged,
						"Container security context Privileged should be empty",
					)
					assert.Nil(
						t,
						c.SecurityContext.AllowPrivilegeEscalation,
						"Container security context AllowPrivilegeEscalation should be empty",
					)
				}
			},
		},
		"configures security context flags for un-privileged containers": {
			RunnerConfig: common.RunnerConfig{
				RunnerSettings: common.RunnerSettings{
					Kubernetes: &common.KubernetesConfig{
						Namespace:                "default",
						Privileged:               false,
						AllowPrivilegeEscalation: func(b bool) *bool { return &b }(false),
					},
				},
			},
			VerifyFn: func(t *testing.T, test setupBuildPodTestDef, pod *api.Pod) {
				for _, c := range pod.Spec.Containers {
					require.NotNil(t, c.SecurityContext.Privileged)
					assert.False(t, *c.SecurityContext.Privileged)
					require.NotNil(t, c.SecurityContext.AllowPrivilegeEscalation)
					assert.False(t, *c.SecurityContext.AllowPrivilegeEscalation)
				}
			},
		},
		"configures security context flags for privileged containers": {
			RunnerConfig: common.RunnerConfig{
				RunnerSettings: common.RunnerSettings{
					Kubernetes: &common.KubernetesConfig{
						Namespace:                "default",
						Privileged:               true,
						AllowPrivilegeEscalation: func(b bool) *bool { return &b }(true),
					},
				},
			},
			VerifyFn: func(t *testing.T, test setupBuildPodTestDef, pod *api.Pod) {
				for _, c := range pod.Spec.Containers {
					require.NotNil(t, c.SecurityContext.Privileged)
					assert.True(t, *c.SecurityContext.Privileged)
					require.NotNil(t, c.SecurityContext.AllowPrivilegeEscalation)
					assert.True(t, *c.SecurityContext.AllowPrivilegeEscalation)
				}
			},
		},
		"configures helper container": {
			RunnerConfig: common.RunnerConfig{
				RunnerSettings: common.RunnerSettings{
					Kubernetes: &common.KubernetesConfig{
						Namespace: "default",
					},
				},
			},
			VerifyFn: func(t *testing.T, test setupBuildPodTestDef, pod *api.Pod) {
				hasHelper := false
				for _, c := range pod.Spec.Containers {
					if c.Name == helperContainerName {
						hasHelper = true
					}
				}
				assert.True(t, hasHelper)
			},
		},
		"uses configured helper image": {
			RunnerConfig: common.RunnerConfig{
				RunnerSettings: common.RunnerSettings{
					Kubernetes: &common.KubernetesConfig{
						Namespace:   "default",
						HelperImage: "custom/helper-image",
					},
				},
			},
			VerifyFn: func(t *testing.T, test setupBuildPodTestDef, pod *api.Pod) {
				for _, c := range pod.Spec.Containers {
					if c.Name == "helper" {
						assert.Equal(t, test.RunnerConfig.RunnerSettings.Kubernetes.HelperImage, c.Image)
					}
				}
			},
		},
		"expands variables for pod labels": {
			RunnerConfig: common.RunnerConfig{
				RunnerSettings: common.RunnerSettings{
					Kubernetes: &common.KubernetesConfig{
						Namespace: "default",
						PodLabels: map[string]string{
							"test":    "label",
							"another": "label",
							"var":     "$test",
						},
					},
				},
			},
			VerifyFn: func(t *testing.T, test setupBuildPodTestDef, pod *api.Pod) {
				assert.Equal(t, map[string]string{
					"test":    "label",
					"another": "label",
					"var":     "sometestvar",
					"pod":     pod.GenerateName,
				}, pod.ObjectMeta.Labels)
			},
			Variables: []common.JobVariable{
				{Key: "test", Value: "sometestvar"},
			},
		},
		"expands variables for pod annotations": {
			RunnerConfig: common.RunnerConfig{
				RunnerSettings: common.RunnerSettings{
					Kubernetes: &common.KubernetesConfig{
						Namespace: "default",
						PodAnnotations: map[string]string{
							"test":    "annotation",
							"another": "annotation",
							"var":     "$test",
						},
					},
				},
			},
			VerifyFn: func(t *testing.T, test setupBuildPodTestDef, pod *api.Pod) {
				assert.Equal(t, map[string]string{
					"test":    "annotation",
					"another": "annotation",
					"var":     "sometestvar",
				}, pod.ObjectMeta.Annotations)
			},
			Variables: []common.JobVariable{
				{Key: "test", Value: "sometestvar"},
			},
		},
		"expands variables for helper image": {
			RunnerConfig: common.RunnerConfig{
				RunnerSettings: common.RunnerSettings{
					Kubernetes: &common.KubernetesConfig{
						Namespace:   "default",
						HelperImage: "custom/helper-image:${CI_RUNNER_REVISION}",
					},
				},
			},
			VerifyFn: func(t *testing.T, test setupBuildPodTestDef, pod *api.Pod) {
				for _, c := range pod.Spec.Containers {
					if c.Name == "helper" {
						assert.Equal(t, "custom/helper-image:"+common.REVISION, c.Image)
					}
				}
			},
		},
		"support setting kubernetes pod taint tolerations": {
			RunnerConfig: common.RunnerConfig{
				RunnerSettings: common.RunnerSettings{
					Kubernetes: &common.KubernetesConfig{
						Namespace: "default",
						NodeTolerations: map[string]string{
							"node-role.kubernetes.io/master": "NoSchedule",
							"custom.toleration=value":        "NoSchedule",
							"empty.value=":                   "PreferNoSchedule",
							"onlyKey":                        "",
						},
					},
				},
			},
			VerifyFn: func(t *testing.T, test setupBuildPodTestDef, pod *api.Pod) {
				expectedTolerations := []api.Toleration{
					{
						Key:      "node-role.kubernetes.io/master",
						Operator: api.TolerationOpExists,
						Effect:   api.TaintEffectNoSchedule,
					},
					{
						Key:      "custom.toleration",
						Operator: api.TolerationOpEqual,
						Value:    "value",
						Effect:   api.TaintEffectNoSchedule,
					},
					{

						Key:      "empty.value",
						Operator: api.TolerationOpEqual,
						Value:    "",
						Effect:   api.TaintEffectPreferNoSchedule,
					},
					{
						Key:      "onlyKey",
						Operator: api.TolerationOpExists,
						Effect:   "",
					},
				}
				assert.ElementsMatch(t, expectedTolerations, pod.Spec.Tolerations)
			},
		},
		"supports extended docker configuration for image and services": {
			RunnerConfig: common.RunnerConfig{
				RunnerSettings: common.RunnerSettings{
					Kubernetes: &common.KubernetesConfig{
						Namespace:   "default",
						HelperImage: "custom/helper-image",
					},
				},
			},
			Options: &kubernetesOptions{
				Image: common.Image{
					Name:       "test-image",
					Entrypoint: []string{"/init", "run"},
				},
				Services: common.Services{
					{
						Name:       "test-service",
						Entrypoint: []string{"/init", "run"},
						Command:    []string{"application", "--debug"},
					},
					{
						Name:    "test-service-2",
						Command: []string{"application", "--debug"},
					},
				},
			},
			VerifyFn: func(t *testing.T, test setupBuildPodTestDef, pod *api.Pod) {
				require.Len(t, pod.Spec.Containers, 4)

				assert.Equal(t, "build", pod.Spec.Containers[0].Name)
				assert.Equal(t, "test-image", pod.Spec.Containers[0].Image)
				assert.Equal(t, []string{"/init", "run"}, pod.Spec.Containers[0].Command)
				assert.Empty(t, pod.Spec.Containers[0].Args, "Build container args should be empty")

				assert.Equal(t, "helper", pod.Spec.Containers[1].Name)
				assert.Equal(t, "custom/helper-image", pod.Spec.Containers[1].Image)
				assert.Empty(t, pod.Spec.Containers[1].Command, "Helper container command should be empty")
				assert.Empty(t, pod.Spec.Containers[1].Args, "Helper container args should be empty")

				assert.Equal(t, "svc-0", pod.Spec.Containers[2].Name)
				assert.Equal(t, "test-service", pod.Spec.Containers[2].Image)
				assert.Equal(t, []string{"/init", "run"}, pod.Spec.Containers[2].Command)
				assert.Equal(t, []string{"application", "--debug"}, pod.Spec.Containers[2].Args)

				assert.Equal(t, "svc-1", pod.Spec.Containers[3].Name)
				assert.Equal(t, "test-service-2", pod.Spec.Containers[3].Image)
				assert.Empty(t, pod.Spec.Containers[3].Command, "Service container command should be empty")
				assert.Equal(t, []string{"application", "--debug"}, pod.Spec.Containers[3].Args)
			},
		},
		"creates services in kubernetes if ports are set": {
			RunnerConfig: common.RunnerConfig{
				RunnerSettings: common.RunnerSettings{
					Kubernetes: &common.KubernetesConfig{
						Namespace:   "default",
						HelperImage: "custom/helper-image",
					},
				},
			},
			Options: &kubernetesOptions{
				Image: common.Image{
					Name: "test-image",
					Ports: []common.Port{
						{
							Number: 80,
						},
					},
				},
				Services: common.Services{
					{
						Name: "test-service",
						Ports: []common.Port{
							{
								Number: 82,
							},
							{
								Number: 84,
							},
						},
					},
					{
						Name: "test-service2",
						Ports: []common.Port{
							{
								Number: 85,
							},
						},
					},
					{
						Name: "test-service3",
					},
				},
			},
			VerifyExecutorFn: func(t *testing.T, test setupBuildPodTestDef, e *executor) {
				expectedServices := []api.Service{
					{
						ObjectMeta: metav1.ObjectMeta{
							GenerateName: "build",
							Namespace:    "default",
						},
						Spec: api.ServiceSpec{
							Ports: []api.ServicePort{
								{
									Port:       80,
									TargetPort: intstr.FromInt(80),
									Name:       "build-80",
								},
							},
							Selector: map[string]string{"pod": e.pod.GenerateName},
							Type:     api.ServiceTypeClusterIP,
						},
					},
					{
						ObjectMeta: metav1.ObjectMeta{
							GenerateName: "proxy-svc-0",
							Namespace:    "default",
						},
						Spec: api.ServiceSpec{
							Ports: []api.ServicePort{
								{
									Port:       82,
									TargetPort: intstr.FromInt(82),
									Name:       "proxy-svc-0-82",
								},
								{
									Port:       84,
									TargetPort: intstr.FromInt(84),
									Name:       "proxy-svc-0-84",
								},
							},
							Selector: map[string]string{"pod": e.pod.GenerateName},
							Type:     api.ServiceTypeClusterIP,
						},
					},
					{
						ObjectMeta: metav1.ObjectMeta{
							GenerateName: "proxy-svc-1",
							Namespace:    "default",
						},
						Spec: api.ServiceSpec{
							Ports: []api.ServicePort{
								{
									Port:       85,
									TargetPort: intstr.FromInt(85),
									Name:       "proxy-svc-1-85",
								},
							},
							Selector: map[string]string{"pod": e.pod.GenerateName},
							Type:     api.ServiceTypeClusterIP,
						},
					},
				}

				assert.ElementsMatch(t, expectedServices, e.services)
			},
		},
		"the default service name for the build container is build": {
			RunnerConfig: common.RunnerConfig{
				RunnerSettings: common.RunnerSettings{
					Kubernetes: &common.KubernetesConfig{
						Namespace:   "default",
						HelperImage: "custom/helper-image",
					},
				},
			},
			Options: &kubernetesOptions{
				Image: common.Image{
					Name: "test-image",
					Ports: []common.Port{
						{
							Number: 80,
						},
					},
				},
			},
			VerifyExecutorFn: func(t *testing.T, test setupBuildPodTestDef, e *executor) {
				assert.Equal(t, "build", e.services[0].GenerateName)
			},
		},
		"the services have a selector pointing to the 'pod' label in the pod": {
			RunnerConfig: common.RunnerConfig{
				RunnerSettings: common.RunnerSettings{
					Kubernetes: &common.KubernetesConfig{
						Namespace:   "default",
						HelperImage: "custom/helper-image",
					},
				},
			},
			Options: &kubernetesOptions{
				Image: common.Image{
					Name: "test-image",
					Ports: []common.Port{
						{
							Number: 80,
						},
					},
				},
				Services: common.Services{
					{
						Name: "test-service",
						Ports: []common.Port{
							{
								Number: 82,
							},
						},
					},
				},
			},
			VerifyExecutorFn: func(t *testing.T, test setupBuildPodTestDef, e *executor) {
				for _, service := range e.services {
					assert.Equal(t, map[string]string{"pod": e.pod.GenerateName}, service.Spec.Selector)
				}
			},
		},
		"the service is named as the alias if set": {
			RunnerConfig: common.RunnerConfig{
				RunnerSettings: common.RunnerSettings{
					Kubernetes: &common.KubernetesConfig{
						Namespace:   "default",
						HelperImage: "custom/helper-image",
					},
				},
			},
			Options: &kubernetesOptions{
				Image: common.Image{
					Name: "test-image",
				},
				Services: common.Services{
					{
						Name:  "test-service",
						Alias: "custom-name",
						Ports: []common.Port{
							{
								Number: 82,
							},
						},
					},
				},
			},
			VerifyExecutorFn: func(t *testing.T, test setupBuildPodTestDef, e *executor) {
				assert.Equal(t, "custom-name", e.services[0].GenerateName)
			},
		},
		"proxies are configured if services have been created": {
			RunnerConfig: common.RunnerConfig{
				RunnerSettings: common.RunnerSettings{
					Kubernetes: &common.KubernetesConfig{
						Namespace:   "default",
						HelperImage: "custom/helper-image",
					},
				},
			},
			Options: &kubernetesOptions{
				Image: common.Image{
					Name: "test-image",
					Ports: []common.Port{
						{
							Number: 80,
						},
					},
				},
				Services: common.Services{
					{
						Name:  "test-service",
						Alias: "custom_name",
						Ports: []common.Port{
							{
								Number:   81,
								Name:     "custom_port_name",
								Protocol: "http",
							},
						},
					},
					{
						Name: "test-service2",
						Ports: []common.Port{
							{
								Number: 82,
							},
						},
					},
				},
			},
			VerifyExecutorFn: func(t *testing.T, test setupBuildPodTestDef, e *executor) {
				require.Len(t, e.ProxyPool, 3)

				assert.NotEmpty(t, "proxy-svc-1", e.ProxyPool)
				assert.NotEmpty(t, "custom_name", e.ProxyPool)
				assert.NotEmpty(t, "build", e.ProxyPool)

				port := e.ProxyPool["proxy-svc-1"].Settings.Ports[0]
				assert.Equal(t, 82, port.Number)

				port = e.ProxyPool["custom_name"].Settings.Ports[0]
				assert.Equal(t, 81, port.Number)
				assert.Equal(t, "custom_port_name", port.Name)
				assert.Equal(t, "http", port.Protocol)

				port = e.ProxyPool["build"].Settings.Ports[0]
				assert.Equal(t, 80, port.Number)
			},
		},
		"makes service name compatible with RFC1123": {
			RunnerConfig: common.RunnerConfig{
				RunnerSettings: common.RunnerSettings{
					Kubernetes: &common.KubernetesConfig{
						Namespace:   "default",
						HelperImage: "custom/helper-image",
					},
				},
			},
			Options: &kubernetesOptions{
				Image: common.Image{
					Name: "test-image",
				},
				Services: common.Services{
					{
						Name:  "test-service",
						Alias: "service,name-.non-compat!ble",
						Ports: []common.Port{
							{
								Number:   81,
								Name:     "port,name-.non-compat!ble",
								Protocol: "http",
							},
						},
					},
				},
			},
			VerifyExecutorFn: func(t *testing.T, test setupBuildPodTestDef, e *executor) {
				assert.Equal(t, "servicename-non-compatble", e.services[0].GenerateName)
				assert.NotEmpty(t, e.ProxyPool["service,name-.non-compat!ble"])
				assert.Equal(
					t,
					"port,name-.non-compat!ble",
					e.ProxyPool["service,name-.non-compat!ble"].Settings.Ports[0].Name,
				)
			},
		},
		"sets command (entrypoint) and args": {
			RunnerConfig: common.RunnerConfig{
				RunnerSettings: common.RunnerSettings{
					Kubernetes: &common.KubernetesConfig{
						Namespace:   "default",
						HelperImage: "custom/helper-image",
					},
				},
			},
			Options: &kubernetesOptions{
				Image: common.Image{
					Name: "test-image",
				},
				Services: common.Services{
					{
						Name:    "test-service-0",
						Command: []string{"application", "--debug"},
					},
					{
						Name:       "test-service-1",
						Entrypoint: []string{"application", "--debug"},
					},
					{
						Name:       "test-service-2",
						Entrypoint: []string{"application", "--debug"},
						Command:    []string{"argument1", "argument2"},
					},
				},
			},
			VerifyFn: func(t *testing.T, test setupBuildPodTestDef, pod *api.Pod) {
				require.Len(t, pod.Spec.Containers, 5)

				assert.Equal(t, "build", pod.Spec.Containers[0].Name)
				assert.Equal(t, "test-image", pod.Spec.Containers[0].Image)
				assert.Empty(t, pod.Spec.Containers[0].Command, "Build container command should be empty")
				assert.Empty(t, pod.Spec.Containers[0].Args, "Build container args should be empty")

				assert.Equal(t, "helper", pod.Spec.Containers[1].Name)
				assert.Equal(t, "custom/helper-image", pod.Spec.Containers[1].Image)
				assert.Empty(t, pod.Spec.Containers[1].Command, "Helper container command should be empty")
				assert.Empty(t, pod.Spec.Containers[1].Args, "Helper container args should be empty")

				assert.Equal(t, "svc-0", pod.Spec.Containers[2].Name)
				assert.Equal(t, "test-service-0", pod.Spec.Containers[2].Image)
				assert.Empty(t, pod.Spec.Containers[2].Command, "Service container command should be empty")
				assert.Equal(t, []string{"application", "--debug"}, pod.Spec.Containers[2].Args)

				assert.Equal(t, "svc-1", pod.Spec.Containers[3].Name)
				assert.Equal(t, "test-service-1", pod.Spec.Containers[3].Image)
				assert.Equal(t, []string{"application", "--debug"}, pod.Spec.Containers[3].Command)
				assert.Empty(t, pod.Spec.Containers[3].Args, "Service container args should be empty")

				assert.Equal(t, "svc-2", pod.Spec.Containers[4].Name)
				assert.Equal(t, "test-service-2", pod.Spec.Containers[4].Image)
				assert.Equal(t, []string{"application", "--debug"}, pod.Spec.Containers[4].Command)
				assert.Equal(t, []string{"argument1", "argument2"}, pod.Spec.Containers[4].Args)
			},
		},
		"non-DNS-1123-compatible-token": {
			RunnerConfig: common.RunnerConfig{
				RunnerCredentials: common.RunnerCredentials{
					Token: "ToK3_?OF",
				},
				RunnerSettings: common.RunnerSettings{
					Kubernetes: &common.KubernetesConfig{
						Namespace: "default",
					},
				},
			},
			VerifyFn: func(t *testing.T, test setupBuildPodTestDef, pod *api.Pod) {
				dns_test.AssertRFC1123Compatibility(t, pod.GetGenerateName())
			},
		},
		"supports pod security context": {
			RunnerConfig: common.RunnerConfig{
				RunnerSettings: common.RunnerSettings{
					Kubernetes: &common.KubernetesConfig{
						Namespace: "default",
						PodSecurityContext: common.KubernetesPodSecurityContext{
							FSGroup:            func() *int64 { i := int64(200); return &i }(),
							RunAsGroup:         func() *int64 { i := int64(200); return &i }(),
							RunAsNonRoot:       func() *bool { i := bool(true); return &i }(),
							RunAsUser:          func() *int64 { i := int64(200); return &i }(),
							SupplementalGroups: []int64{200},
						},
					},
				},
			},
			VerifyFn: func(t *testing.T, test setupBuildPodTestDef, pod *api.Pod) {
				assert.Equal(t, int64(200), *pod.Spec.SecurityContext.FSGroup)
				assert.Equal(t, int64(200), *pod.Spec.SecurityContext.RunAsGroup)
				assert.Equal(t, int64(200), *pod.Spec.SecurityContext.RunAsUser)
				assert.Equal(t, true, *pod.Spec.SecurityContext.RunAsNonRoot)
				assert.Equal(t, []int64{200}, pod.Spec.SecurityContext.SupplementalGroups)
			},
		},
		"uses default security context when unspecified": {
			RunnerConfig: common.RunnerConfig{
				RunnerSettings: common.RunnerSettings{
					Kubernetes: &common.KubernetesConfig{
						Namespace: "default",
					},
				},
			},
			VerifyFn: func(t *testing.T, test setupBuildPodTestDef, pod *api.Pod) {
				assert.Empty(t, pod.Spec.SecurityContext, "Security context should be empty")
			},
		},
		"supports pod node affinities": {
			RunnerConfig: common.RunnerConfig{
				RunnerSettings: common.RunnerSettings{
					Kubernetes: &common.KubernetesConfig{
						Namespace: "default",
						Affinity: common.KubernetesAffinity{
							NodeAffinity: &common.KubernetesNodeAffinity{
								PreferredDuringSchedulingIgnoredDuringExecution: []common.PreferredSchedulingTerm{
									{
										Weight: 100,
										Preference: common.NodeSelectorTerm{
											MatchExpressions: []common.NodeSelectorRequirement{
												{
													Key:      "cpu_speed",
													Operator: "In",
													Values:   []string{"fast"},
												},
											},
											MatchFields: []common.NodeSelectorRequirement{
												{
													Key:      "cpu_count",
													Operator: "Gt",
													Values:   []string{"12"},
												},
											},
										},
									},
									{
										Weight: 50,
										Preference: common.NodeSelectorTerm{
											MatchExpressions: []common.NodeSelectorRequirement{
												{
													Key:      "kubernetes.io/e2e-az-name",
													Operator: "In",
													Values:   []string{"e2e-az1", "e2e-az2"},
												},
												{
													Key:      "kubernetes.io/arch",
													Operator: "NotIn",
													Values:   []string{"arm"},
												},
											},
										},
									},
								},
								RequiredDuringSchedulingIgnoredDuringExecution: &common.NodeSelector{
									NodeSelectorTerms: []common.NodeSelectorTerm{
										{
											MatchExpressions: []common.NodeSelectorRequirement{
												{
													Key:      "kubernetes.io/e2e-az-name",
													Operator: "In",
													Values:   []string{"e2e-az1", "e2e-az2"},
												},
											},
										},
									},
								},
							},
						},
					},
				},
			},
			//nolint:lll
			VerifyFn: func(t *testing.T, test setupBuildPodTestDef, pod *api.Pod) {
				require.NotNil(t, pod.Spec.Affinity)
				require.NotNil(t, pod.Spec.Affinity.NodeAffinity)

				nodeAffinity := pod.Spec.Affinity.NodeAffinity
				preferredNodeAffinity := nodeAffinity.PreferredDuringSchedulingIgnoredDuringExecution

				require.Len(t, preferredNodeAffinity, 2)
				assert.Equal(t, int32(100), preferredNodeAffinity[0].Weight)
				require.Len(t, preferredNodeAffinity[0].Preference.MatchExpressions, 1)
				require.Len(t, preferredNodeAffinity[0].Preference.MatchFields, 1)
				assert.Equal(t, "cpu_speed", preferredNodeAffinity[0].Preference.MatchExpressions[0].Key)
				assert.Equal(t, api.NodeSelectorOperator("In"), preferredNodeAffinity[0].Preference.MatchExpressions[0].Operator)
				assert.Equal(t, []string{"fast"}, preferredNodeAffinity[0].Preference.MatchExpressions[0].Values)
				assert.Equal(t, "cpu_count", preferredNodeAffinity[0].Preference.MatchFields[0].Key)
				assert.Equal(t, api.NodeSelectorOperator("Gt"), preferredNodeAffinity[0].Preference.MatchFields[0].Operator)
				assert.Equal(t, []string{"12"}, preferredNodeAffinity[0].Preference.MatchFields[0].Values)

				assert.Equal(t, int32(50), preferredNodeAffinity[1].Weight)
				require.Len(t, preferredNodeAffinity[1].Preference.MatchExpressions, 2)
				assert.Equal(t, "kubernetes.io/e2e-az-name", preferredNodeAffinity[1].Preference.MatchExpressions[0].Key)
				assert.Equal(t, api.NodeSelectorOperator("In"), preferredNodeAffinity[1].Preference.MatchExpressions[0].Operator)
				assert.Equal(t, []string{"e2e-az1", "e2e-az2"}, preferredNodeAffinity[1].Preference.MatchExpressions[0].Values)
				assert.Equal(t, "kubernetes.io/arch", preferredNodeAffinity[1].Preference.MatchExpressions[1].Key)
				assert.Equal(t, api.NodeSelectorOperator("NotIn"), preferredNodeAffinity[1].Preference.MatchExpressions[1].Operator)
				assert.Equal(t, []string{"arm"}, preferredNodeAffinity[1].Preference.MatchExpressions[1].Values)

				require.NotNil(t, nodeAffinity.RequiredDuringSchedulingIgnoredDuringExecution)
				requiredNodeAffinity := nodeAffinity.RequiredDuringSchedulingIgnoredDuringExecution

				require.Len(t, requiredNodeAffinity.NodeSelectorTerms, 1)
				require.Len(t, requiredNodeAffinity.NodeSelectorTerms[0].MatchExpressions, 1)
				require.Len(t, requiredNodeAffinity.NodeSelectorTerms[0].MatchFields, 0)
				assert.Equal(t, "kubernetes.io/e2e-az-name", requiredNodeAffinity.NodeSelectorTerms[0].MatchExpressions[0].Key)
				assert.Equal(t, api.NodeSelectorOperator("In"), requiredNodeAffinity.NodeSelectorTerms[0].MatchExpressions[0].Operator)
				assert.Equal(t, []string{"e2e-az1", "e2e-az2"}, requiredNodeAffinity.NodeSelectorTerms[0].MatchExpressions[0].Values)
			},
		},
		"supports services and setting extra hosts using HostAliases": {
			RunnerConfig: common.RunnerConfig{
				RunnerSettings: common.RunnerSettings{
					Kubernetes: &common.KubernetesConfig{
						Namespace: "default",
						HostAliases: []common.KubernetesHostAliases{
							{
								IP:        "127.0.0.1",
								Hostnames: []string{"redis"},
							},
							{
								IP:        "8.8.8.8",
								Hostnames: []string{"dns1", "dns2"},
							},
						},
					},
				},
			},
			Options: &kubernetesOptions{
				Services: common.Services{
					{
						Name:  "test-service",
						Alias: "svc-alias",
					},
					{
						Name: "docker:dind",
					},
					{
						Name: "service-with-port:dind",
						Ports: []common.Port{{
							Number:   0,
							Protocol: "",
							Name:     "",
						}},
					},
				},
			},
			VerifyFn: func(t *testing.T, test setupBuildPodTestDef, pod *api.Pod) {
				// the second time this fn is called is to create the proxy service
				if pod.Kind == "Service" {
					return
				}

				require.Len(t, pod.Spec.HostAliases, 3)
				assert.Equal(t, []api.HostAlias{
					{
						IP:        "127.0.0.1",
						Hostnames: []string{"test-service", "svc-alias", "docker"},
					},
					{
						IP:        "127.0.0.1",
						Hostnames: []string{"redis"},
					},
					{
						IP:        "8.8.8.8",
						Hostnames: []string{"dns1", "dns2"},
					},
				}, pod.Spec.HostAliases)
			},
		},
		"ignores non RFC1123 aliases": {
			RunnerConfig: common.RunnerConfig{
				RunnerSettings: common.RunnerSettings{
					Kubernetes: &common.KubernetesConfig{
						Namespace: "default",
					},
				},
			},
			Options: &kubernetesOptions{
				Services: common.Services{
					{
						Name:  "test-service",
						Alias: "INVALID_ALIAS",
					},
					{
						Name: "docker:dind",
					},
				},
			},
			VerifySetupBuildPodErrFn: func(t *testing.T, err error) {
				var expected *invalidHostAliasDNSError
				assert.ErrorAs(t, err, &expected)
				assert.True(t, expected.Is(err))
				errMsg := err.Error()
				assert.Contains(t, errMsg, "is invalid DNS")
				assert.Contains(t, errMsg, "INVALID_ALIAS")
				assert.Contains(t, errMsg, "test-service")
			},
		},
		"no host aliases when feature is not supported in kubernetes": {
			RunnerConfig: common.RunnerConfig{
				RunnerSettings: common.RunnerSettings{
					Kubernetes: &common.KubernetesConfig{
						Namespace: "default",
						HostAliases: []common.KubernetesHostAliases{
							{
								IP:        "127.0.0.1",
								Hostnames: []string{"redis"},
							},
							{
								IP:        "8.8.8.8",
								Hostnames: []string{"google"},
							},
						},
					},
				},
			},
			Options: &kubernetesOptions{
				Services: common.Services{
					{
						Name:  "test-service",
						Alias: "alias",
					},
				},
			},
			PrepareFn: func(t *testing.T, def setupBuildPodTestDef, e *executor) {
				mockFc := &mockFeatureChecker{}
				mockFc.On("IsHostAliasSupported").Return(false, nil)
				e.featureChecker = mockFc
			},
			VerifyFn: func(t *testing.T, test setupBuildPodTestDef, pod *api.Pod) {
				assert.Len(t, pod.Spec.Containers, 3)
				assert.Nil(t, pod.Spec.HostAliases)
			},
		},
		"check host aliases with non kubernetes version error": {
			RunnerConfig: common.RunnerConfig{
				RunnerSettings: common.RunnerSettings{
					Kubernetes: &common.KubernetesConfig{
						Namespace: "default",
					},
				},
			},
			Options: &kubernetesOptions{
				Services: common.Services{
					{
						Name:  "test-service",
						Alias: "alias",
					},
				},
			},
			PrepareFn: func(t *testing.T, def setupBuildPodTestDef, e *executor) {
				mockFc := &mockFeatureChecker{}
				mockFc.On("IsHostAliasSupported").Return(false, testErr)
				e.featureChecker = mockFc
			},
			VerifySetupBuildPodErrFn: func(t *testing.T, err error) {
				assert.ErrorIs(t, err, testErr)
			},
		},
		"check host aliases with kubernetes version error": {
			RunnerConfig: common.RunnerConfig{
				RunnerSettings: common.RunnerSettings{
					Kubernetes: &common.KubernetesConfig{
						Namespace: "default",
					},
				},
			},
			Options: &kubernetesOptions{
				Services: common.Services{
					{
						Name:  "test-service",
						Alias: "alias",
					},
				},
			},
			PrepareFn: func(t *testing.T, def setupBuildPodTestDef, e *executor) {
				mockFc := &mockFeatureChecker{}
				mockFc.On("IsHostAliasSupported").Return(false, &badVersionError{})
				e.featureChecker = mockFc
			},
			VerifySetupBuildPodErrFn: func(t *testing.T, err error) {
				assert.NoError(t, err)
			},
		},
		"no init container defined": {
			RunnerConfig: common.RunnerConfig{
				RunnerSettings: common.RunnerSettings{
					Kubernetes: &common.KubernetesConfig{
						Namespace: "default",
					},
				},
			},
			InitContainers: []api.Container{},
			VerifyFn: func(t *testing.T, def setupBuildPodTestDef, pod *api.Pod) {
				assert.Nil(t, pod.Spec.InitContainers)
			},
		},
		"init container defined": {
			RunnerConfig: common.RunnerConfig{
				RunnerSettings: common.RunnerSettings{
					Kubernetes: &common.KubernetesConfig{
						Namespace: "default",
					},
				},
			},
			InitContainers: []api.Container{
				{
					Name:  "a-init-container",
					Image: "alpine",
				},
			},
			VerifyFn: func(t *testing.T, def setupBuildPodTestDef, pod *api.Pod) {
				require.Equal(t, def.InitContainers, pod.Spec.InitContainers)
			},
		},
		"support setting linux capabilities": {
			RunnerConfig: common.RunnerConfig{
				RunnerSettings: common.RunnerSettings{
					Kubernetes: &common.KubernetesConfig{
						Namespace: "default",
						CapAdd:    []string{"CAP_1", "CAP_2"},
						CapDrop:   []string{"CAP_3", "CAP_4"},
					},
				},
			},
			VerifyFn: func(t *testing.T, test setupBuildPodTestDef, pod *api.Pod) {
				require.NotEmpty(t, pod.Spec.Containers)
				capabilities := pod.Spec.Containers[0].SecurityContext.Capabilities
				require.NotNil(t, capabilities)
				assert.Len(t, capabilities.Add, 2)
				assert.Contains(t, capabilities.Add, api.Capability("CAP_1"))
				assert.Contains(t, capabilities.Add, api.Capability("CAP_2"))
				assert.Len(t, capabilities.Drop, 3)
				assert.Contains(t, capabilities.Drop, api.Capability("CAP_3"))
				assert.Contains(t, capabilities.Drop, api.Capability("CAP_4"))
				assert.Contains(t, capabilities.Drop, api.Capability("NET_RAW"))
			},
		},
		"setting linux capabilities overriding defaults": {
			RunnerConfig: common.RunnerConfig{
				RunnerSettings: common.RunnerSettings{
					Kubernetes: &common.KubernetesConfig{
						Namespace: "default",
						CapAdd:    []string{"NET_RAW", "CAP_2"},
					},
				},
			},
			VerifyFn: func(t *testing.T, test setupBuildPodTestDef, pod *api.Pod) {
				require.NotEmpty(t, pod.Spec.Containers)
				capabilities := pod.Spec.Containers[0].SecurityContext.Capabilities
				require.NotNil(t, capabilities)
				assert.Len(t, capabilities.Add, 2)
				assert.Contains(t, capabilities.Add, api.Capability("NET_RAW"))
				assert.Contains(t, capabilities.Add, api.Capability("CAP_2"))
				assert.Empty(t, capabilities.Drop)
			},
		},
		"setting same linux capabilities, drop wins": {
			RunnerConfig: common.RunnerConfig{
				RunnerSettings: common.RunnerSettings{
					Kubernetes: &common.KubernetesConfig{
						Namespace: "default",
						CapAdd:    []string{"CAP_1"},
						CapDrop:   []string{"CAP_1"},
					},
				},
			},
			VerifyFn: func(t *testing.T, test setupBuildPodTestDef, pod *api.Pod) {
				require.NotEmpty(t, pod.Spec.Containers)
				capabilities := pod.Spec.Containers[0].SecurityContext.Capabilities
				require.NotNil(t, capabilities)
				assert.Empty(t, capabilities.Add)
				assert.Len(t, capabilities.Drop, 2)
				assert.Contains(t, capabilities.Drop, api.Capability("NET_RAW"))
				assert.Contains(t, capabilities.Drop, api.Capability("CAP_1"))
			},
		},
		"support setting linux capabilities on all containers": {
			RunnerConfig: common.RunnerConfig{
				RunnerSettings: common.RunnerSettings{
					Kubernetes: &common.KubernetesConfig{
						Namespace: "default",
						CapAdd:    []string{"CAP_1"},
						CapDrop:   []string{"CAP_2"},
					},
				},
			},
			Options: &kubernetesOptions{
				Services: common.Services{
					{
						Name:    "test-service-0",
						Command: []string{"application", "--debug"},
					},
					{
						Name:       "test-service-1",
						Entrypoint: []string{"application", "--debug"},
					},
				},
			},
			VerifyFn: func(t *testing.T, test setupBuildPodTestDef, pod *api.Pod) {
				require.Len(t, pod.Spec.Containers, 4)

				assertContainerCap := func(container api.Container) {
					t.Run("container-"+container.Name, func(t *testing.T) {
						capabilities := container.SecurityContext.Capabilities
						require.NotNil(t, capabilities)
						assert.Len(t, capabilities.Add, 1)
						assert.Contains(t, capabilities.Add, api.Capability("CAP_1"))
						assert.Len(t, capabilities.Drop, 2)
						assert.Contains(t, capabilities.Drop, api.Capability("CAP_2"))
						assert.Contains(t, capabilities.Drop, api.Capability("NET_RAW"))
					})
				}

				assertContainerCap(pod.Spec.Containers[0])
				assertContainerCap(pod.Spec.Containers[1])
				assertContainerCap(pod.Spec.Containers[2])
				assertContainerCap(pod.Spec.Containers[3])
			},
		},
		"support setting DNS policy to empty string": {
			RunnerConfig: common.RunnerConfig{
				RunnerSettings: common.RunnerSettings{
					Kubernetes: &common.KubernetesConfig{
						Namespace: "default",
						DNSPolicy: "",
					},
				},
			},
			VerifyFn: func(t *testing.T, test setupBuildPodTestDef, pod *api.Pod) {
				assert.Equal(t, api.DNSClusterFirst, pod.Spec.DNSPolicy)
				assert.Nil(t, pod.Spec.DNSConfig)
			},
		},
		"support setting DNS policy to none": {
			RunnerConfig: common.RunnerConfig{
				RunnerSettings: common.RunnerSettings{
					Kubernetes: &common.KubernetesConfig{
						Namespace: "default",
						DNSPolicy: common.DNSPolicyNone,
					},
				},
			},
			VerifyFn: func(t *testing.T, test setupBuildPodTestDef, pod *api.Pod) {
				assert.Equal(t, api.DNSNone, pod.Spec.DNSPolicy)
			},
		},
		"support setting DNS policy to default": {
			RunnerConfig: common.RunnerConfig{
				RunnerSettings: common.RunnerSettings{
					Kubernetes: &common.KubernetesConfig{
						Namespace: "default",
						DNSPolicy: common.DNSPolicyDefault,
					},
				},
			},
			VerifyFn: func(t *testing.T, test setupBuildPodTestDef, pod *api.Pod) {
				assert.Equal(t, api.DNSDefault, pod.Spec.DNSPolicy)
				assert.Nil(t, pod.Spec.DNSConfig)
			},
		},
		"support setting DNS policy to cluster-first": {
			RunnerConfig: common.RunnerConfig{
				RunnerSettings: common.RunnerSettings{
					Kubernetes: &common.KubernetesConfig{
						Namespace: "default",
						DNSPolicy: common.DNSPolicyClusterFirst,
					},
				},
			},
			VerifyFn: func(t *testing.T, test setupBuildPodTestDef, pod *api.Pod) {
				assert.Equal(t, api.DNSClusterFirst, pod.Spec.DNSPolicy)
				assert.Nil(t, pod.Spec.DNSConfig)
			},
		},
		"support setting DNS policy to cluster-first-with-host-net": {
			RunnerConfig: common.RunnerConfig{
				RunnerSettings: common.RunnerSettings{
					Kubernetes: &common.KubernetesConfig{
						Namespace: "default",
						DNSPolicy: common.DNSPolicyClusterFirstWithHostNet,
					},
				},
			},
			VerifyFn: func(t *testing.T, test setupBuildPodTestDef, pod *api.Pod) {
				assert.Equal(t, api.DNSClusterFirstWithHostNet, pod.Spec.DNSPolicy)
				assert.Nil(t, pod.Spec.DNSConfig)
			},
		},
		"fail setting DNS policy to invalid value": {
			RunnerConfig: common.RunnerConfig{
				RunnerSettings: common.RunnerSettings{
					Kubernetes: &common.KubernetesConfig{
						Namespace: "default",
						DNSPolicy: "some-invalid-policy",
					},
				},
			},
			VerifyFn: func(t *testing.T, test setupBuildPodTestDef, pod *api.Pod) {
				assert.Empty(t, pod.Spec.DNSPolicy)
				assert.Nil(t, pod.Spec.DNSConfig)
			},
		},
		"support setting pod DNS config": {
			RunnerConfig: common.RunnerConfig{
				RunnerSettings: common.RunnerSettings{
					Kubernetes: &common.KubernetesConfig{
						Namespace: "default",
						DNSConfig: common.KubernetesDNSConfig{
							Nameservers: []string{"1.2.3.4"},
							Searches:    []string{"ns1.svc.cluster-domain.example", "my.dns.search.suffix"},
							Options: []common.KubernetesDNSConfigOption{
								{Name: "ndots", Value: &ndotsValue},
								{Name: "edns0"},
							},
						},
					},
				},
			},
			VerifyFn: func(t *testing.T, test setupBuildPodTestDef, pod *api.Pod) {
				require.NotNil(t, pod.Spec.DNSConfig)

				assert.Equal(t, []string{"1.2.3.4"}, pod.Spec.DNSConfig.Nameservers)
				assert.Equal(
					t,
					[]string{
						"ns1.svc.cluster-domain.example",
						"my.dns.search.suffix",
					},
					pod.Spec.DNSConfig.Searches,
				)

				options := pod.Spec.DNSConfig.Options
				require.Len(t, options, 2)
				assert.Equal(t, "ndots", options[0].Name)
				assert.Equal(t, "edns0", options[1].Name)
				require.NotNil(t, options[0].Value)
				assert.Equal(t, ndotsValue, *options[0].Value)
				assert.Nil(t, options[1].Value)
			},
		},
	}

	for testName, test := range tests {
		t.Run(testName, func(t *testing.T) {
			helperImageInfo, err := helperimage.Get(common.REVISION, helperimage.Config{
				OSType:       helperimage.OSTypeLinux,
				Architecture: "amd64",
			})
			require.NoError(t, err)

			vars := test.Variables
			if vars == nil {
				vars = []common.JobVariable{}
			}

			options := test.Options
			if options == nil {
				options = &kubernetesOptions{}
			}

			rt := setupBuildPodFakeRoundTripper{
				t:    t,
				test: test,
			}

			mockFc := &mockFeatureChecker{}
			mockFc.On("IsHostAliasSupported").Return(true, nil)

			ex := executor{
				kubeClient: testKubernetesClient(version, fake.CreateHTTPClient(rt.RoundTrip)),
				options:    options,
				configMap:  fakeConfigMap(),
				AbstractExecutor: executors.AbstractExecutor{
					Config:     test.RunnerConfig,
					BuildShell: &common.ShellConfiguration{},
					Build: &common.Build{
						JobResponse: common.JobResponse{
							Variables: vars,
						},
						Runner: &test.RunnerConfig,
					},
					ProxyPool: proxy.NewPool(),
				},
				helperImageInfo: helperImageInfo,
				featureChecker:  mockFc,
			}

			if test.PrepareFn != nil {
				test.PrepareFn(t, test, &ex)
			}

			err = ex.prepareOverwrites(make(common.JobVariables, 0))
			assert.NoError(t, err, "error preparing overwrites")

			err = ex.setupBuildPod(test.InitContainers)
			if test.VerifySetupBuildPodErrFn == nil {
				assert.NoError(t, err, "error setting up build pod")
				assert.True(t, rt.executed, "RoundTrip for kubernetes client should be executed")
			} else {
				test.VerifySetupBuildPodErrFn(t, err)
			}

			if test.VerifyExecutorFn != nil {
				test.VerifyExecutorFn(t, test, &ex)
			}
		})
	}
}

func TestProcessLogs(t *testing.T) {
	mockTrace := &common.MockJobTrace{}
	defer mockTrace.AssertExpectations(t)
	mockTrace.On("Write", []byte("line\n")).Return(0, nil).Once()

	mockLogProcessor := new(mockLogProcessor)
	defer mockLogProcessor.AssertExpectations(t)

	ch := make(chan string, 2)
	ch <- "line"
	exitCode := 1
	script := "script"
	status := shells.TrapCommandExitStatus{
		CommandExitCode: &exitCode,
		Script:          &script,
	}

	b, err := json.Marshal(status)
	require.NoError(t, err)
	ch <- string(b)
	mockLogProcessor.On("Process", mock.Anything).
		Return((<-chan string)(ch)).
		Once()

	e := newExecutor()
	e.Trace = mockTrace
	e.pod = &api.Pod{}
	e.pod.Name = "pod_name"
	e.pod.Namespace = "namespace"
	e.newLogProcessor = func() logProcessor {
		return mockLogProcessor
	}

	go e.processLogs(context.Background())

	exitStatus := <-e.remoteProcessTerminated
	assert.Equal(t, exitCode, *exitStatus.CommandExitCode)
	assert.Equal(t, script, *exitStatus.Script)
}

func TestRunAttachCheckPodStatus(t *testing.T) {
	version, codec := testVersionAndCodec()

	respErr := errors.New("err")

	type podResponse struct {
		response *http.Response
		err      error
	}

	tests := map[string]struct {
		responses []podResponse
		verifyErr func(t *testing.T, errCh <-chan error)
	}{
		"no error": {
			responses: []podResponse{
				{
					response: &http.Response{StatusCode: http.StatusOK},
					err:      nil,
				},
			},
			verifyErr: func(t *testing.T, errCh <-chan error) {
				assert.NoError(t, <-errCh)
			},
		},
		"pod phase failed": {
			responses: []podResponse{
				{
					response: &http.Response{
						StatusCode: http.StatusOK,
						Body:       objBody(codec, execPodWithPhase(api.PodFailed)),
					},
					err: nil,
				},
			},
			verifyErr: func(t *testing.T, errCh <-chan error) {
				err := <-errCh
				require.Error(t, err)
				var phaseErr *podPhaseError
				assert.ErrorAs(t, err, &phaseErr)
				assert.Equal(t, api.PodFailed, phaseErr.phase)
			},
		},
		"pod not found": {
			responses: []podResponse{
				{
					response: nil,
					err: &kubeerrors.StatusError{
						ErrStatus: metav1.Status{
							Code: http.StatusNotFound,
							Details: &metav1.StatusDetails{
								Kind: "pods",
							},
						},
					},
				},
			},
			verifyErr: func(t *testing.T, errCh <-chan error) {
				err := <-errCh
				require.Error(t, err)
				var statusErr *kubeerrors.StatusError
				assert.ErrorAs(t, err, &statusErr)
				assert.Equal(t, int32(http.StatusNotFound), statusErr.ErrStatus.Code)
			},
		},
		"general error continues": {
			responses: []podResponse{
				{
					response: nil,
					err:      respErr,
				},
				{
					response: nil,
					err:      respErr,
				},
				{
					response: nil,
					err:      respErr,
				},
			},
			verifyErr: func(t *testing.T, errCh <-chan error) {
				select {
				case err, more := <-errCh:
					assert.False(t, more)
					assert.NoError(t, err)
				case <-time.After(10 * time.Second):
					require.Fail(t, "Should not get any error")
				}
			},
		},
	}

	for tn, tt := range tests {
		t.Run(tn, func(t *testing.T) {
			ctx, cancel := context.WithCancel(context.Background())
			defer cancel()

			i := 0
			fakeClient := fake.CreateHTTPClient(func(req *http.Request) (*http.Response, error) {
				switch p, m := req.URL.Path, req.Method; {
				case p == "/api/v1/namespaces/namespace/pods/pod" && m == http.MethodGet:
					res := tt.responses[i]
					i++
					if i == len(tt.responses) {
						cancel()
					}

					if res.response == nil {
						return nil, res.err
					}

					res.response.Header = map[string][]string{
						"Content-Type": {"application/json"},
					}
					if res.response.Body == nil {
						res.response.Body = objBody(codec, execPod())
					}

					return res.response, nil
				default:
					return nil, fmt.Errorf("unexpected request")
				}
			})

			client := testKubernetesClient(version, fakeClient)

			e := executor{}
			e.Config = common.RunnerConfig{}
			e.Config.Kubernetes = &common.KubernetesConfig{
				PollInterval: 1,
				PollTimeout:  2,
			}
			e.kubeClient = client
			e.remoteProcessTerminated = make(chan shells.TrapCommandExitStatus)
			e.Trace = &common.Trace{Writer: os.Stdout}
			e.pod = &api.Pod{}
			e.pod.Name = "pod"
			e.pod.Namespace = "namespace"

			tt.verifyErr(t, e.watchPodStatus(ctx))
		})
	}
}

func fakeConfigMap() *api.ConfigMap {
	configMap := &api.ConfigMap{}
	configMap.Name = "fake"
	return configMap
}

func fakeKubeDeleteResponse(status int) *http.Response {
	_, codec := testVersionAndCodec()

	body := objBody(codec, &metav1.Status{Code: int32(status)})
	return &http.Response{StatusCode: status, Body: body, Header: map[string][]string{
		"Content-Type": {"application/json"},
	}}
}

func TestNewLogStreamerStream(t *testing.T) {
	abortErr := errors.New("abort")

	pod := new(api.Pod)
	pod.Namespace = "k8s_namespace"
	pod.Name = "k8s_pod_name"

	client := mockKubernetesClientWithHost("", "", nil)
	output := new(bytes.Buffer)
	offset := 15

	e := newExecutor()
	e.pod = pod
	e.Build = &common.Build{
		Runner: new(common.RunnerConfig),
	}

	remoteExecutor := new(MockRemoteExecutor)
	urlMatcher := mock.MatchedBy(func(url *url.URL) bool {
		query := url.Query()
		assert.Equal(t, helperContainerName, query.Get("container"))
		assert.Equal(t, "true", query.Get("stdout"))
		assert.Equal(t, "true", query.Get("stderr"))
		command := query["command"]
		assert.Equal(t, []string{
			"gitlab-runner-helper",
			"read-logs",
			"--path",
			e.logFile(),
			"--offset",
			strconv.Itoa(offset),
			"--wait-file-timeout",
			waitLogFileTimeout.String(),
		}, command)

		return true
	})
	remoteExecutor.
		On("Execute", http.MethodPost, urlMatcher, mock.Anything, nil, output, output, false).
		Return(abortErr)

	p, ok := e.newLogProcessor().(*kubernetesLogProcessor)
	require.True(t, ok)
	p.logsOffset = int64(offset)

	s, ok := p.logStreamer.(*kubernetesLogStreamer)
	require.True(t, ok)
	s.client = client
	s.executor = remoteExecutor

	assert.Equal(t, pod.Name, s.pod)
	assert.Equal(t, pod.Namespace, s.namespace)

	err := s.Stream(context.Background(), int64(offset), output)
	assert.ErrorIs(t, err, abortErr)
}

type FakeReadCloser struct {
	io.Reader
}

func (f FakeReadCloser) Close() error {
	return nil
}

type FakeBuildTrace struct {
	testWriter
}

func (f FakeBuildTrace) Success()                                          {}
func (f FakeBuildTrace) Fail(err error, failureData common.JobFailureData) {}
func (f FakeBuildTrace) Notify(func())                                     {}
func (f FakeBuildTrace) SetCancelFunc(cancelFunc context.CancelFunc)       {}
func (f FakeBuildTrace) Cancel() bool                                      { return false }
func (f FakeBuildTrace) SetAbortFunc(cancelFunc context.CancelFunc)        {}
func (f FakeBuildTrace) Abort() bool                                       { return false }
func (f FakeBuildTrace) SetFailuresCollector(fc common.FailuresCollector)  {}
func (f FakeBuildTrace) SetMasked(masked []string)                         {}
func (f FakeBuildTrace) IsStdout() bool {
	return false
}

func TestCommandTerminatedError_Is(t *testing.T) {
	tests := map[string]struct {
		err error

		expectedIsResult bool
	}{
		"nil": {
			err:              nil,
			expectedIsResult: false,
		},
		"EOF": {
			err:              io.EOF,
			expectedIsResult: false,
		},
		"commandTerminatedError": {
			err:              &commandTerminatedError{},
			expectedIsResult: true,
		},
	}

	for tn, tt := range tests {
		t.Run(tn, func(t *testing.T) {
			if tt.expectedIsResult {
				assert.ErrorIs(t, tt.err, new(commandTerminatedError))
				return
			}

			assert.NotErrorIs(t, tt.err, new(commandTerminatedError))
		})
	}
}

func TestGenerateScripts(t *testing.T) {
	testErr := errors.New("testErr")

	successfulResponse, err := common.GetRemoteSuccessfulMultistepBuild()
	require.NoError(t, err)

	e := &executor{
		AbstractExecutor: executors.AbstractExecutor{
			Build: &common.Build{
				JobResponse: successfulResponse,
			},
		},
	}
	buildStages := e.Build.BuildStages()

	setupMockShellGenerateScript := func(m *common.MockShell, stages []common.BuildStage) {
		for _, s := range stages {
			m.On("GenerateScript", s, e.ExecutorOptions.Shell).
				Return("OK", nil).
				Once()
		}
	}

	setupScripts := func(stages []common.BuildStage) map[string]string {
		scripts := map[string]string{}
		scripts[detectShellScriptName] = detectShellScript

		for _, s := range stages {
			scripts[string(s)] = "OK"
		}

		return scripts
	}

	tests := map[string]struct {
		setupMockShell  func() *common.MockShell
		expectedScripts map[string]string
		expectedErr     error
	}{
		"all stages OK": {
			setupMockShell: func() *common.MockShell {
				m := new(common.MockShell)
				setupMockShellGenerateScript(m, buildStages)

				return m
			},
			expectedScripts: setupScripts(buildStages),
			expectedErr:     nil,
		},
		"stage returns skip build stage error": {
			setupMockShell: func() *common.MockShell {
				m := new(common.MockShell)
				m.On("GenerateScript", buildStages[0], e.ExecutorOptions.Shell).
					Return("", common.ErrSkipBuildStage).
					Once()
				setupMockShellGenerateScript(m, buildStages[1:])

				return m
			},
			expectedScripts: setupScripts(buildStages[1:]),
			expectedErr:     nil,
		},
		"stage returns error": {
			setupMockShell: func() *common.MockShell {
				m := new(common.MockShell)
				m.On("GenerateScript", buildStages[0], e.ExecutorOptions.Shell).
					Return("", testErr).
					Once()

				return m
			},
			expectedScripts: nil,
			expectedErr:     testErr,
		},
	}

	for tn, tt := range tests {
		t.Run(tn, func(t *testing.T) {
			m := tt.setupMockShell()
			defer m.AssertExpectations(t)

			scripts, err := e.generateScripts(m)
			assert.ErrorIs(t, err, tt.expectedErr)
			assert.Equal(t, tt.expectedScripts, scripts)
		})
	}
}

func TestExecutor_buildLogPermissionsInitContainer(t *testing.T) {
	dockerHub, err := helperimage.Get(common.REVISION, helperimage.Config{
		OSType:       helperimage.OSTypeLinux,
		Architecture: "amd64",
	})
	require.NoError(t, err)

	gitlabRegistry, err := helperimage.Get(common.REVISION, helperimage.Config{
		OSType:         helperimage.OSTypeLinux,
		Architecture:   "amd64",
		GitLabRegistry: true,
	})
	require.NoError(t, err)

	tests := map[string]struct {
		expectedImage string
		jobVariables  common.JobVariables
		config        common.RunnerConfig
	}{
		"default helper image from DockerHub": {
			expectedImage: dockerHub.String(),
			config: common.RunnerConfig{
				RunnerSettings: common.RunnerSettings{
					Kubernetes: &common.KubernetesConfig{
						Image:      "alpine:3.12",
						PullPolicy: common.PullPolicyIfNotPresent,
						Host:       "127.0.0.1",
					},
				},
			},
		},
		"helper image from registry.gitlab.com": {
			expectedImage: gitlabRegistry.String(),
			jobVariables: []common.JobVariable{
				{
					Key:    featureflags.GitLabRegistryHelperImage,
					Value:  "true",
					Public: true,
				},
			},
			config: common.RunnerConfig{
				RunnerSettings: common.RunnerSettings{
					Kubernetes: &common.KubernetesConfig{
						Image:      "alpine:3.12",
						PullPolicy: common.PullPolicyIfNotPresent,
						Host:       "127.0.0.1",
					},
				},
			},
		},
		"configured helper image": {
			expectedImage: "config-image",
			config: common.RunnerConfig{
				RunnerSettings: common.RunnerSettings{
					Kubernetes: &common.KubernetesConfig{
						HelperImage: "config-image",
						Image:       "alpine:3.12",
						PullPolicy:  common.PullPolicyIfNotPresent,
						Host:        "127.0.0.1",
					},
				},
			},
		},
	}

	for testName, tt := range tests {
		t.Run(testName, func(t *testing.T) {
			e := &executor{
				AbstractExecutor: executors.AbstractExecutor{
					ExecutorOptions: executorOptions,
					Build: &common.Build{
						JobResponse: common.JobResponse{
							Variables: tt.jobVariables,
						},
						Runner: &tt.config,
					},
					Config: tt.config,
				},
			}

			prepareOptions := common.ExecutorPrepareOptions{
				Config:  &tt.config,
				Build:   e.Build,
				Context: context.Background(),
			}

			err := e.Prepare(prepareOptions)
			require.NoError(t, err)

			c := e.buildLogPermissionsInitContainer()
			assert.Equal(t, tt.expectedImage, c.Image)
			assert.Equal(t, api.PullIfNotPresent, c.ImagePullPolicy)
			assert.Len(t, c.VolumeMounts, 1)
			assert.Len(t, c.Command, 3)
		})
	}
}<|MERGE_RESOLUTION|>--- conflicted
+++ resolved
@@ -51,17 +51,6 @@
 		"testVolumeMounts":                      testVolumeMountsFeatureFlag,
 		"testVolumes":                           testVolumesFeatureFlag,
 		"testSetupBuildPodServiceCreationError": testSetupBuildPodServiceCreationErrorFeatureFlag,
-<<<<<<< HEAD
-		"testKubernetesCustomClonePath":         testKubernetesCustomClonePathFeatureFlag,
-		"testKubernetesNoRootImage":             testKubernetesNoRootImageFeatureFlag,
-		"testKubernetesMissingImage":            testKubernetesMissingImageFeatureFlag,
-		"testKubernetesMissingTag":              testKubernetesMissingTagFeatureFlag,
-		"testOverwriteNamespaceNotMatch":        testOverwriteNamespaceNotMatchFeatureFlag,
-		"testOverwriteServiceAccountNotMatch":   testOverwriteServiceAccountNotMatchFeatureFlag,
-		"testInteractiveTerminal":               testInteractiveTerminalFeatureFlag,
-		"testKubernetesReplaceEnvFeatureFlag":   testKubernetesReplaceEnvFeatureFlag,
-=======
->>>>>>> ce617e69
 	}
 
 	featureFlags := []string{
@@ -520,236 +509,6 @@
 	assert.Contains(t, err.Error(), "error creating the proxy service")
 }
 
-<<<<<<< HEAD
-func testKubernetesCustomClonePathFeatureFlag(t *testing.T, featureFlagName string, featureFlagValue bool) {
-	helpers.SkipIntegrationTests(t, "kubectl", "cluster-info")
-
-	jobResponse, err := common.GetRemoteBuildResponse(
-		"ls -al $CI_BUILDS_DIR/go/src/gitlab.com/gitlab-org/repo",
-	)
-	require.NoError(t, err)
-
-	tests := map[string]struct {
-		clonePath   string
-		expectedErr bool
-	}{
-		"uses custom clone path": {
-			clonePath:   "$CI_BUILDS_DIR/go/src/gitlab.com/gitlab-org/repo",
-			expectedErr: false,
-		},
-		"path has to be within CI_BUILDS_DIR": {
-			clonePath:   "/unknown/go/src/gitlab.com/gitlab-org/repo",
-			expectedErr: true,
-		},
-	}
-
-	for name, test := range tests {
-		t.Run(name, func(t *testing.T) {
-			build := getTestBuild(t, func() (common.JobResponse, error) {
-				return jobResponse, nil
-			})
-			build.Runner.Environment = []string{
-				"GIT_CLONE_PATH=" + test.clonePath,
-			}
-			setBuildFeatureFlag(build, featureFlagName, featureFlagValue)
-
-			err = build.Run(&common.Config{}, &common.Trace{Writer: os.Stdout})
-			if test.expectedErr {
-				var buildErr *common.BuildError
-				assert.ErrorAs(t, err, &buildErr)
-				return
-			}
-
-			assert.NoError(t, err)
-		})
-	}
-}
-
-func testKubernetesNoRootImageFeatureFlag(t *testing.T, featureFlagName string, featureFlagValue bool) {
-	helpers.SkipIntegrationTests(t, "kubectl", "cluster-info")
-
-	build := getTestBuild(t, common.GetRemoteSuccessfulBuildWithDumpedVariables)
-	build.Image.Name = common.TestAlpineNoRootImage
-	setBuildFeatureFlag(build, featureFlagName, featureFlagValue)
-
-	err := build.Run(&common.Config{}, &common.Trace{Writer: os.Stdout})
-	assert.NoError(t, err)
-}
-
-func testKubernetesMissingImageFeatureFlag(t *testing.T, featureFlagName string, featureFlagValue bool) {
-	helpers.SkipIntegrationTests(t, "kubectl", "cluster-info")
-
-	build := getTestBuild(t, common.GetRemoteFailedBuild)
-	build.Image.Name = "some/non-existing/image"
-	setBuildFeatureFlag(build, featureFlagName, featureFlagValue)
-
-	err := build.Run(&common.Config{}, &common.Trace{Writer: os.Stdout})
-	require.Error(t, err)
-	var buildErr *common.BuildError
-	assert.ErrorAs(t, err, &buildErr)
-	assert.Contains(t, err.Error(), "image pull failed")
-}
-
-func testKubernetesMissingTagFeatureFlag(t *testing.T, featureFlagName string, featureFlagValue bool) {
-	helpers.SkipIntegrationTests(t, "kubectl", "cluster-info")
-
-	build := getTestBuild(t, common.GetRemoteFailedBuild)
-	build.Image.Name = "docker:missing-tag"
-	setBuildFeatureFlag(build, featureFlagName, featureFlagValue)
-
-	err := build.Run(&common.Config{}, &common.Trace{Writer: os.Stdout})
-	require.Error(t, err)
-	var buildErr *common.BuildError
-	assert.ErrorAs(t, err, &buildErr)
-	assert.Contains(t, err.Error(), "image pull failed")
-}
-
-func testOverwriteNamespaceNotMatchFeatureFlag(t *testing.T, featureFlagName string, featureFlagValue bool) {
-	helpers.SkipIntegrationTests(t, "kubectl", "cluster-info")
-
-	build := getTestBuild(t, func() (common.JobResponse, error) {
-		return common.JobResponse{
-			GitInfo: common.GitInfo{
-				Sha: "1234567890",
-			},
-			Image: common.Image{
-				Name: "test-image",
-			},
-			Variables: []common.JobVariable{
-				{Key: NamespaceOverwriteVariableName, Value: "namespace"},
-			},
-		}, nil
-	})
-	build.Runner.Kubernetes.NamespaceOverwriteAllowed = "^not_a_match$"
-	build.SystemInterrupt = make(chan os.Signal, 1)
-	build.Image.Name = common.TestDockerGitImage
-	setBuildFeatureFlag(build, featureFlagName, featureFlagValue)
-
-	err := build.Run(&common.Config{}, &common.Trace{Writer: os.Stdout})
-	require.Error(t, err)
-	assert.Contains(t, err.Error(), "does not match")
-}
-
-func testOverwriteServiceAccountNotMatchFeatureFlag(t *testing.T, featureFlagName string, featureFlagValue bool) {
-	helpers.SkipIntegrationTests(t, "kubectl", "cluster-info")
-
-	build := getTestBuild(t, func() (common.JobResponse, error) {
-		return common.JobResponse{
-			GitInfo: common.GitInfo{
-				Sha: "1234567890",
-			},
-			Image: common.Image{
-				Name: "test-image",
-			},
-			Variables: []common.JobVariable{
-				{Key: ServiceAccountOverwriteVariableName, Value: "service-account"},
-			},
-		}, nil
-	})
-	build.Runner.Kubernetes.ServiceAccountOverwriteAllowed = "^not_a_match$"
-	build.SystemInterrupt = make(chan os.Signal, 1)
-	build.Image.Name = common.TestDockerGitImage
-	setBuildFeatureFlag(build, featureFlagName, featureFlagValue)
-
-	err := build.Run(&common.Config{}, &common.Trace{Writer: os.Stdout})
-	require.Error(t, err)
-	assert.Contains(t, err.Error(), "does not match")
-}
-
-func testInteractiveTerminalFeatureFlag(t *testing.T, featureFlagName string, featureFlagValue bool) {
-	helpers.SkipIntegrationTests(t, "kubectl", "cluster-info")
-
-	if os.Getenv("GITLAB_CI") == "true" {
-		t.Skip("Skipping inside of GitLab CI check https://gitlab.com/gitlab-org/gitlab-runner/-/issues/26421")
-	}
-
-	client := getTestKubeClusterClient(t)
-	secrets, err := client.CoreV1().Secrets("default").List(metav1.ListOptions{})
-	require.NoError(t, err)
-
-	build := getTestBuild(t, func() (common.JobResponse, error) {
-		return common.GetRemoteBuildResponse("sleep 5")
-	})
-	build.Image.Name = "docker:git"
-	build.Runner.Kubernetes.BearerToken = string(secrets.Items[0].Data["token"])
-	setBuildFeatureFlag(build, featureFlagName, featureFlagValue)
-
-	sess, err := session.NewSession(nil)
-	build.Session = sess
-
-	outBuffer := bytes.NewBuffer(nil)
-	outCh := make(chan string)
-
-	go func() {
-		err = build.Run(
-			&common.Config{
-				SessionServer: common.SessionServer{
-					SessionTimeout: 2,
-				},
-			},
-			&common.Trace{Writer: outBuffer},
-		)
-		require.NoError(t, err)
-
-		outCh <- outBuffer.String()
-	}()
-
-	for build.Session.Mux() == nil {
-		time.Sleep(10 * time.Millisecond)
-	}
-
-	time.Sleep(5 * time.Second)
-
-	srv := httptest.NewServer(build.Session.Mux())
-	defer srv.Close()
-
-	u := url.URL{
-		Scheme: "ws",
-		Host:   srv.Listener.Addr().String(),
-		Path:   build.Session.Endpoint + "/exec",
-	}
-	headers := http.Header{
-		"Authorization": []string{build.Session.Token},
-	}
-	conn, resp, err := websocket.DefaultDialer.Dial(u.String(), headers)
-	defer func() {
-		resp.Body.Close()
-		if conn != nil {
-			_ = conn.Close()
-		}
-	}()
-	require.NoError(t, err)
-	assert.Equal(t, resp.StatusCode, http.StatusSwitchingProtocols)
-
-	out := <-outCh
-	t.Log(out)
-
-	assert.Contains(t, out, "Terminal is connected, will time out in 2s...")
-}
-
-func testKubernetesReplaceEnvFeatureFlag(t *testing.T, featureFlagName string, featureFlagValue bool) {
-	helpers.SkipIntegrationTests(t, "kubectl", "cluster-info")
-	build := getTestBuild(t, common.GetRemoteSuccessfulBuild)
-	build.Image.Name = "$IMAGE:$VERSION"
-	build.JobResponse.Variables = append(
-		build.JobResponse.Variables,
-		common.JobVariable{Key: "IMAGE", Value: "alpine"},
-		common.JobVariable{Key: "VERSION", Value: "latest"},
-	)
-	setBuildFeatureFlag(build, featureFlagName, featureFlagValue)
-	out, _ := buildtest.RunBuildReturningOutput(t, build)
-	assert.Contains(t, out, "alpine:latest")
-
-	build.Image.Name = "$IMAGE:$VERSIONING"
-	setBuildFeatureFlag(build, featureFlagName, featureFlagValue)
-
-	err := build.Run(&common.Config{}, &common.Trace{Writer: os.Stdout})
-	require.Error(t, err)
-	assert.Contains(t, err.Error(), "could not be expanded")
-}
-
-=======
->>>>>>> ce617e69
 func TestCleanup(t *testing.T) {
 	version, _ := testVersionAndCodec()
 	objectMeta := metav1.ObjectMeta{Name: "test-resource", Namespace: "test-ns"}
