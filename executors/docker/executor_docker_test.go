package docker

import (
	"bytes"
	"fmt"
	"io/ioutil"
	"os"
	"path"
	"strings"
	"sync"
	"testing"
	"time"

	"github.com/docker/docker/api/types"
	"github.com/docker/docker/api/types/container"
	"github.com/docker/docker/api/types/network"
	"github.com/stretchr/testify/assert"
	"github.com/stretchr/testify/mock"
	"github.com/stretchr/testify/require"

	"gitlab.com/gitlab-org/gitlab-ci-multi-runner/common"
	"gitlab.com/gitlab-org/gitlab-ci-multi-runner/helpers"
	"gitlab.com/gitlab-org/gitlab-ci-multi-runner/helpers/docker"

	"golang.org/x/net/context"
)

// ImagePullOptions contains the RegistryAuth which is inferred from the docker
// configuration for the user, so just mock it out here.
func buildImagePullOptions(e executor, configName string) mock.AnythingOfTypeArgument {
	return mock.AnythingOfType("ImagePullOptions")
}

func TestParseDeviceStringOne(t *testing.T) {
	e := executor{}

	device, err := e.parseDeviceString("/dev/kvm")

	assert.NoError(t, err)
	assert.Equal(t, device.PathOnHost, "/dev/kvm")
	assert.Equal(t, device.PathInContainer, "/dev/kvm")
	assert.Equal(t, device.CgroupPermissions, "rwm")
}

func TestParseDeviceStringTwo(t *testing.T) {
	e := executor{}

	device, err := e.parseDeviceString("/dev/kvm:/devices/kvm")

	assert.NoError(t, err)
	assert.Equal(t, device.PathOnHost, "/dev/kvm")
	assert.Equal(t, device.PathInContainer, "/devices/kvm")
	assert.Equal(t, device.CgroupPermissions, "rwm")
}

func TestParseDeviceStringThree(t *testing.T) {
	e := executor{}

	device, err := e.parseDeviceString("/dev/kvm:/devices/kvm:r")

	assert.NoError(t, err)
	assert.Equal(t, device.PathOnHost, "/dev/kvm")
	assert.Equal(t, device.PathInContainer, "/devices/kvm")
	assert.Equal(t, device.CgroupPermissions, "r")
}

func TestParseDeviceStringFour(t *testing.T) {
	e := executor{}

	_, err := e.parseDeviceString("/dev/kvm:/devices/kvm:r:oops")

	assert.Error(t, err)
}

type testServiceDescription struct {
	description string
	image       string
	service     string
	version     string
	alias       string
	alternative string
}

var testServices = []testServiceDescription{
	{"service", "service:latest", "service", "latest", "service", ""},
	{"service:version", "service:version", "service", "version", "service", ""},
	{"namespace/service", "namespace/service:latest", "namespace/service", "latest", "namespace__service", "namespace-service"},
	{"namespace/service:version", "namespace/service:version", "namespace/service", "version", "namespace__service", "namespace-service"},
	{"domain.tld/service", "domain.tld/service:latest", "domain.tld/service", "latest", "domain.tld__service", "domain.tld-service"},
	{"domain.tld/service:version", "domain.tld/service:version", "domain.tld/service", "version", "domain.tld__service", "domain.tld-service"},
	{"domain.tld/namespace/service", "domain.tld/namespace/service:latest", "domain.tld/namespace/service", "latest", "domain.tld__namespace__service", "domain.tld-namespace-service"},
	{"domain.tld/namespace/service:version", "domain.tld/namespace/service:version", "domain.tld/namespace/service", "version", "domain.tld__namespace__service", "domain.tld-namespace-service"},
	{"domain.tld:8080/service", "domain.tld:8080/service:latest", "domain.tld/service", "latest", "domain.tld__service", "domain.tld-service"},
	{"domain.tld:8080/service:version", "domain.tld:8080/service:version", "domain.tld/service", "version", "domain.tld__service", "domain.tld-service"},
	{"domain.tld:8080/namespace/service", "domain.tld:8080/namespace/service:latest", "domain.tld/namespace/service", "latest", "domain.tld__namespace__service", "domain.tld-namespace-service"},
	{"domain.tld:8080/namespace/service:version", "domain.tld:8080/namespace/service:version", "domain.tld/namespace/service", "version", "domain.tld__namespace__service", "domain.tld-namespace-service"},
	{"subdomain.domain.tld:8080/service", "subdomain.domain.tld:8080/service:latest", "subdomain.domain.tld/service", "latest", "subdomain.domain.tld__service", "subdomain.domain.tld-service"},
	{"subdomain.domain.tld:8080/service:version", "subdomain.domain.tld:8080/service:version", "subdomain.domain.tld/service", "version", "subdomain.domain.tld__service", "subdomain.domain.tld-service"},
	{"subdomain.domain.tld:8080/namespace/service", "subdomain.domain.tld:8080/namespace/service:latest", "subdomain.domain.tld/namespace/service", "latest", "subdomain.domain.tld__namespace__service", "subdomain.domain.tld-namespace-service"},
	{"subdomain.domain.tld:8080/namespace/service:version", "subdomain.domain.tld:8080/namespace/service:version", "subdomain.domain.tld/namespace/service", "version", "subdomain.domain.tld__namespace__service", "subdomain.domain.tld-namespace-service"},
}

func testSplitService(t *testing.T, test testServiceDescription) {
	e := executor{}
	service, version, imageName, linkNames := e.splitServiceAndVersion(test.description)

	assert.Equal(t, test.service, service, "service for "+test.description)
	assert.Equal(t, test.version, version, "version for "+test.description)
	assert.Equal(t, test.image, imageName, "image for "+test.description)
	assert.Equal(t, test.alias, linkNames[0], "alias for "+test.description)
	if test.alternative != "" {
		assert.Len(t, linkNames, 2, "linkNames len for "+test.description)
		assert.Equal(t, test.alternative, linkNames[1], "alternative for "+test.description)
	} else {
		assert.Len(t, linkNames, 1, "linkNames len for "+test.description)
	}
}

func TestSplitService(t *testing.T) {
	for _, test := range testServices {
		t.Run(test.description, func(t *testing.T) {
			testSplitService(t, test)
		})
	}
}

func testServiceFromNamedImage(t *testing.T, description, imageName, serviceName string) {
	var c docker_helpers.MockClient
	defer c.AssertExpectations(t)

	containerName := fmt.Sprintf("runner-abcdef12-project-0-concurrent-0-%s", strings.Replace(serviceName, "/", "__", -1))
	networkID := "network-id"

	e := executor{client: &c}
	options := buildImagePullOptions(e, imageName)
	e.Config = common.RunnerConfig{}
	e.Config.Docker = &common.DockerConfig{}
	e.Build = &common.Build{
		ProjectRunnerID: 0,
		Runner:          &common.RunnerConfig{},
	}
	e.Build.JobInfo.ProjectID = 0
	e.Build.Runner.Token = "abcdef1234567890"
	e.Context = context.Background()

	c.On("ImagePullBlocking", e.Context, imageName, options).
		Return(nil).
		Once()

	c.On("ImageInspectWithRaw", e.Context, imageName).
		Return(types.ImageInspect{}, nil, nil).
		Twice()

	c.On("ContainerRemove", e.Context, containerName, types.ContainerRemoveOptions{RemoveVolumes: true, Force: true}).
		Return(nil).
		Once()

	networkContainersMap := map[string]types.EndpointResource{
		"1": {Name: containerName},
	}

	c.On("NetworkList", e.Context, types.NetworkListOptions{}).
		Return([]types.NetworkResource{{ID: networkID, Name: "network-name", Containers: networkContainersMap}}, nil).
		Once()

	c.On("NetworkDisconnect", e.Context, networkID, containerName, true).
		Return(nil).
		Once()

	c.On("ContainerCreate", mock.Anything, mock.Anything, mock.Anything, mock.Anything, mock.Anything).
		Return(container.ContainerCreateCreatedBody{ID: containerName}, nil).
		Once()

	c.On("ContainerStart", e.Context, mock.Anything, mock.Anything).
		Return(nil).
		Once()

	linksMap := make(map[string]*types.Container)
	err := e.createFromServiceDescription(description, linksMap)
	assert.NoError(t, err)
}

func TestServiceFromNamedImage(t *testing.T) {
	for _, test := range testServices {
		t.Run(test.description, func(t *testing.T) {
			testServiceFromNamedImage(t, test.description, test.image, test.service)
		})
	}
}

func TestDockerForNamedImage(t *testing.T) {
	var c docker_helpers.MockClient
	defer c.AssertExpectations(t)
	validSHA := "real@sha256:b5bb9d8014a0f9b1d61e21e796d78dccdf1352f23cd32812f4850b878ae4944c"

	e := executor{client: &c}
	e.Context = context.Background()
	options := buildImagePullOptions(e, "test")

	c.On("ImagePullBlocking", e.Context, "test:latest", options).
		Return(os.ErrNotExist).
		Once()

	c.On("ImagePullBlocking", e.Context, "tagged:tag", options).
		Return(os.ErrNotExist).
		Once()

	c.On("ImagePullBlocking", e.Context, validSHA, options).
		Return(os.ErrNotExist).
		Once()

	image, err := e.pullDockerImage("test", nil)
	assert.Error(t, err)
	assert.Nil(t, image)

	image, err = e.pullDockerImage("tagged:tag", nil)
	assert.Error(t, err)
	assert.Nil(t, image)

	image, err = e.pullDockerImage(validSHA, nil)
	assert.Error(t, err)
	assert.Nil(t, image)
}

func TestDockerForExistingImage(t *testing.T) {
	var c docker_helpers.MockClient
	defer c.AssertExpectations(t)

	e := executor{client: &c}
	e.Context = context.Background()
	options := buildImagePullOptions(e, "existing")

	c.On("ImagePullBlocking", e.Context, "existing:latest", options).
		Return(nil).
		Once()

	c.On("ImageInspectWithRaw", e.Context, "existing").
		Return(types.ImageInspect{}, nil, nil).
		Once()

	image, err := e.pullDockerImage("existing", nil)
	assert.NoError(t, err)
	assert.NotNil(t, image)
}

func (e *executor) setPolicyMode(pullPolicy common.DockerPullPolicy) {
	e.Config = common.RunnerConfig{
		RunnerSettings: common.RunnerSettings{
			Docker: &common.DockerConfig{
				PullPolicy: pullPolicy,
			},
		},
	}
}

func TestDockerGetImageById(t *testing.T) {
	var c docker_helpers.MockClient
	defer c.AssertExpectations(t)

	// Use default policy
	e := executor{client: &c}
	e.Context = context.Background()
	e.setPolicyMode("")

	c.On("ImageInspectWithRaw", e.Context, "ID").
		Return(types.ImageInspect{ID: "ID"}, nil, nil).
		Once()

	image, err := e.getDockerImage("ID")
	assert.NoError(t, err)
	assert.NotNil(t, image)
	assert.Equal(t, "ID", image.ID)
}

func TestDockerUnknownPolicyMode(t *testing.T) {
	var c docker_helpers.MockClient
	defer c.AssertExpectations(t)

	e := executor{client: &c}
	e.Context = context.Background()
	e.setPolicyMode("unknown")

	_, err := e.getDockerImage("not-existing")
	assert.Error(t, err)
}

func TestDockerPolicyModeNever(t *testing.T) {
	var c docker_helpers.MockClient
	defer c.AssertExpectations(t)

	e := executor{client: &c}
	e.Context = context.Background()
	e.setPolicyMode(common.PullPolicyNever)

	c.On("ImageInspectWithRaw", e.Context, "existing").
		Return(types.ImageInspect{ID: "existing"}, nil, nil).
		Once()

	c.On("ImageInspectWithRaw", e.Context, "not-existing").
		Return(types.ImageInspect{}, nil, os.ErrNotExist).
		Once()

	image, err := e.getDockerImage("existing")
	assert.NoError(t, err)
	assert.Equal(t, "existing", image.ID)

	image, err = e.getDockerImage("not-existing")
	assert.Error(t, err)
}

func TestDockerPolicyModeIfNotPresentForExistingImage(t *testing.T) {
	var c docker_helpers.MockClient
	defer c.AssertExpectations(t)

	e := executor{client: &c}
	e.Context = context.Background()
	e.setPolicyMode(common.PullPolicyIfNotPresent)

	c.On("ImageInspectWithRaw", e.Context, "existing").
		Return(types.ImageInspect{}, nil, nil).
		Once()

	image, err := e.getDockerImage("existing")
	assert.NoError(t, err)
	assert.NotNil(t, image)
}

func TestDockerPolicyModeIfNotPresentForNotExistingImage(t *testing.T) {
	var c docker_helpers.MockClient
	defer c.AssertExpectations(t)

	e := executor{client: &c}
	e.Context = context.Background()
	e.setPolicyMode(common.PullPolicyIfNotPresent)

	c.On("ImageInspectWithRaw", e.Context, "not-existing").
		Return(types.ImageInspect{}, nil, os.ErrNotExist).
		Once()

	options := buildImagePullOptions(e, "not-existing")
	c.On("ImagePullBlocking", e.Context, "not-existing:latest", options).
		Return(nil).
		Once()

	c.On("ImageInspectWithRaw", e.Context, "not-existing").
		Return(types.ImageInspect{}, nil, nil).
		Once()

	image, err := e.getDockerImage("not-existing")
	assert.NoError(t, err)
	assert.NotNil(t, image)

	c.On("ImageInspectWithRaw", e.Context, "not-existing").
		Return(types.ImageInspect{}, nil, nil).
		Once()

	// It shouldn't execute the pull for second time
	image, err = e.getDockerImage("not-existing")
	assert.NoError(t, err)
	assert.NotNil(t, image)
}

func TestDockerPolicyModeAlwaysForExistingImage(t *testing.T) {
	var c docker_helpers.MockClient
	defer c.AssertExpectations(t)

	e := executor{client: &c}
	e.Context = context.Background()
	e.setPolicyMode(common.PullPolicyAlways)

	c.On("ImageInspectWithRaw", e.Context, "existing").
		Return(types.ImageInspect{}, nil, nil).
		Once()

	options := buildImagePullOptions(e, "existing:latest")
	c.On("ImagePullBlocking", e.Context, "existing:latest", options).
		Return(nil).
		Once()

	c.On("ImageInspectWithRaw", e.Context, "existing").
		Return(types.ImageInspect{}, nil, nil).
		Once()

	image, err := e.getDockerImage("existing")
	assert.NoError(t, err)
	assert.NotNil(t, image)
}

func TestDockerPolicyModeAlwaysForLocalOnlyImage(t *testing.T) {
	var c docker_helpers.MockClient
	defer c.AssertExpectations(t)

	e := executor{client: &c}
	e.Context = context.Background()
	e.setPolicyMode(common.PullPolicyAlways)

	c.On("ImageInspectWithRaw", e.Context, "existing").
		Return(types.ImageInspect{}, nil, nil).
		Once()

	options := buildImagePullOptions(e, "existing:lastest")
	c.On("ImagePullBlocking", e.Context, "existing:latest", options).
		Return(fmt.Errorf("not found")).
		Once()

	image, err := e.getDockerImage("existing")
	assert.Error(t, err)
	assert.Nil(t, image)
}

func TestDockerGetExistingDockerImageIfPullFails(t *testing.T) {
	var c docker_helpers.MockClient
	defer c.AssertExpectations(t)

	e := executor{client: &c}
	e.Context = context.Background()
	e.setPolicyMode(common.PullPolicyAlways)

	c.On("ImageInspectWithRaw", e.Context, "to-pull").
		Return(types.ImageInspect{}, nil, nil).
		Once()

	options := buildImagePullOptions(e, "to-pull")
	c.On("ImagePullBlocking", e.Context, "to-pull:latest", options).
		Return(os.ErrNotExist).
		Once()

	image, err := e.getDockerImage("to-pull")
	assert.Error(t, err)
	assert.Nil(t, image, "Forces to authorize pulling")

	c.On("ImageInspectWithRaw", e.Context, "not-existing").
		Return(types.ImageInspect{}, nil, os.ErrNotExist).
		Once()

	c.On("ImagePullBlocking", e.Context, "not-existing:latest", options).
		Return(os.ErrNotExist).
		Once()

	image, err = e.getDockerImage("not-existing")
	assert.Error(t, err)
	assert.Nil(t, image, "No existing image")
}

func TestHostMountedBuildsDirectory(t *testing.T) {
	tests := []struct {
		path    string
		volumes []string
		result  bool
	}{
		{"/build", []string{"/build:/build"}, true},
		{"/build", []string{"/build/:/build"}, true},
		{"/build", []string{"/build"}, false},
		{"/build", []string{"/folder:/folder"}, false},
		{"/build", []string{"/folder"}, false},
		{"/build/other/directory", []string{"/build/:/build"}, true},
		{"/build/other/directory", []string{}, false},
	}

	for _, i := range tests {
		c := common.RunnerConfig{
			RunnerSettings: common.RunnerSettings{
				BuildsDir: i.path,
				Docker: &common.DockerConfig{
					Volumes: i.volumes,
				},
			},
		}
		e := &executor{}

		t.Log("Testing", i.path, "if volumes are configured to:", i.volumes, "...")
		assert.Equal(t, i.result, e.isHostMountedVolume(i.path, i.volumes...))

		e.prepareBuildsDir(&c)
		assert.Equal(t, i.result, e.SharedBuildsDir)
	}
}

var testFileAuthConfigs = `{"auths":{"https://registry.domain.tld:5005/v1/":{"auth":"aW52YWxpZF91c2VyOmludmFsaWRfcGFzc3dvcmQ="},"registry2.domain.tld:5005":{"auth":"dGVzdF91c2VyOnRlc3RfcGFzc3dvcmQ="}}}`
var testVariableAuthConfigs = `{"auths":{"https://registry.domain.tld:5005/v1/":{"auth":"dGVzdF91c2VyOnRlc3RfcGFzc3dvcmQ="}}}`

func getAuthConfigTestExecutor(t *testing.T, precreateConfigFile bool) executor {
	tempHomeDir, err := ioutil.TempDir("", "docker-auth-configs-test")
	require.NoError(t, err)

	if precreateConfigFile {
		dockerConfigFile := path.Join(tempHomeDir, ".dockercfg")
		ioutil.WriteFile(dockerConfigFile, []byte(testFileAuthConfigs), 0600)
		docker_helpers.HomeDirectory = tempHomeDir
	} else {
		docker_helpers.HomeDirectory = ""
	}

	e := executor{}
	e.Build = &common.Build{
		Runner: &common.RunnerConfig{},
	}

	e.Build.Token = "abcd123456"

	e.Config = common.RunnerConfig{}
	e.Config.Docker = &common.DockerConfig{
		PullPolicy: common.PullPolicyAlways,
	}

	return e
}

func addGitLabRegistryCredentials(e *executor) {
	e.Build.Credentials = []common.Credentials{
		{
			Type:     "registry",
			URL:      "registry.gitlab.tld:1234",
			Username: "gitlab-ci-token",
			Password: e.Build.Token,
		},
	}
}

func addRemoteVariableCredentials(e *executor) {
	e.Build.Variables = common.JobVariables{
		common.JobVariable{
			Key:   "DOCKER_AUTH_CONFIG",
			Value: testVariableAuthConfigs,
		},
	}
}

func addLocalVariableCredentials(e *executor) {
	e.Build.Runner.Environment = []string{
		"DOCKER_AUTH_CONFIG=" + testVariableAuthConfigs,
	}
}

func assertEmptyCredentials(t *testing.T, ac *types.AuthConfig, messageElements ...string) {
	if ac != nil {
		assert.Empty(t, ac.ServerAddress, "ServerAddress for %v", messageElements)
		assert.Empty(t, ac.Username, "Username for %v", messageElements)
		assert.Empty(t, ac.Password, "Password for %v", messageElements)
	}
}

func assertCredentials(t *testing.T, serverAddress, username, password string, ac *types.AuthConfig, messageElements ...string) {
	assert.Equal(t, serverAddress, ac.ServerAddress, "ServerAddress for %v", messageElements)
	assert.Equal(t, username, ac.Username, "Username for %v", messageElements)
	assert.Equal(t, password, ac.Password, "Password for %v", messageElements)
}

func getTestAuthConfig(t *testing.T, e executor, imageName string) *types.AuthConfig {
	ac := e.getAuthConfig(imageName)

	return ac
}

func testVariableAuthConfig(t *testing.T, e executor) {
	t.Run("withoutGitLabRegistry", func(t *testing.T) {
		ac := getTestAuthConfig(t, e, "registry.domain.tld:5005/image/name:version")
		assertCredentials(t, "https://registry.domain.tld:5005/v1/", "test_user", "test_password", ac, "registry.domain.tld:5005/image/name:version")

		ac = getTestAuthConfig(t, e, "registry2.domain.tld:5005/image/name:version")
		assertCredentials(t, "registry2.domain.tld:5005", "test_user", "test_password", ac, "registry2.domain.tld:5005/image/name:version")

		ac = getTestAuthConfig(t, e, "registry.gitlab.tld:1234/image/name:version")
		assertEmptyCredentials(t, ac, "registry.gitlab.tld:1234")
	})

	t.Run("withGitLabRegistry", func(t *testing.T) {
		addGitLabRegistryCredentials(&e)

		ac := getTestAuthConfig(t, e, "registry.domain.tld:5005/image/name:version")
		assertCredentials(t, "https://registry.domain.tld:5005/v1/", "test_user", "test_password", ac, "registry.domain.tld:5005/image/name:version")

		ac = getTestAuthConfig(t, e, "registry2.domain.tld:5005/image/name:version")
		assertCredentials(t, "registry2.domain.tld:5005", "test_user", "test_password", ac, "registry2.domain.tld:5005/image/name:version")

		ac = getTestAuthConfig(t, e, "registry.gitlab.tld:1234/image/name:version")
		assertCredentials(t, "registry.gitlab.tld:1234", "gitlab-ci-token", "abcd123456", ac, "registry.gitlab.tld:1234")
	})
}

func TestGetRemoteVariableAuthConfig(t *testing.T) {
	e := getAuthConfigTestExecutor(t, true)
	addRemoteVariableCredentials(&e)

	testVariableAuthConfig(t, e)
}

func TestGetLocalVariableAuthConfig(t *testing.T) {
	e := getAuthConfigTestExecutor(t, true)
	addLocalVariableCredentials(&e)

	testVariableAuthConfig(t, e)
}

func TestGetDefaultAuthConfig(t *testing.T) {
	t.Run("withoutGitLabRegistry", func(t *testing.T) {
		e := getAuthConfigTestExecutor(t, false)

		ac := getTestAuthConfig(t, e, "docker:dind")
		assertEmptyCredentials(t, ac, "docker:dind")

		ac = getTestAuthConfig(t, e, "registry.gitlab.tld:1234/image/name:version")
		assertEmptyCredentials(t, ac, "registry.gitlab.tld:1234")

		ac = getTestAuthConfig(t, e, "registry.domain.tld:5005/image/name:version")
		assertEmptyCredentials(t, ac, "registry.domain.tld:5005/image/name:version")
	})

	t.Run("withGitLabRegistry", func(t *testing.T) {
		e := getAuthConfigTestExecutor(t, false)
		addGitLabRegistryCredentials(&e)

		ac := getTestAuthConfig(t, e, "docker:dind")
		assertEmptyCredentials(t, ac, "docker:dind")

		ac = getTestAuthConfig(t, e, "registry.domain.tld:5005/image/name:version")
		assertEmptyCredentials(t, ac, "registry.domain.tld:5005/image/name:version")

		ac = getTestAuthConfig(t, e, "registry.gitlab.tld:1234/image/name:version")
		assertCredentials(t, "registry.gitlab.tld:1234", "gitlab-ci-token", "abcd123456", ac, "registry.gitlab.tld:1234")
	})
}

func TestAuthConfigOverwritingOrder(t *testing.T) {
	testVariableAuthConfigs = `{"auths":{"registry.gitlab.tld:1234":{"auth":"ZnJvbV92YXJpYWJsZTpwYXNzd29yZA=="}}}`
	testFileAuthConfigs = `{"auths":{"registry.gitlab.tld:1234":{"auth":"ZnJvbV9maWxlOnBhc3N3b3Jk"}}}`

	imageName := "registry.gitlab.tld:1234/image/name:latest"

	t.Run("gitlabRegistryOnly", func(t *testing.T) {
		e := getAuthConfigTestExecutor(t, false)
		addGitLabRegistryCredentials(&e)

		ac := getTestAuthConfig(t, e, imageName)
		assertCredentials(t, "registry.gitlab.tld:1234", "gitlab-ci-token", e.Build.Token, ac, imageName)
	})

	t.Run("withConfigFromRemoteVariable", func(t *testing.T) {
		e := getAuthConfigTestExecutor(t, false)
		addGitLabRegistryCredentials(&e)
		addRemoteVariableCredentials(&e)

		ac := getTestAuthConfig(t, e, imageName)
		assertCredentials(t, "registry.gitlab.tld:1234", "from_variable", "password", ac, imageName)
	})

	t.Run("withConfigFromLocalVariable", func(t *testing.T) {
		e := getAuthConfigTestExecutor(t, false)
		addGitLabRegistryCredentials(&e)
		addLocalVariableCredentials(&e)

		ac := getTestAuthConfig(t, e, imageName)
		assertCredentials(t, "registry.gitlab.tld:1234", "from_variable", "password", ac, imageName)
	})

	t.Run("withConfigFromFile", func(t *testing.T) {
		e := getAuthConfigTestExecutor(t, true)
		addGitLabRegistryCredentials(&e)

		ac := getTestAuthConfig(t, e, imageName)
		assertCredentials(t, "registry.gitlab.tld:1234", "from_file", "password", ac, imageName)
	})

	t.Run("withConfigFromVariableAndFromFile", func(t *testing.T) {
		e := getAuthConfigTestExecutor(t, true)
		addGitLabRegistryCredentials(&e)
		addRemoteVariableCredentials(&e)

		ac := getTestAuthConfig(t, e, imageName)
		assertCredentials(t, "registry.gitlab.tld:1234", "from_variable", "password", ac, imageName)
	})

	t.Run("withConfigFromLocalAndRemoteVariable", func(t *testing.T) {
		e := getAuthConfigTestExecutor(t, true)
		addGitLabRegistryCredentials(&e)
		addRemoteVariableCredentials(&e)
		testVariableAuthConfigs = `{"auths":{"registry.gitlab.tld:1234":{"auth":"ZnJvbV9sb2NhbF92YXJpYWJsZTpwYXNzd29yZA=="}}}`
		addLocalVariableCredentials(&e)

		ac := getTestAuthConfig(t, e, imageName)
		assertCredentials(t, "registry.gitlab.tld:1234", "from_variable", "password", ac, imageName)
	})
}

func testGetDockerImage(t *testing.T, e executor, imageName string, setClientExpectations func(c *docker_helpers.MockClient, imageName string)) {
	t.Run("get:"+imageName, func(t *testing.T) {
		var c docker_helpers.MockClient
		defer c.AssertExpectations(t)

		e.client = &c

		setClientExpectations(&c, imageName)

		image, err := e.getDockerImage(imageName)
		assert.NoError(t, err, "Should not generate error")
		assert.Equal(t, "this-image", image.ID, "Image ID")
	})
}

func testDeniesDockerImage(t *testing.T, e executor, imageName string, setClientExpectations func(c *docker_helpers.MockClient, imageName string)) {
	t.Run("deny:"+imageName, func(t *testing.T) {
		var c docker_helpers.MockClient
		defer c.AssertExpectations(t)

		e.client = &c

		setClientExpectations(&c, imageName)

		_, err := e.getDockerImage(imageName)
		assert.Error(t, err, "Should generate error")
	})
}

func addFindsLocalImageExpectations(c *docker_helpers.MockClient, imageName string) {
	c.On("ImageInspectWithRaw", mock.Anything, imageName).
		Return(types.ImageInspect{ID: "this-image"}, nil, nil).
		Once()
}

func addPullsRemoteImageExpectations(c *docker_helpers.MockClient, imageName string) {
	c.On("ImageInspectWithRaw", mock.Anything, imageName).
		Return(types.ImageInspect{ID: "not-this-image"}, nil, nil).
		Once()

	c.On("ImagePullBlocking", mock.Anything, imageName, mock.AnythingOfType("types.ImagePullOptions")).
		Return(nil).
		Once()

	c.On("ImageInspectWithRaw", mock.Anything, imageName).
		Return(types.ImageInspect{ID: "this-image"}, nil, nil).
		Once()
}

func addDeniesPullExpectations(c *docker_helpers.MockClient, imageName string) {
	c.On("ImageInspectWithRaw", mock.Anything, imageName).
		Return(types.ImageInspect{ID: "image"}, nil, nil).
		Once()

	c.On("ImagePullBlocking", mock.Anything, imageName, mock.AnythingOfType("types.ImagePullOptions")).
		Return(fmt.Errorf("deny pulling")).
		Once()
}

func TestPullPolicyWhenAlwaysIsSet(t *testing.T) {
	remoteImage := "registry.domain.tld:5005/image/name:version"
	gitlabImage := "registry.gitlab.tld:1234/image/name:version"

	e := getAuthConfigTestExecutor(t, false)
	e.Context = context.Background()
	e.Config.Docker.PullPolicy = common.PullPolicyAlways

	testGetDockerImage(t, e, remoteImage, addPullsRemoteImageExpectations)
	testDeniesDockerImage(t, e, remoteImage, addDeniesPullExpectations)

	testGetDockerImage(t, e, gitlabImage, addPullsRemoteImageExpectations)
	testDeniesDockerImage(t, e, gitlabImage, addDeniesPullExpectations)
}

func TestPullPolicyWhenIfNotPresentIsSet(t *testing.T) {
	remoteImage := "registry.domain.tld:5005/image/name:version"
	gitlabImage := "registry.gitlab.tld:1234/image/name:version"

	e := getAuthConfigTestExecutor(t, false)
	e.Context = context.Background()
	e.Config.Docker.PullPolicy = common.PullPolicyIfNotPresent

	testGetDockerImage(t, e, remoteImage, addFindsLocalImageExpectations)
	testGetDockerImage(t, e, gitlabImage, addFindsLocalImageExpectations)
}

func TestDockerWatchOn_1_12_4(t *testing.T) {
	if helpers.SkipIntegrationTests(t, "docker", "info") {
		return
	}

	e := executor{}
	e.Context = context.Background()
	e.Build = &common.Build{
		Runner: &common.RunnerConfig{},
	}
	e.Build.Token = "abcd123456"
	e.BuildShell = &common.ShellConfiguration{
		Environment: []string{},
	}

	e.Config = common.RunnerConfig{}
	e.Config.Docker = &common.DockerConfig{
		PullPolicy: common.PullPolicyAlways,
	}

	e.Trace = &common.Trace{Writer: os.Stdout}

	err := e.connectDocker()
	assert.NoError(t, err)

	container, err := e.createContainer("build", "alpine", []string{"/bin/sh"})
	assert.NoError(t, err)
	assert.NotNil(t, container)

	input := bytes.NewBufferString("echo 'script'")

	finished := make(chan bool, 1)
	wg := &sync.WaitGroup{}
	wg.Add(1) // Avoid a race where assert.NoError() is called too late in the goroutine
	go func() {
		err = e.watchContainer(e.Context, container.ID, input)
		assert.NoError(t, err)
		t.Log(err)
		finished <- true
		wg.Done()
	}()

	select {
	case <-finished:
	case <-time.After(15 * time.Second):
		t.Error("Container script not finished")
	}

	err = e.removeContainer(e.Context, container.ID)
	assert.NoError(t, err)
	wg.Wait()
}

type containerConfigExpectations func(*testing.T, *container.Config, *container.HostConfig)

type dockerConfigurationTestFakeDockerClient struct {
	docker_helpers.MockClient

	cce containerConfigExpectations
	t   *testing.T
}

func (c *dockerConfigurationTestFakeDockerClient) ContainerCreate(ctx context.Context, config *container.Config, hostConfig *container.HostConfig, networkingConfig *network.NetworkingConfig, containerName string) (container.ContainerCreateCreatedBody, error) {
	c.cce(c.t, config, hostConfig)
	return container.ContainerCreateCreatedBody{ID: "abc"}, nil
}

func testDockerConfiguration(t *testing.T, dockerConfig *common.DockerConfig, cce containerConfigExpectations) {
	c := &dockerConfigurationTestFakeDockerClient{
		cce: cce,
		t:   t,
	}
	defer c.AssertExpectations(t)

	e := executor{}
	e.client = c
	e.Config.Docker = dockerConfig
	e.Build = &common.Build{
		Runner: &common.RunnerConfig{},
	}
	e.Build.Token = "abcd123456"
	e.BuildShell = &common.ShellConfiguration{
		Environment: []string{},
	}

	c.On("ImageInspectWithRaw", mock.Anything, "alpine").
		Return(types.ImageInspect{ID: "123"}, []byte{}, nil).Twice()
	c.On("ImagePullBlocking", mock.Anything, "alpine:latest", mock.Anything).
		Return(nil).Once()
	c.On("NetworkList", mock.Anything, mock.Anything).
		Return([]types.NetworkResource{}, nil).Once()
	c.On("ContainerRemove", mock.Anything, mock.Anything, mock.Anything).
		Return(nil).Once()
	c.On("ContainerInspect", mock.Anything, "abc").
		Return(types.ContainerJSON{}, nil).Once()

	_, err := e.createContainer("build", "alpine", []string{"/bin/sh"})
	assert.NoError(t, err, "Should create container without errors")
}

func TestDockerCPUSSetting(t *testing.T) {
	examples := []struct {
		cpus     string
		nanocpus int64
	}{
		{"0.5", 500000000},
		{"0.25", 250000000},
		{"1/3", 333333333},
		{"1/8", 125000000},
		{"0.0001", 100000},
	}

	for _, example := range examples {
		t.Run(example.cpus, func(t *testing.T) {
			dockerConfig := &common.DockerConfig{
				CPUS: example.cpus,
			}

			cce := func(t *testing.T, config *container.Config, hostConfig *container.HostConfig) {
				assert.Equal(t, int64(example.nanocpus), hostConfig.NanoCPUs)
			}

			testDockerConfiguration(t, dockerConfig, cce)
		})
	}
}

func TestDockerCPUSetCPUsSetting(t *testing.T) {
	dockerConfig := &common.DockerConfig{
		CPUSetCPUs: "1-3,5",
	}

	cce := func(t *testing.T, config *container.Config, hostConfig *container.HostConfig) {
		assert.Equal(t, "1-3,5", hostConfig.CpusetCpus)
	}

	testDockerConfiguration(t, dockerConfig, cce)
}

<<<<<<< HEAD
func TestDockerServicesTmpfsSetting(t *testing.T) {
	var c docker_helpers.MockClient
	defer c.AssertExpectations(t)

	//Set the runner options for tmpfs in services
	tmpfsOptions := make(map[string]string)
	tmpfsOptions["/tmpfs"] = "rw,noexec"

	dockerConfig := &common.DockerConfig{
		ServicesTmpfs: tmpfsOptions,
	}

	//Setup Mock objects
	e := executor{client: &c}
	e.Config = common.RunnerConfig{}
	e.Config.Docker = dockerConfig
	e.Context = context.Background()

	e.Build = &common.Build{
		ProjectRunnerID: 0,
		Runner:          &common.RunnerConfig{},
	}
	e.Build.JobInfo.ProjectID = 0
	e.Build.Runner.Token = "abcdef1234567890"

	c.On("ImageInspectWithRaw", e.Context, mock.Anything).
		Return(types.ImageInspect{}, nil, nil).
		Twice()

	c.On("ImagePullBlocking", e.Context, mock.Anything, mock.Anything).
		Return(nil).
		Once()

	containerName := fmt.Sprintf("runner-abcdef12-project-0-concurrent-0-%s", strings.Replace("alpine", "/", "__", -1))
	networkID := "network-id"

	networkContainersMap := map[string]types.EndpointResource{
		"1": {Name: containerName},
	}

	c.On("NetworkList", e.Context, types.NetworkListOptions{}).
		Return([]types.NetworkResource{{ID: networkID, Name: "network-name", Containers: networkContainersMap}}, nil).
		Once()

	c.On("NetworkDisconnect", e.Context, networkID, containerName, true).
		Return(nil).
		Once()

	//Check that the parameter HostConfig contains a defined Tmpfs map, with the specified settings
	c.On("ContainerCreate", mock.Anything, mock.Anything, mock.MatchedBy(func(req *container.HostConfig) bool { return req.Tmpfs["/tmpfs"] == "rw,noexec"}), mock.Anything, mock.Anything).
		Return(container.ContainerCreateCreatedBody{ID: containerName}, nil).
		Once()
	
	c.On("ContainerRemove", e.Context, containerName, types.ContainerRemoveOptions{RemoveVolumes: true, Force: true}).
		Return(nil).
		Once()
	
	c.On("ContainerStart", e.Context, mock.Anything, mock.Anything).
		Return(nil).
		Once()

	//call the function to be tested
	_, err := e.createService("alpine", "latest", "latest")

	assert.NoError(t, err)
=======
func TestDockerUserNSSetting(t *testing.T) {
	dockerConfig := &common.DockerConfig{
		UsernsMode: "host",
	}

	cce := func(t *testing.T, config *container.Config, hostConfig *container.HostConfig) {
		assert.Equal(t, container.UsernsMode("host"), hostConfig.UsernsMode)
	}

	testDockerConfiguration(t, dockerConfig, cce)
>>>>>>> 43a4e400
}

func init() {
	docker_helpers.HomeDirectory = ""
}<|MERGE_RESOLUTION|>--- conflicted
+++ resolved
@@ -907,7 +907,6 @@
 	testDockerConfiguration(t, dockerConfig, cce)
 }
 
-<<<<<<< HEAD
 func TestDockerServicesTmpfsSetting(t *testing.T) {
 	var c docker_helpers.MockClient
 	defer c.AssertExpectations(t)
@@ -957,14 +956,14 @@
 		Once()
 
 	//Check that the parameter HostConfig contains a defined Tmpfs map, with the specified settings
-	c.On("ContainerCreate", mock.Anything, mock.Anything, mock.MatchedBy(func(req *container.HostConfig) bool { return req.Tmpfs["/tmpfs"] == "rw,noexec"}), mock.Anything, mock.Anything).
+	c.On("ContainerCreate", mock.Anything, mock.Anything, mock.MatchedBy(func(req *container.HostConfig) bool { return req.Tmpfs["/tmpfs"] == "rw,noexec" }), mock.Anything, mock.Anything).
 		Return(container.ContainerCreateCreatedBody{ID: containerName}, nil).
 		Once()
-	
+
 	c.On("ContainerRemove", e.Context, containerName, types.ContainerRemoveOptions{RemoveVolumes: true, Force: true}).
 		Return(nil).
 		Once()
-	
+
 	c.On("ContainerStart", e.Context, mock.Anything, mock.Anything).
 		Return(nil).
 		Once()
@@ -973,7 +972,7 @@
 	_, err := e.createService("alpine", "latest", "latest")
 
 	assert.NoError(t, err)
-=======
+}
 func TestDockerUserNSSetting(t *testing.T) {
 	dockerConfig := &common.DockerConfig{
 		UsernsMode: "host",
@@ -984,7 +983,6 @@
 	}
 
 	testDockerConfiguration(t, dockerConfig, cce)
->>>>>>> 43a4e400
 }
 
 func init() {
