---
last_updated: 2017-10-09
---

# Install GitLab Runner using the official GitLab repositories

<<<<<<< HEAD
The currently supported distributions are:

- Debian
- Ubuntu
- RHEL
- CentOS
- Fedora (added in 10.0)
=======
We provide packages for the currently supported versions of Debian, Ubuntu, Mint, RHEL, Fedora, and CentOS.

| Distribution | Version | End of Life date   |
| ------------ | ------- | ------------------ |
| Debian       | buster  |                    |
| Debian       | stretch | approx. 2022       |
| Debian       | jessie  | June 2020          |
| Debian       | wheezy  | May 2018           |
| Ubuntu       | artful  |                    |
| Ubuntu       | zesty   | January 2018       |
| Ubuntu       | xenial  | April 2021         |
| Ubuntu       | trusty  | April 2019         |
| Mint         | sonya   | approx. 2021       |
| Mint         | serena  | approx. 2021       |
| Mint         | sarah   | approx. 2021       |
| Mint         | rosa    | April 2019         |
| Mint         | rafaela | April 2019         |
| Mint         | rebecca | April 2019         |
| Mint         | qiana   | April 2019         |
| REHL/CentOS  | 7       | June 2024          |
| REHL/CentOS  | 6       | November 2020      |
| Fedora       | 25      |                    |
| Fedora       | 26      |                    |
>>>>>>> 18896f0d

## Prerequisites

If you want to use the [Docker executor], make sure to install Docker before
using the Runner. [Read how to install Docker for your distribution](https://docs.docker.com/engine/installation/).

## Installing the Runner

CAUTION: **Important:**
If you are using or upgrading from a version prior to GitLab Runner 10, read how
to [upgrade to the new version](#upgrading-to-gitlab-runner-10). If you want
to install a version older than GitLab Runner 10, [visit the old docs](old.md).

To install the Runner:

1. Add GitLab's official repository:

    ```bash
    # For Debian/Ubuntu
    curl -L https://packages.gitlab.com/install/repositories/runner/gitlab-runner/script.deb.sh | sudo bash

    # For RHEL/CentOS/Fedora
    curl -L https://packages.gitlab.com/install/repositories/runner/gitlab-runner/script.rpm.sh | sudo bash
    ```

    >**Note:**
    _Debian users should use APT pinning_
    >
    Since Debian Stretch, Debian maintainers added their native package
    with the same name as is used by our package, and by default the official
    repositories will have a higher priority.
    >
    If you want to use our package you should manually set the source of
    the package. The best would be to add the pinning configuration file.
    Thanks to this every next update of the Runner's package - whether it will
    be done manually or automatically - will be done using the same source:
    >
    ```bash
    cat > /etc/apt/preferences.d/pin-gitlab-runner.pref <<EOF
    Explanation: Prefer GitLab provided packages over the Debian native ones
    Package: gitlab-runner
    Pin: origin packages.gitlab.com
    Pin-Priority: 1001
    EOF
    ```

1. Install the latest version of GitLab Runner, or skip to the next step to
   install a specific version:

    ```bash
    # For Debian/Ubuntu
    sudo apt-get install gitlab-runner

    # For RHEL/CentOS/Fedora
    sudo yum install gitlab-runner
    ```

1. To install a specific version of GitLab Runner:

    ```bash
    # for DEB based systems
    apt-cache madison gitlab-runner
    sudo apt-get install gitlab-runner=10.0.0

    # for RPM based systems
    yum list gitlab-runner --showduplicates | sort -r
    sudo yum install gitlab-runner-10.0.0-1
    ```

1. [Register the Runner](../register/index.md)

After completing the step above, the Runner should be started already being
ready to be used by your projects!

Make sure that you read the [FAQ](../faq/README.md) section which describes
some of the most common problems with GitLab Runner.

## Updating the Runner

Simply execute to install latest version:

```bash
# For Debian/Ubuntu
sudo apt-get update
sudo apt-get install gitlab-runner

# For RHEL/CentOS/Fedora
sudo yum update
sudo yum install gitlab-runner
```
## Manually download packages

You can manually download the packages from the following URL:
<https://packages.gitlab.com/runner/gitlab-runner>

## Upgrading to GitLab Runner 10

To upgrade GitLab Runner from a version older than 10.0:

1. Remove the old repository:

    ```
    # For Debian/Ubuntu
    sudo rm /etc/apt/sources.list.d/runner_gitlab-ci-multi-runner.list

    # For RHEL/CentOS
    sudo rm /etc/yum.repos.d/runner_gitlab-ci-multi-runner.repo
    ```

1. Follow the same steps when [installing the Runner](#installing-the-runner),
   **without registering it** and using the new repository.

[docker executor]: ../executors/docker.md<|MERGE_RESOLUTION|>--- conflicted
+++ resolved
@@ -4,15 +4,6 @@
 
 # Install GitLab Runner using the official GitLab repositories
 
-<<<<<<< HEAD
-The currently supported distributions are:
-
-- Debian
-- Ubuntu
-- RHEL
-- CentOS
-- Fedora (added in 10.0)
-=======
 We provide packages for the currently supported versions of Debian, Ubuntu, Mint, RHEL, Fedora, and CentOS.
 
 | Distribution | Version | End of Life date   |
@@ -36,7 +27,6 @@
 | REHL/CentOS  | 6       | November 2020      |
 | Fedora       | 25      |                    |
 | Fedora       | 26      |                    |
->>>>>>> 18896f0d
 
 ## Prerequisites
 
