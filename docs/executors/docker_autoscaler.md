--- conflicted
+++ resolved
@@ -23,11 +23,7 @@
 ## Install a fleeting plugin
 
 To enable autoscaling for your target platform, install a fleeting plugin. You can install
-<<<<<<< HEAD
-the AWS, Google Cloud, or Azure fleeting plugin. The AWS, Google Cloud and Azure plugins are currently in [Beta](https://docs.gitlab.com/ee/policy/alpha-beta-support.html). See [epic 2502](https://gitlab.com/groups/gitlab-org/-/epics/2502) for a timeline.
-=======
-the AWS, Google Cloud, or Azure fleeting plugin. The AWS plugin is in [Beta](https://docs.gitlab.com/ee/policy/experiment-beta-support.html#beta). The Google Cloud and Azure plugins are [Experiments](https://docs.gitlab.com/ee/policy/experiment-beta-support.html#experiment).
->>>>>>> 16186891
+the AWS, Google Cloud, or Azure fleeting plugin. The AWS, Google Cloud and Azure plugins are currently in [Beta](https://docs.gitlab.com/ee/policy/alpha-beta-support.html#beta). See [epic 2502](https://gitlab.com/groups/gitlab-org/-/epics/2502) for a timeline.
 
 For other official plugins developed by GitLab, see the [fleeting project](https://gitlab.com/gitlab-org/fleeting).
 
